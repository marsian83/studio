--- conflicted
+++ resolved
@@ -1,53 +1,6 @@
 # flake8: noqa
 from .test_settings import *  # noqa
 
-# These endpoints will throw an error on the django debug panel
-EXCLUDED_DEBUG_URLS = [
-    "/content/storage",
-]
+LANGUAGES += (("ar", ugettext("Arabic")),)  # noqa
 
-
-LANGUAGES += (('ar', ugettext('Arabic')),)  # noqa
-
-<<<<<<< HEAD
-=======
-try:
-    import debug_panel  # noqa
-except ImportError:
-    # no debug panel, no use trying to add it to our middleware
-    pass
-else:
-    # if debug_panel exists, add it to our INSTALLED_APPS
-    INSTALLED_APPS += ('debug_panel', 'debug_toolbar', 'pympler')
-    MIDDLEWARE += ('contentcuration.debug.middleware.CustomDebugPanelMiddleware',)
-    DEBUG_TOOLBAR_CONFIG = {
-        'SHOW_TOOLBAR_CALLBACK': custom_show_toolbar,
-
-        # When enabled, these settings significantly slow down page loads.
-        # It may be useful to temporarily enable them for specific debugging tasks,
-        # like template debugging or issues with SQL queries / caching.
-        # This URL has more details on each specific option:
-        # https://django-debug-toolbar.readthedocs.io/en/latest/configuration.html
-        'RENDER_PANELS': False,
-        'ENABLE_STACKTRACES': False,
-        'SHOW_TEMPLATE_CONTEXT': False
-    }
-
-DEBUG_TOOLBAR_PANELS = [
-    'debug_toolbar.panels.versions.VersionsPanel',
-    'debug_toolbar.panels.profiling.ProfilingPanel',
-    'debug_toolbar.panels.timer.TimerPanel',
-    'debug_toolbar.panels.settings.SettingsPanel',
-    'debug_toolbar.panels.headers.HeadersPanel',
-    'debug_toolbar.panels.request.RequestPanel',
-    'debug_toolbar.panels.sql.SQLPanel',
-    'debug_toolbar.panels.staticfiles.StaticFilesPanel',
-    'debug_toolbar.panels.templates.TemplatesPanel',
-    'debug_toolbar.panels.cache.CachePanel',
-    'debug_toolbar.panels.signals.SignalsPanel',
-    'debug_toolbar.panels.logging.LoggingPanel',
-    'debug_toolbar.panels.redirects.RedirectsPanel',
-]
-
->>>>>>> a319d4e1
 AWS_AUTO_CREATE_BUCKET = True