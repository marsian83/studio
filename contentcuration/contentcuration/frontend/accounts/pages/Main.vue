<template>

  <VApp>
    <VLayout
      fill-height
      justify-center
      class="main pt-5"
    >
      <h3 class="corner">
        <OfflineText indicator />
      </h3>
      <div>
        <!-- Sign in -->
        <VCard class="pa-4" style="width: 300px;margin: 0 auto;">
          <VImg
            height="200"
            maxHeight="100"
            contain
            :lazy-src="require('shared/images/kolibri-logo.svg')"
            :src="require('shared/images/kolibri-logo.svg')"
          />
          <h2 class="primary--text py-2 text-xs-center">
            {{ $tr('kolibriStudio') }}
          </h2>
          <Banner :value="loginFailed" :text="$tr('loginFailed')" error />
          <Banner :value="offline" :text="$tr('loginFailedOffline')" error />
          <Banner
            :value="Boolean(nextParam)"
            :text="$tr('loginToProceed')"
            class="pb-0 px-0"
            data-test="loginToProceed"
          />
          <VForm ref="form" lazy-validation class="py-3" @submit.prevent="submit">
            <EmailField v-model="username" autofocus />
            <PasswordField v-model="password" :label="$tr('passwordLabel')" />
            <p>
              <ActionLink :to="{ name: 'ForgotPassword' }" :text="$tr('forgotPasswordLink')" />
            </p>
            <VBtn block color="primary" large type="submit" :disabled="offline || busy">
              {{ $tr('signInButton') }}
            </VBtn>
            <VBtn block flat color="primary" class="mt-2" :to="{ name: 'Create' }">
              {{ $tr('createAccountButton') }}
            </VBtn>
          </VForm>
          <VDivider />
          <p class="mt-4 text-xs-center">
            <ActionLink href="/channels" :text="$tr('guestModeLink')" />
          </p>
        </VCard>

        <!-- Footer -->
        <LanguageSwitcherList class="mt-3 text-xs-center" />

        <p class="links mt-3 text-xs-center">
          <span>
            <ActionLink
              :text="$tr('privacyPolicyLink')"
              @click="showPrivacyPolicy"
            />
          </span>
          <span>
            <ActionLink
              :text="$tr('TOSLink')"
              @click="showTermsOfService"
            />
          </span>
          <span>
            <ActionLink
              :text="$tr('copyright', { year: new Date().getFullYear() })"
              href="https://learningequality.org/"
              target="_blank"
            />
          </span>
        </p>
      </div>
    </VLayout>
    <PolicyModals />
  </VApp>

</template>


<script>

  import { mapActions, mapState } from 'vuex';
  import EmailField from 'shared/views/form/EmailField';
  import PasswordField from 'shared/views/form/PasswordField';
  import Banner from 'shared/views/Banner';
  import PolicyModals from 'shared/views/policies/PolicyModals';
  import { policies } from 'shared/constants';
  import LanguageSwitcherList from 'shared/languageSwitcher/LanguageSwitcherList';
  import OfflineText from 'shared/views/OfflineText';

  export default {
    name: 'Main',
    components: {
      Banner,
      EmailField,
      LanguageSwitcherList,
      PasswordField,
      PolicyModals,
      OfflineText,
    },
    data() {
      return {
        username: '',
        password: '',
        loginFailed: false,
        busy: false,
        loginFailedOffline: false,
      };
    },
    computed: {
      ...mapState({
        offline: state => !state.connection.online,
      }),
      nextParam() {
        const params = new URLSearchParams(window.location.search.substring(1));
        return params.get('next');
      },
    },
    methods: {
      ...mapActions(['login']),
      ...mapActions('policies', ['openPolicy']),
      showTermsOfService() {
        this.openPolicy(policies.TERMS_OF_SERVICE);
      },
      showPrivacyPolicy() {
        this.openPolicy(policies.PRIVACY);
      },
      submit() {
        if (this.$refs.form.validate()) {
          this.busy = true;
          let credentials = {
            username: this.username,
            password: this.password,
          };
          return this.login(credentials)
            .then(() => {
<<<<<<< HEAD
              this.loginFailedOffline = false;
              this.loginFailed = false;
              window.location.assign(this.nextParam || '/channels');
=======
              window.location.assign(this.nextParam || window.Urls.channels());
>>>>>>> 8d3a4666
            })
            .catch(err => {
              this.busy = false;
              if (err.message === 'Network Error') {
                this.loginFailedOffline = true;
              } else if (err.response.status === 405) {
                this.$router.push({ name: 'AccountNotActivated' });
              } else {
                this.loginFailed = true;
              }
            });
        }
        return Promise.resolve();
      },
    },
    $trs: {
      kolibriStudio: 'Kolibri Studio',
      passwordLabel: 'Password',
      forgotPasswordLink: 'Forgot your password?',
      signInButton: 'Sign in',
      createAccountButton: 'Create an account',
      guestModeLink: 'Explore without an account',
      loginFailed: 'Email or password is incorrect',
      privacyPolicyLink: 'Privacy policy',
      TOSLink: 'Terms of service',
      copyright: '© {year} Learning Equality',
      loginToProceed: 'You must sign in to view that page',
      loginFailedOffline:
        'You seem to be offline. Please connect to the internet before signing in.',
    },
  };

</script>


<style lang="less" scoped>

  .main {
    overflow: auto;
    background-color: var(--v-backgroundColor-base);
  }

  .links span:not(:last-child)::after {
    margin: 0 8px 0 12px;
    font-size: 14pt;
    color: var(--v-grey-base);
    vertical-align: middle;
    content: '•';
  }

  .corner {
    position: absolute;
    top: 1em;
    left: 1em;
  }

</style><|MERGE_RESOLUTION|>--- conflicted
+++ resolved
@@ -138,13 +138,9 @@
           };
           return this.login(credentials)
             .then(() => {
-<<<<<<< HEAD
               this.loginFailedOffline = false;
               this.loginFailed = false;
-              window.location.assign(this.nextParam || '/channels');
-=======
               window.location.assign(this.nextParam || window.Urls.channels());
->>>>>>> 8d3a4666
             })
             .catch(err => {
               this.busy = false;
