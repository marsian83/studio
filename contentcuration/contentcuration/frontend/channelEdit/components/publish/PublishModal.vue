<template>

<<<<<<< HEAD
  <div>
    <!--
      STEP 1 of 3: Incomplete resources
      (displayed only when some incomplete resources are found)
    -->
    <KModal
      v-if="step === 0"
      :title="currentChannel.name"
      :submitText="$tr('nextButton')"
      :cancelText="$tr('cancelButton')"
      data-test="incomplete-modal"
      @submit="step++"
      @cancel="close"
    >
      <p class="subheading">
        <Icon color="amber">
          warning
        </Icon>
        <span class="mx-2">
          {{ $tr('incompleteCount', { count: node.error_count }) }}
        </span>
      </p>
      <p class="subheading">
        {{ $tr('incompleteWarning') }}
      </p>
      <p class="subheading">
        {{ $tr('incompleteInstructions') }}
      </p>
    </KModal>

    <!-- STEP 2 of 3: Set version and confirm publish -->
    <KModal
      v-if="step === 1"
      :title="currentChannel.name"
      :submitText="$tr('publishButton')"
      :cancelText="$tr('cancelButton')"
      data-test="confirm-publish-modal"
      @submit="handlePublish"
      @cancel="close"
    >
      <p class="subheading">
        {{ $tr('publishMessageLabel') }}
      </p>

      <KFixedGrid :numCols="12">
        <KGridItem :layout="{ span: 11 }">
          <KTextbox
            v-model="publishDescription"
            :label="$tr('versionDescriptionLabel')"
            :invalid="!isDescriptionValid"
            :invalidText="$tr('descriptionRequiredMessage')"
            :showInvalidText="showInvalidText"
            autofocus
            textArea
          />
        </KGridItem>
        <KGridItem :layout="{ span: 1 }">
          <HelpTooltip :text="$tr('descriptionDescriptionTooltip')" bottom />
        </KGridItem>
      </KFixedGrid>
    </KModal>

    <!-- STEP 3 of 3: Publishing progress dialog -->
    <!-- Handled by the asyncTasksModule, see channelEdit/vuex/task/index.js -->
  </div>
=======
  <VDialog v-model="dialog" maxWidth="500px" lazy>
    <VCard class="pa-4">
      <h1 class="headline">
        {{ currentChannel.name }}
      </h1>
      <p v-if="loading" class="pt-1">
        <VProgressCircular indeterminate size="16" color="grey lighten-1" />
      </p>
      <p v-else class="body-2 grey--text metadata pt-1">
        <span>
          {{ languageName }}
        </span>
        <span>
          {{ $tr('publishingSizeText', { count: node.resource_count }) }}
        </span>
        <span>
          {{ formatFileSize(size) }}
        </span>
        <span v-if="currentChannel.version">
          {{ $tr('versionText', { version: currentChannel.version }) }}
        </span>
        <span v-else>
          {{ $tr('unpublishedText') }}
        </span>
      </p>
      <VWindow v-model="step">
        <VWindowItem :key="0">
          <p class="subheading">
            <Icon color="amber">
              warning
            </Icon>
            <span class="mx-2">
              {{ $tr('incompleteCount', { count: node.error_count }) }}
            </span>
          </p>
          <p class="subheading">
            {{ $tr('incompleteWarning') }}
          </p>
          <p class="subheading">
            {{ $tr('incompleteInstructions') }}
          </p>
          <VCardActions class="pa-0 pt-4">
            <VSpacer />
            <VBtn flat data-test="cancel" @click="close">
              {{ $tr('cancelButton') }}
            </VBtn>
            <VBtn
              color="primary"
              data-test="next"
              :disabled="loading"
              @click="step++"
            >
              {{ $tr('nextButton') }}
            </VBtn>
          </VCardActions>
        </VWindowItem>
        <VWindowItem :key="1">
          <VForm ref="form" lazy-validation>
            <VCardText class="px-0">
              <p class="subheading">
                {{ $tr('publishMessageLabel') }}
              </p>
              <VTextarea
                v-model="publishDescription"
                :label="$tr('versionDescriptionLabel')"
                required
                :rules="descriptionRules"
                autoGrow
                box
              >
                <template #append-outer>
                  <HelpTooltip :text="$tr('descriptionDescriptionTooltip')" bottom />
                </template>
              </VTextarea>
            </VCardText>
            <VCardActions class="pa-0 pt-4">
              <VSpacer />
              <VBtn flat data-test="back" @click="close">
                {{ $tr('cancelButton') }}
              </VBtn>
              <VBtn
                color="primary"
                data-test="publish"
                @click="handlePublish"
              >
                {{ $tr('publishButton') }}
              </VBtn>
            </VCardActions>
          </VForm>
        </VWindowItem>
      </VWindow>
    </VCard>
  </VDialog>
>>>>>>> b24bc3d8

</template>

<script>

  import { mapActions, mapGetters } from 'vuex';
  import HelpTooltip from 'shared/views/HelpTooltip';
  import { forceServerSync } from 'shared/data/serverSync';

  export default {
    name: 'PublishModal',
    components: {
      HelpTooltip,
    },
    props: {
      value: {
        type: Boolean,
        default: false,
      },
    },
    data() {
      return {
        step: 0,
        publishDescription: '',
        size: 0,
<<<<<<< HEAD
        loadingMetadata: false,
        showInvalidText: false, // lazy validation
=======
        loading: false,
        loadingTaskId: null,
>>>>>>> b24bc3d8
      };
    },
    computed: {
      ...mapGetters(['areAllChangesSaved']),
      ...mapGetters('currentChannel', ['currentChannel', 'rootId']),
      ...mapGetters('contentNode', ['getContentNode']),
      ...mapGetters('task', ['getAsyncTask']),
      dialog: {
        get() {
          return this.value;
        },
        set(value) {
          this.$emit('input', value);
        },
      },
      node() {
        return this.getContentNode(this.rootId);
      },
      isDescriptionValid() {
        return this.publishDescription && this.publishDescription.trim();
      },
      sizeCalculationTask() {
        return this.loadingTaskId ? this.getAsyncTask(this.loadingTaskId) : null;
      },
    },
    watch: {
      sizeCalculationTask(task) {
        if (task && task.status === 'SUCCESS') {
          this.loading = false;
          this.size = task.metadata.result;
        }
      },
    },
    beforeMount() {
      // Proceed to description if no incomplete nodes found
      if (!this.node.error_count) {
        this.step++;
      }
    },
    mounted() {
      this.loading = true;
      this.loadChannelSize(this.rootId).then(response => {
        this.size = response.size;
        this.loading = response.stale;
        this.loadingTaskId = response.changes.length ? response.changes[0].key : null;
      });
    },
    methods: {
      ...mapActions('currentChannel', ['loadChannelSize', 'publishChannel']),
      close() {
        this.publishDescription = '';
        this.dialog = false;
      },
      validate() {
        this.showInvalidText = true;
        return this.isDescriptionValid;
      },
      async handlePublish() {
        if (this.validate()) {
          if (!this.areAllChangesSaved) {
            await forceServerSync();
          }

          this.publishChannel(this.publishDescription).then(this.close);
        }
      },
    },
    $trs: {
      // Incomplete channel window
      incompleteCount: '{count, plural, =1 {# incomplete resource} other {# incomplete resources}}',
      incompleteWarning:
        'Incomplete resources will not be published and made available for download in Kolibri.',
      incompleteInstructions: "Click 'Continue' to confirm that you would like to publish anyway.",
      nextButton: 'Continue',

      // Description + publish
      publishMessageLabel: "Describe what's new in this channel version",
      versionDescriptionLabel: 'Version description',
      descriptionRequiredMessage: "Please describe what's new in this version before publishing",
      descriptionDescriptionTooltip:
        'This description will be shown to Kolibri admins before they update channel versions',
      cancelButton: 'Cancel',
      publishButton: 'Publish',
    },
  };

</script><|MERGE_RESOLUTION|>--- conflicted
+++ resolved
@@ -1,6 +1,5 @@
 <template>
 
-<<<<<<< HEAD
   <div>
     <!--
       STEP 1 of 3: Incomplete resources
@@ -66,101 +65,6 @@
     <!-- STEP 3 of 3: Publishing progress dialog -->
     <!-- Handled by the asyncTasksModule, see channelEdit/vuex/task/index.js -->
   </div>
-=======
-  <VDialog v-model="dialog" maxWidth="500px" lazy>
-    <VCard class="pa-4">
-      <h1 class="headline">
-        {{ currentChannel.name }}
-      </h1>
-      <p v-if="loading" class="pt-1">
-        <VProgressCircular indeterminate size="16" color="grey lighten-1" />
-      </p>
-      <p v-else class="body-2 grey--text metadata pt-1">
-        <span>
-          {{ languageName }}
-        </span>
-        <span>
-          {{ $tr('publishingSizeText', { count: node.resource_count }) }}
-        </span>
-        <span>
-          {{ formatFileSize(size) }}
-        </span>
-        <span v-if="currentChannel.version">
-          {{ $tr('versionText', { version: currentChannel.version }) }}
-        </span>
-        <span v-else>
-          {{ $tr('unpublishedText') }}
-        </span>
-      </p>
-      <VWindow v-model="step">
-        <VWindowItem :key="0">
-          <p class="subheading">
-            <Icon color="amber">
-              warning
-            </Icon>
-            <span class="mx-2">
-              {{ $tr('incompleteCount', { count: node.error_count }) }}
-            </span>
-          </p>
-          <p class="subheading">
-            {{ $tr('incompleteWarning') }}
-          </p>
-          <p class="subheading">
-            {{ $tr('incompleteInstructions') }}
-          </p>
-          <VCardActions class="pa-0 pt-4">
-            <VSpacer />
-            <VBtn flat data-test="cancel" @click="close">
-              {{ $tr('cancelButton') }}
-            </VBtn>
-            <VBtn
-              color="primary"
-              data-test="next"
-              :disabled="loading"
-              @click="step++"
-            >
-              {{ $tr('nextButton') }}
-            </VBtn>
-          </VCardActions>
-        </VWindowItem>
-        <VWindowItem :key="1">
-          <VForm ref="form" lazy-validation>
-            <VCardText class="px-0">
-              <p class="subheading">
-                {{ $tr('publishMessageLabel') }}
-              </p>
-              <VTextarea
-                v-model="publishDescription"
-                :label="$tr('versionDescriptionLabel')"
-                required
-                :rules="descriptionRules"
-                autoGrow
-                box
-              >
-                <template #append-outer>
-                  <HelpTooltip :text="$tr('descriptionDescriptionTooltip')" bottom />
-                </template>
-              </VTextarea>
-            </VCardText>
-            <VCardActions class="pa-0 pt-4">
-              <VSpacer />
-              <VBtn flat data-test="back" @click="close">
-                {{ $tr('cancelButton') }}
-              </VBtn>
-              <VBtn
-                color="primary"
-                data-test="publish"
-                @click="handlePublish"
-              >
-                {{ $tr('publishButton') }}
-              </VBtn>
-            </VCardActions>
-          </VForm>
-        </VWindowItem>
-      </VWindow>
-    </VCard>
-  </VDialog>
->>>>>>> b24bc3d8
 
 </template>
 
@@ -186,13 +90,9 @@
         step: 0,
         publishDescription: '',
         size: 0,
-<<<<<<< HEAD
-        loadingMetadata: false,
         showInvalidText: false, // lazy validation
-=======
         loading: false,
         loadingTaskId: null,
->>>>>>> b24bc3d8
       };
     },
     computed: {
@@ -234,11 +134,12 @@
     },
     mounted() {
       this.loading = true;
-      this.loadChannelSize(this.rootId).then(response => {
-        this.size = response.size;
-        this.loading = response.stale;
-        this.loadingTaskId = response.changes.length ? response.changes[0].key : null;
-      });
+      // TODO: re-enable when re-added to design
+      // this.loadChannelSize(this.rootId).then(response => {
+      //   this.size = response.size;
+      //   this.loading = response.stale;
+      //   this.loadingTaskId = response.changes.length ? response.changes[0].key : null;
+      // });
     },
     methods: {
       ...mapActions('currentChannel', ['loadChannelSize', 'publishChannel']),
