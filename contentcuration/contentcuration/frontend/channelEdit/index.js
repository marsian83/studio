--- conflicted
+++ resolved
@@ -1,58 +1,10 @@
-<<<<<<< HEAD
-import Vue from 'vue';
-import VueRouter from 'vue-router';
-import Vuetify from 'vuetify';
-import VueIntl from 'vue-intl';
-
-import 'shared/i18n/setup';
-import 'vuetify/dist/vuetify.min.css';
-import 'shared/styles/main.less';
-
 import ChannelEditIndex from './views/ChannelEditIndex.vue';
-import store from './store';
-import router from './router';
-import { theme, icons } from 'shared/vuetify';
-
-const State = require('edit_channel/state');
-
-Vue.use(VueIntl);
-Vue.use(VueRouter);
-Vue.use(Vuetify, {
-  rtl: window.isRTL,
-  // Enable css variables (e.g. `var(--v-grey-darken1)`)
-  options: {
-    customProperties: true,
-  },
-  theme: theme(),
-  icons: icons(),
-});
-
-// TODO: Remove block once integrated into tree
-window.preferences = {
-  license: 'Public Domain',
-  copyright_holder: 'Default Copyright Holder',
-};
-State.currentNode = {
-  id: window.root_id,
-  title: 'Sandbox Topic',
-  metadata: {
-    max_sort_order: 0,
-  },
-};
-
-// End remove block
-
-new Vue({
-  el: '#sandbox',
-=======
-import ChannelListIndex from './views/ChannelEditIndex.vue';
 import store from './store';
 import router from './router';
 import startApp from 'shared/app';
 
 startApp({
->>>>>>> 7a08eedb
   store,
   router,
-  index: ChannelListIndex,
+  index: ChannelEditIndex,
 });