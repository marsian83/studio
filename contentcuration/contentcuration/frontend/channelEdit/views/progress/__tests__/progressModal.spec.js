import { mount } from '@vue/test-utils';
import cloneDeep from 'lodash/cloneDeep';

import ProgressModal from '../ProgressModal';
import { STORE_CONFIG } from '../../../store';
import storeFactory from 'shared/vuex/baseStore';
import { resetJestGlobal } from 'shared/utils/testing';

const PUBLISH_TASK = {
  id: 'id-publish-task',
  task_type: 'export-channel',
  metadata: { progress: 0 },
};
const SYNC_TASK = { id: 'id-sync-task', task_type: 'sync-channel', metadata: { progress: 0 } };

function makeWrapper({ propsData, store }) {
  return mount(ProgressModal, {
    propsData,
    store,
  });
}

function getProgressModal(wrapper) {
  return wrapper.find('[data-test="progress-modal"]');
}

function getCancelModal(wrapper) {
  return wrapper.find('[data-test="cancel-modal"]');
}

function getProgressBar(wrapper) {
  return wrapper.find('[data-test="progress-bar"]');
}

function getStopButton(wrapper) {
  return wrapper.find('[data-test="stop-button"]');
}

function getCancelStopButton(wrapper) {
  return wrapper.find('[data-test="cancel-modal"]').find('[name="cancel"]');
}

function getRefreshButton(wrapper) {
  return wrapper.find('[data-test="refresh-button"]');
}

describe('ProgressModal', () => {
  let pageReload;

  beforeEach(() => {
    pageReload = jest.fn();
    global.location.reload = pageReload;
  });

  afterEach(() => {
    jest.resetAllMocks();
    resetJestGlobal();
  });

  it('smoke test', () => {
    const store = storeFactory(STORE_CONFIG);
    const wrapper = makeWrapper({ store });

    expect(wrapper.isVueInstance()).toBe(true);
  });

  it('should be hidden if the user is not syncing or publishing', () => {
    const propsData = {
      syncing: false,
    };
    const storeConfig = cloneDeep(STORE_CONFIG);
    jest
      .spyOn(storeConfig.modules.currentChannel.getters, 'currentChannel')
      .mockReturnValue({ publishing: false });
    const store = storeFactory(storeConfig);
    const wrapper = makeWrapper({ propsData, store });

    expect(getProgressModal(wrapper).exists()).toBe(false);
    expect(getCancelModal(wrapper).exists()).toBe(false);
  });

  describe('when publishing', () => {
    let storeConfig, stopPublishing;

    beforeEach(() => {
      storeConfig = cloneDeep(STORE_CONFIG);
      jest
        .spyOn(storeConfig.modules.currentChannel.getters, 'currentChannel')
        .mockReturnValue({ publishing: true });
      stopPublishing = jest
        .spyOn(storeConfig.modules.currentChannel.actions, 'stopPublishing')
        .mockResolvedValue();
    });

    it('progress modal should be displayed', () => {
      const store = storeFactory(storeConfig);
      const wrapper = makeWrapper({ store });

      expect(getProgressModal(wrapper).exists()).toBe(true);
      expect(getCancelModal(wrapper).exists()).toBe(false);
    });

    describe('is in progress', () => {
      let wrapper;

      beforeEach(() => {
        const store = storeFactory(storeConfig);
        wrapper = makeWrapper({ store });
      });

      it('should display publishing message', () => {
        expect(getProgressModal(wrapper).text()).toContain(
          'Once publishing is complete, you will receive an email notification and will be able to make further edits to your channel.'
        );
      });

      it('should display progress bar', () => {
        expect(getProgressBar(wrapper).exists()).toBe(true);
      });

      it("shouldn't display refresh button", () => {
        expect(getRefreshButton(wrapper).exists()).toBe(false);
      });

      it('should display stop button', () => {
        expect(getStopButton(wrapper).exists()).toBe(true);
      });

      it('clicking stop button should switch to cancel modal', () => {
        getStopButton(wrapper).trigger('click');

        expect(getCancelModal(wrapper).exists()).toBe(true);
        expect(getProgressModal(wrapper).exists()).toBe(false);
      });

      it('cancelling the cancel modal should go back to progress modal', () => {
        getStopButton(wrapper).trigger('click');
        expect(getCancelModal(wrapper).exists()).toBe(true);

        getCancelStopButton(wrapper).trigger('click');
        expect(getCancelModal(wrapper).exists()).toBe(false);
        expect(getProgressModal(wrapper).exists()).toBe(true);
      });

      // TODO @MisRob: and reload the page (this logic has been added in another branch)
      it('confirmation of the cancel modal should stop publishing', () => {
        // open the cancel modal
        getStopButton(wrapper).trigger('click');
        // confirm stop publishing
        getCancelModal(wrapper)
          .find('form')
          .trigger('submit');

        expect(stopPublishing).toHaveBeenCalledTimes(1);
      });
    });
<<<<<<< HEAD

    describe('errored out', () => {
      let wrapper;

      beforeEach(() => {
        const publishTask = cloneDeep(PUBLISH_TASK);
        publishTask.status = 'FAILURE';
        const store = storeFactory(storeConfig);
        store.commit('task/ADD_ASYNC_TASK', publishTask);
        wrapper = makeWrapper({ store });
      });

      it('should display an error message', () => {
        expect(wrapper.text()).toContain('An unexpected error has occurred');
      });

      it('should display progress bar', () => {
        expect(getProgressBar(wrapper).exists()).toBe(true);
      });

      it("shouldn't display stop button", () => {
        expect(getStopButton(wrapper).exists()).toBe(false);
      });

      it('should display refresh button', () => {
        expect(getRefreshButton(wrapper).exists()).toBe(true);
      });

      it('clicking on refresh button should stop publishing and reload the page', async () => {
        getRefreshButton(wrapper).trigger('click');

        await wrapper.vm.$nextTick();

        expect(stopPublishing).toHaveBeenCalledTimes(1);
        expect(pageReload).toHaveBeenCalledTimes(1);
      });
    });

    describe('is complete', () => {
      let wrapper;

      beforeEach(() => {
        const publishTask = cloneDeep(PUBLISH_TASK);
        publishTask.metadata.progress = 100;
        const store = storeFactory(storeConfig);
        store.commit('task/ADD_ASYNC_TASK', publishTask);
        wrapper = makeWrapper({ store });
      });

      it('should display complete message', () => {
        expect(getProgressModal(wrapper).text()).toContain(
          'Once publishing is complete, you will receive an email notification and will be able to make further edits to your channel.'
        );
      });

      it("shouldn't display progress bar", () => {
        expect(getProgressBar(wrapper).exists()).toBe(false);
      });

      it("shouldn't display stop button", () => {
        expect(getStopButton(wrapper).exists()).toBe(false);
      });

      it('should display refresh button', () => {
        expect(getRefreshButton(wrapper).exists()).toBe(true);
      });

      it('clicking on refresh button should stop publishing and reload the page', async () => {
        getRefreshButton(wrapper).trigger('click');

        await wrapper.vm.$nextTick();

        expect(stopPublishing).toHaveBeenCalledTimes(1);
        expect(pageReload).toHaveBeenCalledTimes(1);
      });
    });
=======
    expect(wrapper.find('[data-test="refresh"]').exists()).toBe(true);
  });
  it('refresh button should reload the page', () => {
    const cancelTaskAndClose = jest.fn();
    let wrapper = makeWrapper({
      progressPercent() {
        return 100;
      },
    });
    wrapper.setMethods({ cancelTaskAndClose });
    wrapper.find('[data-test="refresh"]').trigger('click');
    expect(cancelTaskAndClose).toHaveBeenCalled();
>>>>>>> 67555a2e
  });

  describe('when syncing', () => {
    let propsData, storeConfig;

    beforeEach(() => {
      propsData = {
        syncing: true,
      };
      storeConfig = cloneDeep(STORE_CONFIG);
      jest
        .spyOn(storeConfig.modules.currentChannel.getters, 'currentChannel')
        .mockReturnValue({ publishing: false });
    });

    it('progress modal should be displayed', () => {
      const store = storeFactory(storeConfig);
      const wrapper = makeWrapper({ propsData, store });

      expect(getProgressModal(wrapper).exists()).toBe(true);
      expect(getCancelModal(wrapper).exists()).toBe(false);
    });

    describe('is in progress', () => {
      let wrapper;

      beforeEach(() => {
        const store = storeFactory(storeConfig);
        wrapper = makeWrapper({ propsData, store });
      });

      it('should display syncing message', () => {
        expect(getProgressModal(wrapper).text()).toContain(
          'Channel syncing is in progress, please wait...'
        );
      });

      it('should display progress bar', () => {
        expect(getProgressBar(wrapper).exists()).toBe(true);
      });

      it("shouldn't display refresh button", () => {
        expect(getRefreshButton(wrapper).exists()).toBe(false);
      });

      it('should display stop button', () => {
        expect(getStopButton(wrapper).exists()).toBe(true);
      });

      it('clicking stop button should switch to cancel modal', () => {
        getStopButton(wrapper).trigger('click');

        expect(getCancelModal(wrapper).exists()).toBe(true);
        expect(getProgressModal(wrapper).exists()).toBe(false);
      });

      it('cancelling the cancel modal should go back to progress modal', () => {
        getStopButton(wrapper).trigger('click');
        expect(getCancelModal(wrapper).exists()).toBe(true);

        getCancelStopButton(wrapper).trigger('click');
        expect(getCancelModal(wrapper).exists()).toBe(false);
        expect(getProgressModal(wrapper).exists()).toBe(true);
      });

      // TODO @MisRob (this logic has been added in another branch)
      it('confirmation of the cancel modal should stop syncing and reload the page', () => {});
    });
<<<<<<< HEAD

    describe('errored out', () => {
      let wrapper;

      beforeEach(() => {
        const syncTask = cloneDeep(SYNC_TASK);
        syncTask.status = 'FAILURE';
        const store = storeFactory(storeConfig);
        store.commit('task/ADD_ASYNC_TASK', syncTask);
        wrapper = makeWrapper({ propsData, store });
      });

      it('should display an error message', () => {
        expect(wrapper.text()).toContain('An unexpected error has occurred');
      });

      it('should display progress bar', () => {
        expect(getProgressBar(wrapper).exists()).toBe(true);
      });

      it("shouldn't display stop button", () => {
        expect(getStopButton(wrapper).exists()).toBe(false);
      });

      it('should display refresh button', () => {
        expect(getRefreshButton(wrapper).exists()).toBe(true);
      });

      // TODO @MisRob (this logic has been added in another branch)
      it('clicking on refresh button should stop syncing and reload the page', () => {});
    });

    describe('is complete', () => {
      let wrapper;

      beforeEach(() => {
        const syncTask = cloneDeep(SYNC_TASK);
        syncTask.metadata.progress = 100;
        const store = storeFactory(storeConfig);
        store.commit('task/ADD_ASYNC_TASK', syncTask);
        wrapper = makeWrapper({ propsData, store });
      });

      it('should display complete message', () => {
        expect(getProgressModal(wrapper).text()).toContain(
          'Operation complete! Click "Refresh" to update the page.'
        );
      });

      it("shouldn't display progress bar", () => {
        expect(getProgressBar(wrapper).exists()).toBe(false);
      });

      it("shouldn't display stop button", () => {
        expect(getStopButton(wrapper).exists()).toBe(false);
      });

      it('should display refresh button', () => {
        expect(getRefreshButton(wrapper).exists()).toBe(true);
      });

      // TODO @MisRob (this logic has been added in another branch)
      it('clicking on refresh button should stop syncing and reload the page', () => {});
=======
    it('clicking stop button on confirmation window should cancel the task', () => {
      const cancelTaskAndClose = jest.fn();
      wrapper.setMethods({ cancelTaskAndClose });
      wrapper.setData({ step: 2 });
      wrapper.find('[data-test="confirmstop"]').trigger('click');
      expect(cancelTaskAndClose).toHaveBeenCalled();
    });
    it('clicking cancel button on confirmation window should go back to progress window', () => {
      const cancelTaskAndClose = jest.fn();
      wrapper.setMethods({ cancelTaskAndClose });
      wrapper.setData({ step: 2 });
      wrapper.find('[data-test="cancelstop"]').trigger('click');
      expect(wrapper.vm.step).toBe(1);
      expect(cancelTaskAndClose).not.toHaveBeenCalled();
>>>>>>> 67555a2e
    });
  });
});<|MERGE_RESOLUTION|>--- conflicted
+++ resolved
@@ -80,16 +80,13 @@
   });
 
   describe('when publishing', () => {
-    let storeConfig, stopPublishing;
+    let storeConfig;
 
     beforeEach(() => {
       storeConfig = cloneDeep(STORE_CONFIG);
       jest
         .spyOn(storeConfig.modules.currentChannel.getters, 'currentChannel')
         .mockReturnValue({ publishing: true });
-      stopPublishing = jest
-        .spyOn(storeConfig.modules.currentChannel.actions, 'stopPublishing')
-        .mockResolvedValue();
     });
 
     it('progress modal should be displayed', () => {
@@ -142,8 +139,9 @@
         expect(getProgressModal(wrapper).exists()).toBe(true);
       });
 
-      // TODO @MisRob: and reload the page (this logic has been added in another branch)
       it('confirmation of the cancel modal should stop publishing', () => {
+        const cancelTaskAndClose = jest.fn();
+        wrapper.setMethods({ cancelTaskAndClose });
         // open the cancel modal
         getStopButton(wrapper).trigger('click');
         // confirm stop publishing
@@ -151,10 +149,9 @@
           .find('form')
           .trigger('submit');
 
-        expect(stopPublishing).toHaveBeenCalledTimes(1);
-      });
-    });
-<<<<<<< HEAD
+        expect(cancelTaskAndClose).toHaveBeenCalledTimes(1);
+      });
+    });
 
     describe('errored out', () => {
       let wrapper;
@@ -184,12 +181,13 @@
       });
 
       it('clicking on refresh button should stop publishing and reload the page', async () => {
+        const cancelTaskAndClose = jest.fn();
+        wrapper.setMethods({ cancelTaskAndClose });
         getRefreshButton(wrapper).trigger('click');
 
         await wrapper.vm.$nextTick();
 
-        expect(stopPublishing).toHaveBeenCalledTimes(1);
-        expect(pageReload).toHaveBeenCalledTimes(1);
+        expect(cancelTaskAndClose).toHaveBeenCalledTimes(1);
       });
     });
 
@@ -223,28 +221,15 @@
       });
 
       it('clicking on refresh button should stop publishing and reload the page', async () => {
+        const cancelTaskAndClose = jest.fn();
+        wrapper.setMethods({ cancelTaskAndClose });
         getRefreshButton(wrapper).trigger('click');
 
         await wrapper.vm.$nextTick();
 
-        expect(stopPublishing).toHaveBeenCalledTimes(1);
-        expect(pageReload).toHaveBeenCalledTimes(1);
-      });
-    });
-=======
-    expect(wrapper.find('[data-test="refresh"]').exists()).toBe(true);
-  });
-  it('refresh button should reload the page', () => {
-    const cancelTaskAndClose = jest.fn();
-    let wrapper = makeWrapper({
-      progressPercent() {
-        return 100;
-      },
-    });
-    wrapper.setMethods({ cancelTaskAndClose });
-    wrapper.find('[data-test="refresh"]').trigger('click');
-    expect(cancelTaskAndClose).toHaveBeenCalled();
->>>>>>> 67555a2e
+        expect(cancelTaskAndClose).toHaveBeenCalledTimes(1);
+      });
+    });
   });
 
   describe('when syncing', () => {
@@ -313,7 +298,6 @@
       // TODO @MisRob (this logic has been added in another branch)
       it('confirmation of the cancel modal should stop syncing and reload the page', () => {});
     });
-<<<<<<< HEAD
 
     describe('errored out', () => {
       let wrapper;
@@ -342,8 +326,15 @@
         expect(getRefreshButton(wrapper).exists()).toBe(true);
       });
 
-      // TODO @MisRob (this logic has been added in another branch)
-      it('clicking on refresh button should stop syncing and reload the page', () => {});
+      it('clicking on refresh button should stop syncing and reload the page', async () => {
+        const cancelTaskAndClose = jest.fn();
+        wrapper.setMethods({ cancelTaskAndClose });
+        getRefreshButton(wrapper).trigger('click');
+
+        await wrapper.vm.$nextTick();
+
+        expect(cancelTaskAndClose).toHaveBeenCalledTimes(1);
+      });
     });
 
     describe('is complete', () => {
@@ -375,24 +366,15 @@
         expect(getRefreshButton(wrapper).exists()).toBe(true);
       });
 
-      // TODO @MisRob (this logic has been added in another branch)
-      it('clicking on refresh button should stop syncing and reload the page', () => {});
-=======
-    it('clicking stop button on confirmation window should cancel the task', () => {
-      const cancelTaskAndClose = jest.fn();
-      wrapper.setMethods({ cancelTaskAndClose });
-      wrapper.setData({ step: 2 });
-      wrapper.find('[data-test="confirmstop"]').trigger('click');
-      expect(cancelTaskAndClose).toHaveBeenCalled();
-    });
-    it('clicking cancel button on confirmation window should go back to progress window', () => {
-      const cancelTaskAndClose = jest.fn();
-      wrapper.setMethods({ cancelTaskAndClose });
-      wrapper.setData({ step: 2 });
-      wrapper.find('[data-test="cancelstop"]').trigger('click');
-      expect(wrapper.vm.step).toBe(1);
-      expect(cancelTaskAndClose).not.toHaveBeenCalled();
->>>>>>> 67555a2e
+      it('clicking on refresh button should stop syncing and reload the page', async () => {
+        const cancelTaskAndClose = jest.fn();
+        wrapper.setMethods({ cancelTaskAndClose });
+        getRefreshButton(wrapper).trigger('click');
+
+        await wrapper.vm.$nextTick();
+
+        expect(cancelTaskAndClose).toHaveBeenCalledTimes(1);
+      });
     });
   });
 });