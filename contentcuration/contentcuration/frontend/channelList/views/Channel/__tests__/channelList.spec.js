--- conflicted
+++ resolved
@@ -1,13 +1,6 @@
-<<<<<<< HEAD
 import { mount, createLocalVue } from '@vue/test-utils';
 import Vuex, { Store } from 'vuex';
 import VueRouter from 'vue-router';
-import { ListTypes } from '../../../constants';
-=======
-import { mount } from '@vue/test-utils';
-import store from '../../../store';
-import router from '../../../router';
->>>>>>> 579300c8
 import ChannelList from '../ChannelList.vue';
 import { ChannelListTypes } from 'shared/constants';
 
@@ -48,7 +41,6 @@
   });
 }
 
-<<<<<<< HEAD
 const getNewChannelButton = wrapper => {
   return wrapper.find('[data-test="add-channel"]');
 };
@@ -58,7 +50,7 @@
     let wrapper;
 
     beforeEach(() => {
-      wrapper = makeWrapper({ propsData: { listType: ListTypes.VIEW_ONLY } });
+      wrapper = makeWrapper({ propsData: { listType: ChannelListTypes.VIEW_ONLY } });
     });
 
     it("shouldn't show the new channel button", () => {
@@ -80,7 +72,7 @@
           createChannel: createChannelMock,
         },
       };
-      wrapper = makeWrapper({ propsData: { listType: ListTypes.EDITABLE }, actions });
+      wrapper = makeWrapper({ propsData: { listType: ChannelListTypes.EDITABLE }, actions });
     });
 
     it('should show the new channel button', () => {
@@ -91,19 +83,5 @@
       getNewChannelButton(wrapper).trigger('click');
       expect(createChannelMock).toHaveBeenCalled();
     });
-=======
-describe('channelList', () => {
-  it('should only show the new channel button on edit mode', () => {
-    const wrapper = makeWrapper(ChannelListTypes.EDITABLE);
-    expect(wrapper.find('[data-test="add-channel"]').exists()).toBe(true);
-    let viewWrapper = makeWrapper(ChannelListTypes.VIEW_ONLY);
-    expect(viewWrapper.find('[data-test="add-channel"]').exists()).toBe(false);
-  });
-  it('should create a new channel when new channel button is clicked', () => {
-    const newChannelStub = jest.fn();
-    const wrapper = makeWrapper(ChannelListTypes.EDITABLE, newChannelStub);
-    wrapper.find('[data-test="add-channel"]').trigger('click');
-    expect(newChannelStub).toHaveBeenCalled();
->>>>>>> 579300c8
   });
 });