--- conflicted
+++ resolved
@@ -15,14 +15,6 @@
         </Icon>
       </VBtn>
     </template>
-<<<<<<< HEAD
-    <template v-if="step === 1" #action>
-      <VBtn flat data-test="button-save" @click="save">
-        {{ saveText }}
-      </VBtn>
-    </template>
-=======
->>>>>>> 98e02f4b
     <VWindow v-model="step">
       <VWindowItem :value="1" data-test="collection-channels-view">
         <VContainer class="ml-5 pt-5">
@@ -138,7 +130,7 @@
       <VBtn
         v-if="step === 1"
         color="primary"
-        data-test="save"
+        data-test="button-save"
         @click="save"
       >
         {{ saveText }}
@@ -208,7 +200,7 @@
         return Boolean(this.channelSet[NEW_OBJECT]);
       },
       nameRules() {
-        return [name => (name.length && name.trim().length ? true : this.$tr('titleRequiredText'))];
+        return [name => (name && name.trim().length ? true : this.$tr('titleRequiredText'))];
       },
       name: {
         get() {
@@ -270,12 +262,6 @@
         }
         this.dialog = value;
       },
-<<<<<<< HEAD
-=======
-      nameValid(name) {
-        return name && name.trim().length > 0 ? true : this.$tr('titleRequiredText');
-      },
->>>>>>> 98e02f4b
       saveChannels() {
         const oldChannels = this.channelSet.channels;
         const newChannels = this.diffTracker.channels;
