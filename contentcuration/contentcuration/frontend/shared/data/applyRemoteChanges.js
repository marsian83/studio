import Dexie from 'dexie';
import sortBy from 'lodash/sortBy';
<<<<<<< HEAD
import { CHANGE_TYPES, IGNORED_SOURCE, TABLE_NAMES } from './constants';
=======
import uniq from 'lodash/uniq';
>>>>>>> 1937be3b
import db from './db';
import { INDEXEDDB_RESOURCES } from './registry';
import { CHANGE_TYPES, IGNORED_SOURCE, TABLE_NAMES } from './constants';

const { CREATED, DELETED, UPDATED, MOVED, PUBLISHED, SYNCED } = CHANGE_TYPES;

export function applyMods(obj, mods) {
  for (let keyPath in mods) {
    if (mods[keyPath] === null) {
      Dexie.delByKeyPath(obj, keyPath);
    } else {
      Dexie.setByKeyPath(obj, keyPath, mods[keyPath]);
    }
  }
  return obj;
}

export function collectChanges(changes) {
  const collectedChanges = {};
  changes.forEach(change => {
    if (!Object.prototype.hasOwnProperty.call(collectedChanges, change.table)) {
      collectedChanges[change.table] = {
        [CREATED]: [],
        [DELETED]: [],
        [UPDATED]: [],
        [MOVED]: [],
        [PUBLISHED]: [],
        [SYNCED]: [],
      };
    }
    collectedChanges[change.table][change.type].push(change);
  });
  return collectedChanges;
}

/**
 * @param {Object} change - The change object
 * @param {String|Function} args[] - string table names with callback at the end
 * @returns {Promise}
 */
function transaction(change, ...args) {
  const callback = args.pop();
  const tableNames = [change.table, ...args];
  return db.transaction('rw', tableNames, () => {
    Dexie.currentTransaction.source = IGNORED_SOURCE;
    return callback();
  });
}

function applyCreate(change) {
  return transaction(change, () => {
    const table = db.table(change.table);
    return table
      .put(change.obj, !table.schema.primKey.keyPath ? change.key : undefined)
      .then(() => change.obj);
  });
}

function applyUpdate(change) {
  return transaction(change, () => {
    return db
      .table(change.table)
      .where(':id')
      .equals(change.key)
      .modify(obj => applyMods(obj, change.mods));
  });
}

function applyDelete(change) {
  return transaction(change, () => {
    return db.table(change.table).delete(change.key);
  });
}

function applyMove(change) {
  const resource = INDEXEDDB_RESOURCES[change.table];
  if (!resource || !resource.tableMove) {
    return Promise.resolve();
  }

  const { key, target, position } = change;
  return resource.resolveTreeInsert(key, target, position, false, data => {
    return transaction(change, () => {
      return resource.tableMove(data);
    });
  });
}

function applyCopy(change) {
  const resource = INDEXEDDB_RESOURCES[change.table];
  if (!resource || !resource.tableCopy) {
    return Promise.resolve();
  }

  const { key, target, position, from_key } = change;
  // copying takes the ID of the node to copy, so we use `from_key`
  return resource.resolveTreeInsert(from_key, target, position, true, data => {
    return transaction(change, () => {
      // Update the ID on the payload to match the received change, since isCreate=true
      // would generate new IDs
      data.payload.id = key;
      return resource.tableCopy(data);
    });
  });
}

function applyPublish(change) {
  if (change.table !== TABLE_NAMES.CHANNEL) {
    return Promise.resolve();
  }

  // Publish changes associate with the channel, but we open a transaction on contentnode
  return transaction(change, TABLE_NAMES.CONTENTNODE, () => {
    return db
      .table(TABLE_NAMES.CONTENTNODE)
      .where({ channel_id: change.channel_id })
      .modify({ changed: false, published: true });
  });
}

/**
 * @see https://github.com/dfahlander/Dexie.js/blob/master/addons/Dexie.Syncable/src/apply-changes.js
 * @return {Promise<Array>}
 */
export default async function applyChanges(changes) {
  const results = [];
  for (let change of sortBy(changes, ['server_rev', 'rev'])) {
    let result;
    if (change.type === CHANGE_TYPES.CREATED) {
      result = await applyCreate(change);
    } else if (change.type === CHANGE_TYPES.UPDATED) {
      result = await applyUpdate(change);
    } else if (change.type === CHANGE_TYPES.DELETED) {
      result = await applyDelete(change);
    } else if (change.type === CHANGE_TYPES.MOVED) {
      result = await applyMove(change);
    } else if (change.type === CHANGE_TYPES.COPIED) {
      result = await applyCopy(change);
    } else if (change.type === CHANGE_TYPES.PUBLISHED) {
      result = await applyPublish(change);
    }

    if (result) {
      results.push(result);
    }
  }

  return results;
}<|MERGE_RESOLUTION|>--- conflicted
+++ resolved
@@ -1,10 +1,5 @@
 import Dexie from 'dexie';
 import sortBy from 'lodash/sortBy';
-<<<<<<< HEAD
-import { CHANGE_TYPES, IGNORED_SOURCE, TABLE_NAMES } from './constants';
-=======
-import uniq from 'lodash/uniq';
->>>>>>> 1937be3b
 import db from './db';
 import { INDEXEDDB_RESOURCES } from './registry';
 import { CHANGE_TYPES, IGNORED_SOURCE, TABLE_NAMES } from './constants';
