--- conflicted
+++ resolved
@@ -46,21 +46,15 @@
     def add_arguments(self, parser):
         parser.add_argument('channel_id', type=str)
         parser.add_argument('--force', action='store_true', dest='force', default=False)
-<<<<<<< HEAD
         parser.add_argument('--user_id', dest='user_id', default=None)
-=======
         parser.add_argument('--force-exercises', action='store_true', dest='force-exercises', default=False)
->>>>>>> 8ea5b050
 
     def handle(self, *args, **options):
         # license_id = options['license_id']
         channel_id = options['channel_id']
         force = options['force']
-<<<<<<< HEAD
         user_id = options['user_id']
-=======
         force_exercises = options['force-exercises']
->>>>>>> 8ea5b050
 
         # license = ccmodels.License.objects.get(pk=license_id)
         try:
@@ -74,11 +68,7 @@
                 prepare_export_database(tempdb)
                 map_content_tags(channel)
                 map_channel_to_kolibri_channel(channel)
-<<<<<<< HEAD
-                map_content_nodes(channel.main_tree, channel.language, user_id=user_id)
-=======
-                map_content_nodes(channel.main_tree, channel.language, force_exercises=force_exercises)
->>>>>>> 8ea5b050
+                map_content_nodes(channel.main_tree, channel.language, user_id=user_id, force_exercises=force_exercises)
                 map_prerequisites(channel.main_tree)
                 save_export_database(channel_id)
                 increment_channel_version(channel)
@@ -121,11 +111,7 @@
     logging.info("Finished creating the Kolibri content tags.")
 
 
-<<<<<<< HEAD
-def map_content_nodes(root_node, default_language, user_id=None):
-=======
-def map_content_nodes(root_node, default_language, force_exercises=False):
->>>>>>> 8ea5b050
+def map_content_nodes(root_node, default_language, user_id=None, force_exercises=False):
 
     # make sure we process nodes higher up in the tree first, or else when we
     # make mappings the parent nodes might not be there
@@ -154,13 +140,8 @@
 
                     if node.kind.kind == content_kinds.EXERCISE:
                         exercise_data = process_assessment_metadata(node, kolibrinode)
-<<<<<<< HEAD
-                        if node.changed or not node.files.filter(preset_id=format_presets.EXERCISE).exists():
+                        if force_exercises or node.changed or not node.files.filter(preset_id=format_presets.EXERCISE).exists():
                             create_perseus_exercise(node, kolibrinode, exercise_data, user_id=user_id)
-=======
-                        if force_exercises or node.changed or not node.files.filter(preset_id=format_presets.EXERCISE).exists():
-                            create_perseus_exercise(node, kolibrinode, exercise_data)
->>>>>>> 8ea5b050
                     create_associated_file_objects(kolibrinode, node)
                     map_tags_to_node(kolibrinode, node)
 
