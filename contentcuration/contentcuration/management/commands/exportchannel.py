--- conflicted
+++ resolved
@@ -89,15 +89,10 @@
                 add_tokens_to_channel(channel)
                 fill_published_fields(channel)
 
-<<<<<<< HEAD
                 # Attributes not getting set for some reason, so just save it here
                 channel.main_tree.publishing = False
                 channel.main_tree.changed = False
                 channel.main_tree.published = True
-=======
-                channel.main_tree.publishing = False
-                channel.main_tree.changed = False
->>>>>>> d0ed6d89
                 channel.main_tree.save()
 
                 # use SQLite backup API to put DB into archives folder.
