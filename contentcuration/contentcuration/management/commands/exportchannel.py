--- conflicted
+++ resolved
@@ -134,9 +134,6 @@
 
                     kolibrinode = create_bare_contentnode(node, default_language)
 
-                    # Set language for recursive language setting, but don't save
-                    node.language = node.language or (node.parent and node.parent.language) or default_language
-
                     if node.kind.kind == content_kinds.EXERCISE:
                         exercise_data = process_assessment_metadata(node, kolibrinode)
                         if node.changed or not node.files.filter(preset_id=format_presets.EXERCISE).exists():
@@ -187,9 +184,6 @@
 
     return kolibrinode
 
-<<<<<<< HEAD
-def create_content_thumbnail(thumbnail_string, file_format_id=file_formats.PNG, preset_id=None, uploader=None):
-=======
 def get_or_create_language(language):
     return kolibrimodels.Language.objects.get_or_create(
         id=language.pk,
@@ -198,8 +192,7 @@
         lang_name= language.lang_name if hasattr(language, 'lang_name') else language.readable_name,
     )
 
-def create_content_thumbnail(thumbnail_string, file_format_id=file_formats.PNG, preset_id=None):
->>>>>>> a3d401c6
+def create_content_thumbnail(thumbnail_string, file_format_id=file_formats.PNG, preset_id=None, uploader=None):
     thumbnail_data = ast.literal_eval(thumbnail_string)
     if thumbnail_data.get('base64'):
         with tempfile.NamedTemporaryFile(suffix=".{}".format(file_format_id), delete=False) as tempf:
@@ -213,19 +206,9 @@
     for ccfilemodel in ccnode.files.exclude(Q(preset_id=format_presets.EXERCISE_IMAGE) | Q(preset_id=format_presets.EXERCISE_GRAPHIE)):
         preset = ccfilemodel.preset
         format = ccfilemodel.file_format
-<<<<<<< HEAD
-        language = ccfilemodel.language or ccnode.language
-        if language:
-            kolibrimodels.Language.objects.get_or_create(
-                id=language.pk,
-                lang_code=language.lang_code,
-                lang_subcode=language.lang_subcode
-            )
-=======
         if ccfilemodel.language:
             get_or_create_language(ccfilemodel.language)
 
->>>>>>> a3d401c6
         if preset.thumbnail and ccnode.thumbnail_encoding:
             ccfilemodel = create_content_thumbnail(ccnode.thumbnail_encoding, uploader=ccfilemodel.uploaded_by, file_format_id=ccfilemodel.file_format_id, preset_id=ccfilemodel.preset_id)
 
@@ -238,11 +221,7 @@
             contentnode=kolibrinode,
             preset=preset.pk,
             supplementary=preset.supplementary,
-<<<<<<< HEAD
-            lang_id=language.pk,
-=======
             lang_id=ccfilemodel.language and ccfilemodel.language.pk,
->>>>>>> a3d401c6
             thumbnail=preset.thumbnail,
             priority=preset.order,
         )
