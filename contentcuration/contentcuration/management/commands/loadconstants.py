--- conflicted
+++ resolved
@@ -339,11 +339,7 @@
             "supplementary" : True,
             "thumbnail" : False,
             "subtitle": True,
-<<<<<<< HEAD
-            "display": True,
-=======
-            "display": False,
->>>>>>> 9be5658d
+            "display": True,
             "order" : 4,
             "kind_id" : content_kinds.VIDEO,
             "allowed_formats" : [file_formats.VTT, file_formats.SRT],
@@ -526,30 +522,6 @@
     },
 ]
 
-<<<<<<< HEAD
-LANGUAGES = [
-    {
-        "model": models.Language,
-        "pk": "id",
-        "fields": {
-            "id": 1,
-            "lang_code": "EN",
-            "lang_subcode": "",
-            "readable_name": "English"
-        },
-    },
-    {
-        "model": models.Language,
-        "pk": "id",
-        "fields": {
-            "id": 2,
-            "lang_code": "ES",
-            "lang_subcode": "MX",
-            "readable_name": "Spanish"
-        },
-    }
-]
-=======
 LANGUAGES = [{
     "model": models.Language,
     "pk": "id",
@@ -561,7 +533,6 @@
             "native_name" : l.native_name,
         },
 } for l in languages.LANGUAGELIST ]
->>>>>>> 9be5658d
 
 CONSTANTS = [SITES, LICENSES, FILE_FORMATS, KINDS, PRESETS, LANGUAGES]
 
