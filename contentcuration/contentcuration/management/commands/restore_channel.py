<<<<<<< HEAD
import json
import sqlite3
import sys
import os
import datetime
import requests
import shutil
import tempfile

from cStringIO import StringIO
from django.conf import settings
from django.core.management.base import BaseCommand
from django.core.files.storage import default_storage
=======
import datetime
import logging as logmodule
import os
import sqlite3
import sys

from django.conf import settings
from django.core.files import File as DJFile
>>>>>>> f57144fb
from django.core.files.uploadedfile import SimpleUploadedFile
from django.core.management.base import BaseCommand
from django.db import transaction
<<<<<<< HEAD
from django.core.files import File as DJFile
from django.core.files.storage import default_storage
from le_utils.constants import content_kinds, roles, exercises, format_presets
from pressurecooker.encodings import write_base64_to_file

from contentcuration import models
from contentcuration.api import write_file_to_storage
from contentcuration.utils.files import create_file_from_contents
from contentcuration.utils.garbage_collect import get_deleted_chefs_root

import logging as logmodule
logmodule.basicConfig()
=======
from le_utils.constants import content_kinds

from contentcuration import models
from contentcuration.api import write_file_to_storage
>>>>>>> f57144fb
logging = logmodule.getLogger(__name__)

CHANNEL_TABLE = 'content_channelmetadata'
NODE_TABLE = 'content_contentnode'
ASSESSMENTMETADATA_TABLE = 'content_assessmentmetadata'
FILE_TABLE = 'content_file'
TAG_TABLE = 'content_contenttag'
NODE_TAG_TABLE = 'content_contentnode_tags'
LICENSE_TABLE = 'content_license'
NODE_COUNT = 0
FILE_COUNT = 0
TAG_COUNT = 0


class EarlyExit(BaseException):

    def __init__(self, message, db_path):
        self.message = message
        self.db_path = db_path


class Command(BaseCommand):

    def add_arguments(self, parser):
        # ID of channel to read data from
        parser.add_argument('source_id', type=str)

        # ID of channel to write data to (can be same as source channel)
        parser.add_argument('--target', help='restore channel db to TARGET CHANNEL ID')
        parser.add_argument('--download-url', help='where to download db from')
        parser.add_argument('--editor', help='add user as editor to channel')

    def handle(self, *args, **options):
        try:
            # Set up variables for restoration process
            print "\n\n********** STARTING CHANNEL RESTORATION **********"
            start = datetime.datetime.now()
            source_id = options['source_id']
            target_id = options.get('target') or source_id

            # Test connection to database
            print "Connecting to database for channel {}...".format(source_id)


            tempf = tempfile.NamedTemporaryFile(suffix=".sqlite3", delete=False)
            conn = None
            try:
                if options.get('download_url'):
                    response = requests.get('{}/content/databases/{}.sqlite3'.format(options['download_url'], source_id))
                    for chunk in response:
                        tempf.write(chunk)
                else:
                    filepath = "/".join([settings.DB_ROOT, "{}.sqlite3".format(source_id)])
                    # Check if database exists
                    if not default_storage.exists(filepath):
                        raise IOError("The object requested does not exist.")
                    with default_storage.open(filepath) as fobj:
                        shutil.copyfileobj(fobj, tempf)

                tempf.close()
                conn = sqlite3.connect(tempf.name)
                cursor = conn.cursor()

                # Start by creating channel
                print "Creating channel..."
                channel, root_pk = create_channel(conn, target_id)
                if options.get('editor'):
                    channel.editors.add(models.User.objects.get(email=options['editor']))
                    channel.save()

                # Create root node
                root = models.ContentNode.objects.create(
                    sort_order=models.get_next_sort_order(),
                    node_id=root_pk,
                    title=channel.name,
                    kind_id=content_kinds.TOPIC,
                    original_channel_id=target_id,
                    source_channel_id=target_id,
                )

                # Create nodes mapping to channel
                print "   Creating nodes..."
                with transaction.atomic():
                    create_nodes(cursor, target_id, root, download_url=options.get('download_url'))
                    # TODO: Handle prerequisites

                # Delete the previous tree if it exists
                old_previous = channel.previous_tree
                if old_previous:
                    old_previous.parent = get_deleted_chefs_root()
                    old_previous.title = "Old previous tree for channel {}".format(channel.pk)
                    old_previous.save()

                # Save tree to target tree
                channel.previous_tree = channel.main_tree
                channel.main_tree = root
                channel.save()
            finally:
                conn and conn.close()
                tempf.close()
                os.unlink(tempf.name)

            # Print stats
            print "\n\nChannel has been restored (time: {ms})\n".format(ms=datetime.datetime.now() - start)
            print "\n\n********** RESTORATION COMPLETE **********\n\n"

        except EarlyExit as e:
            logging.warning("Exited early due to {message}.".format(message=e.message))
            self.stdout.write("You can find your database in {path}".format(path=e.db_path))


def create_channel(cursor, target_id):
    """ create_channel: Create channel at target id
        Args:
            cursor (sqlite3.Connection): connection to export database
            target_id (str): channel_id to write to
        Returns: channel model created and id of root node
    """
<<<<<<< HEAD
    id, name, description, thumbnail, root_pk, version, last_updated = cursor.execute(
        'SELECT id, name, description, thumbnail, root_pk, version, last_updated FROM {table}'
        .format(table=CHANNEL_TABLE)).fetchone()
=======
    id, name, description, thumbnail, root_pk, version = cursor.execute(
        'SELECT id, name, description, thumbnail, root_pk, version FROM {table}'.format(table=CHANNEL_TABLE)).fetchone()
>>>>>>> f57144fb
    channel, is_new = models.Channel.objects.get_or_create(pk=target_id)
    channel.name = name
    channel.description = description
    channel.thumbnail = write_to_thumbnail_file(thumbnail)
    channel.thumbnail_encoding = json.dumps({'base64': thumbnail, 'points': [], 'zoom': 0})
    channel.version = version
    channel.save()
    print "\tCreated channel {} with name {}".format(target_id, name)
    return channel, root_pk


def write_to_thumbnail_file(raw_thumbnail):
    """ write_to_thumbnail_file: Convert base64 thumbnail to file
        Args:
            raw_thumbnail (str): base64 encoded thumbnail
        Returns: thumbnail filename
    """
    if raw_thumbnail and isinstance(raw_thumbnail, basestring) and raw_thumbnail != "" and 'static' not in raw_thumbnail:
        with tempfile.NamedTemporaryFile(suffix=".png", delete=False) as tempf:
            try:
                tempf.close()
                write_base64_to_file(raw_thumbnail, tempf.name)
                with open(tempf.name, 'rb') as tf:
                    fobj = create_file_from_contents(tf.read(), ext="png", preset_id=format_presets.CHANNEL_THUMBNAIL)
                    return str(fobj)
            finally:
                tempf.close()
                os.unlink(tempf.name)


def create_nodes(cursor, target_id, parent, indent=1, download_url=None):
    """ create_channel: Create channel at target id
        Args:
            cursor (sqlite3.Connection): connection to export database
            target_id (str): channel_id to write to
            parent (models.ContentNode): node's parent
            indent (int): How far to indent print statements
        Returns: newly created node
    """
    # Read database rows that match parent
    parent_query = "parent_id=\'{}\'".format(parent.node_id)

    sql_command = 'SELECT id, title, content_id, description, sort_order, '\
        'license_owner, author, license_id, kind, coach_content, lang_id FROM {table} WHERE {query} ORDER BY sort_order;'\
        .format(table=NODE_TABLE, query=parent_query)
    query = cursor.execute(sql_command).fetchall()

    # Parse through rows and create models
    for id, title, content_id, description, sort_order, license_owner, author, license_id, kind, coach_content, lang_id in query:
        print "{indent} {id} ({title} - {kind})...".format(indent="   |" * indent, id=id, title=title, kind=kind)

        # Determine role
        role = roles.LEARNER
        if coach_content:
            role = roles.COACH

        # Determine extra_fields
        assessment_query = "SELECT mastery_model, randomize FROM {table} WHERE contentnode_id='{node}'".format(table=ASSESSMENTMETADATA_TABLE, node=id)
        result = cursor.execute(assessment_query).fetchone()
        extra_fields = json.loads(result[0]) if result else {}
        if result:
            extra_fields.update({"randomize": result[1]})

        # Determine license
        license = retrieve_license(cursor, license_id)
        license_description = license[1] if license else ""
        license = license[0] if license else None

        # TODO: Determine thumbnail encoding

        # Create new node model
        node = models.ContentNode.objects.create(
            node_id=id,
            original_source_node_id=id,
            source_node_id=id,
            title=title,
            content_id=content_id,
            description=description,
            sort_order=sort_order,
            copyright_holder=license_owner,
            author=author,
            license=license,
            license_description=license_description,
            language_id=lang_id,
            role_visibility=role,
            extra_fields=json.dumps(extra_fields),
            kind_id=kind,
            parent=parent,
            original_channel_id=target_id,
            source_channel_id=target_id,
        )

        # Handle foreign key references (children, files, tags)
        if kind == content_kinds.TOPIC:
            create_nodes(cursor, target_id, node, indent=indent + 1, download_url=download_url)
        elif kind == content_kinds.EXERCISE:
            pass
        create_files(cursor, node, indent=indent + 1, download_url=download_url)
        create_tags(cursor, node, target_id, indent=indent + 1)

    return node


def retrieve_license(cursor, license_id):
    """ retrieve_license_name: Get license based on id from exported db
        Args:
            cursor (sqlite3.Connection): connection to export database
            license_id (str): id of license on exported db
        Returns: license model matching the name and the associated license description
    """
    # Handle no license being assigned
    if license_id is None or license_id == "":
        return None

    # Return license that matches name
    name, description = cursor.execute('SELECT license_name, license_description FROM {table} WHERE id={id}'.format(table=LICENSE_TABLE, id=license_id)).fetchone()
    return models.License.objects.get(license_name=name), description


def create_files(cursor, contentnode, indent=0, download_url=None):
    """ create_files: Get license
        Args:
            cursor (sqlite3.Connection): connection to export database
            contentnode (models.ContentNode): node file references
            indent (int): How far to indent print statements
        Returns: None
    """
    # Parse database for files referencing content node and make file models
    sql_command = 'SELECT checksum, extension, file_size, contentnode_id, '\
        'lang_id, preset FROM {table} WHERE contentnode_id=\'{id}\';'\
        .format(table=FILE_TABLE, id=contentnode.node_id)

    query = cursor.execute(sql_command).fetchall()
    for checksum, extension, file_size, contentnode_id, lang_id, preset in query:
        filename = "{}.{}".format(checksum, extension)
        print "{indent} * FILE {filename}...".format(indent="   |" * indent, filename=filename)

        try:
<<<<<<< HEAD
            filepath = models.generate_object_storage_name(checksum, filename)

            # Download file first
            if download_url and not default_storage.exists(filepath):
                buffer = StringIO()
                response = requests.get('{}/content/storage/{}/{}/{}'.format(download_url, filename[0], filename[1], filename))
                for chunk in response:
                    buffer.write(chunk)
                create_file_from_contents(buffer.getvalue(), ext=extension, node=contentnode, preset_id=preset or "")
                buffer.close()
            else:
                # Save values to new or existing file object
                file_obj = models.File(
=======
            # Save values to new or existing file object
            with open(file_path, 'rb') as fobj:
                models.File.objects.create(
                    file_on_disk=DJFile(fobj),
>>>>>>> f57144fb
                    file_format_id=extension,
                    file_size=file_size,
                    contentnode=contentnode,
                    language_id=lang_id,
                    preset_id=preset or "",
                )
                file_obj.file_on_disk.name = filepath
                file_obj.save()

        except IOError as e:
            logging.warning("\b FAILED (check logs for more details)")
            sys.stderr.write("Restoration Process Error: Failed to save file object {}: {}".format(filename, os.strerror(e.errno)))
            continue


def create_tags(cursor, contentnode, target_id, indent=0):
    """ create_tags: Create tags associated with node
        Args:
            cursor (sqlite3.Connection): connection to export database
            contentnode (models.ContentNode): node file references
            target_id (str): channel_id to write to
            indent (int): How far to indent print statements
        Returns: None
    """
    # Parse database for files referencing content node and make file models
    sql_command = 'SELECT ct.id, ct.tag_name FROM {cnttable} cnt '\
        'JOIN {cttable} ct ON cnt.contenttag_id = ct.id ' \
        'WHERE cnt.contentnode_id=\'{id}\';'\
        .format(
            cnttable=NODE_TAG_TABLE,
            cttable=TAG_TABLE,
            id=contentnode.node_id,
        )
    query = cursor.execute(sql_command).fetchall()

    # Build up list of tags
    tag_list = []
    for id, tag_name in query:
        print "{indent} ** TAG {tag}...".format(indent="   |" * indent, tag=tag_name)
        # Save values to new or existing tag object
        tag_obj, is_new = models.ContentTag.objects.get_or_create(
            pk=id,
            tag_name=tag_name,
            channel_id=target_id,
        )
        tag_list.append(tag_obj)

    # Save tags to node
    contentnode.tags = tag_list
    contentnode.save()<|MERGE_RESOLUTION|>--- conflicted
+++ resolved
@@ -1,34 +1,24 @@
-<<<<<<< HEAD
+import datetime
 import json
+import os
+import requests
+import shutil
 import sqlite3
 import sys
-import os
-import datetime
-import requests
-import shutil
 import tempfile
 
 from cStringIO import StringIO
 from django.conf import settings
-from django.core.management.base import BaseCommand
+from django.core.files import File as DJFile
 from django.core.files.storage import default_storage
-=======
-import datetime
-import logging as logmodule
-import os
-import sqlite3
-import sys
-
-from django.conf import settings
-from django.core.files import File as DJFile
->>>>>>> f57144fb
 from django.core.files.uploadedfile import SimpleUploadedFile
 from django.core.management.base import BaseCommand
 from django.db import transaction
-<<<<<<< HEAD
-from django.core.files import File as DJFile
-from django.core.files.storage import default_storage
-from le_utils.constants import content_kinds, roles, exercises, format_presets
+from le_utils.constants import content_kinds
+from le_utils.constants import exercises
+from le_utils.constants import format_presets
+from le_utils.constants import roles
+import logging as logmodule
 from pressurecooker.encodings import write_base64_to_file
 
 from contentcuration import models
@@ -36,14 +26,7 @@
 from contentcuration.utils.files import create_file_from_contents
 from contentcuration.utils.garbage_collect import get_deleted_chefs_root
 
-import logging as logmodule
 logmodule.basicConfig()
-=======
-from le_utils.constants import content_kinds
-
-from contentcuration import models
-from contentcuration.api import write_file_to_storage
->>>>>>> f57144fb
 logging = logmodule.getLogger(__name__)
 
 CHANNEL_TABLE = 'content_channelmetadata'
@@ -162,14 +145,9 @@
             target_id (str): channel_id to write to
         Returns: channel model created and id of root node
     """
-<<<<<<< HEAD
     id, name, description, thumbnail, root_pk, version, last_updated = cursor.execute(
         'SELECT id, name, description, thumbnail, root_pk, version, last_updated FROM {table}'
         .format(table=CHANNEL_TABLE)).fetchone()
-=======
-    id, name, description, thumbnail, root_pk, version = cursor.execute(
-        'SELECT id, name, description, thumbnail, root_pk, version FROM {table}'.format(table=CHANNEL_TABLE)).fetchone()
->>>>>>> f57144fb
     channel, is_new = models.Channel.objects.get_or_create(pk=target_id)
     channel.name = name
     channel.description = description
@@ -308,7 +286,6 @@
         print "{indent} * FILE {filename}...".format(indent="   |" * indent, filename=filename)
 
         try:
-<<<<<<< HEAD
             filepath = models.generate_object_storage_name(checksum, filename)
 
             # Download file first
@@ -322,12 +299,6 @@
             else:
                 # Save values to new or existing file object
                 file_obj = models.File(
-=======
-            # Save values to new or existing file object
-            with open(file_path, 'rb') as fobj:
-                models.File.objects.create(
-                    file_on_disk=DJFile(fobj),
->>>>>>> f57144fb
                     file_format_id=extension,
                     file_size=file_size,
                     contentnode=contentnode,
