--- conflicted
+++ resolved
@@ -359,17 +359,11 @@
         return self.id
 
 class Language(models.Model):
-<<<<<<< HEAD
-    lang_code = models.CharField(max_length=2, db_index=True)
-    lang_subcode = models.CharField(max_length=2, db_index=True, blank=True)
-    readable_name = models.CharField(max_length=50, blank=True)
-=======
     id = models.CharField(max_length=7, primary_key=True)
     lang_code = models.CharField(max_length=3, db_index=True)
     lang_subcode = models.CharField(max_length=3, db_index=True, blank=True, null=True)
     readable_name = models.CharField(max_length=100, blank=True)
     native_name = models.CharField(max_length=100, blank=True)
->>>>>>> 9be5658d
 
     def ietf_name(self):
         return "{code}-{subcode}".format(code=self.lang_code, subcode=self.lang_subcode)
