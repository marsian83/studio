import logging
import os
from uuid import uuid4

from django.conf import settings
from django.contrib import admin
from django.core.files.storage import FileSystemStorage
from django.db import IntegrityError, connections, models
from django.db.utils import ConnectionDoesNotExist
from mptt.models import MPTTModel, TreeForeignKey
from django.utils.translation import ugettext as _
<<<<<<< HEAD
from kolibri.content.models import ChannelMetadata, AbstractContent, ContentMetadata, License, File, Format, MimeType
from kolibri.content.api import *
=======
from kolibri.content.models import *
from constants import content_kinds, extensions, presets
>>>>>>> 2d8c3fd5

class Channel(models.Model):
    """ Permissions come from association with organizations """
    channel_id = models.UUIDField(primary_key=False, unique=True, default=uuid4, editable=True)
    name = models.CharField(max_length=200)
    description = models.CharField(max_length=400, blank=True)
    author = models.CharField(max_length=400, blank=True)
    editors = models.ManyToManyField(
        'auth.User',
        related_name='editable_channels',
        verbose_name=_("editors"),
        help_text=_("Users with edit rights"),
    )

    published = models.ForeignKey('TopicTree', null=True, blank=True, related_name='published')
    deleted =  models.ForeignKey('TopicTree', null=True, blank=True, related_name='deleted')
    clipboard =  models.ForeignKey('TopicTree', null=True, blank=True, related_name='clipboard')
    draft =  models.ForeignKey('TopicTree', null=True, blank=True, related_name='draft')
    bookmarked_by = models.ManyToManyField(
        'auth.User',
        related_name='bookmarked_channels',
        verbose_name=_("bookmarded by"),
    )

    def save(self, *args, **kwargs):
        isNew = not self.pk
        super(Channel, self).save(*args, **kwargs)
        if isNew:
            self.draft = TopicTree.objects.create(channel=self, name=self.name + " draft")
            self.draft.save()
            self.clipboard = TopicTree.objects.create(channel=self, name=self.name + " clipboard")
            self.clipboard.save()
            self.deleted = TopicTree.objects.create(channel=self, name=self.name + " deleted")
            self.deleted.save()
            self.save()

    def delete(self):
        logging.warning("Channel Delete")
        self.draft.delete()
        self.clipboard.delete()
        self.deleted.delete()
        super(Channel, self).delete()

    class Meta:
        verbose_name = _("Channel")
        verbose_name_plural = _("Channels")

def content_copy_name(instance, filename):
    """
    Create a name spaced file path from the File obejct's checksum property.
    This path will be used to store the content copy

    :param instance: File (content File model)
    :param filename: str
    :return: str
    """
    h = instance.checksum
    basename, ext = os.path.splitext(filename)
    return os.path.join(settings.CONTENT_COPY_DIR, h[0:1], h[1:2], h + ext.lower())

class ContentCopyStorage(FileSystemStorage):
    """
    Overrider FileSystemStorage's default save method to ignore duplicated file.
    """
    def get_available_name(self, name):
        return name

    def _save(self, name, content):
        if self.exists(name):
            # if the file exists, do not call the superclasses _save method
            logging.warn('Content copy "%s" already exists!' % name)
            return name
        return super(ContentCopyStorage, self)._save(name, content)

class ContentCopyTracking(models.Model):
    """
    Record how many times a content copy are referenced by File objects.
    If it reaches 0, it's supposed to be deleted.
    """
    referenced_count = models.IntegerField(blank=True, null=True)
    content_copy_id = models.CharField(max_length=400, unique=True)

class TopicTree(models.Model):
    """Base model for all channels"""

    name = models.CharField(
        max_length=255,
        verbose_name=_("topic tree name"),
        help_text=_("Displayed to the user"),
        default = "tree"
    )

    channel = models.ForeignKey(
        'Channel',
        verbose_name=_("channel"),
        null=True,
        help_text=_("For different versions of the tree in the same channel (trash, edit, workspace)"),
    )
    root_node = models.ForeignKey(
        'ContentNode',
        verbose_name=_("root node"),
        null=True,
        help_text=_(
            "The starting point for the tree, the title of it is the "
            "title shown in the menu"
        ),
    )
    is_published = models.BooleanField(
        default=False,
        verbose_name=_("Published"),
        help_text=_("If published, students can access this channel"),
    )

    def save(self, *args, **kwargs):
        isNew = not self.pk
        super(TopicTree, self).save(*args, **kwargs)
        if isNew:
            self.root_node = Node.objects.create(title=self.channel.name, kind="topic", total_file_size = 0, license_id=ContentLicense.objects.first().id)
            self.root_node.save()
            self.save()

    """
    def delete(self):
        logging.warning(self)
        self.root_node.delete()
        super(TopicTree, self).delete()
    """

    class Meta:
        verbose_name = _("Topic tree")
        verbose_name_plural = _("Topic trees")

<<<<<<< HEAD
class ContentTag(AbstractContent):
    tag_name = models.CharField(primary_key=True, max_length=30, unique=True)
    tag_type = models.CharField(max_length=30, null=True, blank=True)

    def delete(self):
        # No other nodes except for node about to be deleted use tag
        if len(Node.objects.filter(tags__tag_name__contains = self.tag_name)) <= 1:
            super(ContentTag, self).delete()

=======
class ContentTag(models.Model):
    tag_name = models.CharField(max_length=30, blank=True)
    tag_type = models.CharField(max_length=30, blank=True)
    
>>>>>>> 2d8c3fd5
    def __str__(self):
        return self.tag_name

class ContentNode(MPTTModel, models.Model):
    """
    By default, all nodes have a title and can be used as a topic.
    """
    content_id = models.UUIDField(primary_key=False, default=uuid4, editable=False)
    title = models.CharField(max_length=200)
    description = models.CharField(max_length=400, blank=True)
    kind = models.ForeignKey('ContentKind', related_name='content_metadatas', blank=True, null=True)
    slug = models.CharField(max_length=100)
    total_file_size = models.IntegerField()
    license = models.ForeignKey('License')
    prerequisite = models.ManyToManyField('self', related_name='is_prerequisite_of', through='PrerequisiteContentRelationship', symmetrical=False, blank=True)
    is_related = models.ManyToManyField('self', related_name='relate_to', through='RelatedContentRelationship', symmetrical=False, blank=True)
    parent = TreeForeignKey('self', null=True, blank=True, related_name='children', db_index=True)
    tags = models.ManyToManyField(ContentTag, symmetrical=False, related_name='tagged_content', blank=True)
    sort_order = models.FloatField(max_length=50, default=0, verbose_name=_("sort order"), help_text=_("Ascending, lowest number shown first"))
    license_owner = models.CharField(max_length=200, blank=True, help_text=_("Organization of person who holds the essential rights"))

    created = models.DateTimeField(auto_now_add=True, verbose_name=_("created"))
    modified = models.DateTimeField(auto_now=True, verbose_name=_("modified"))

    published = models.BooleanField(
        default=False,
        verbose_name=_("Published"),
        help_text=_("If published, students can access this item"),
    )
    original_filename = models.CharField(
        max_length=255,
        blank=True
    )

    @property
    def has_draft(self):
        return self.draft_set.all().exists()

    @property
    def get_draft(self):
        """
        NB! By contract, only one draft should always exist per node, this is
        enforced by the OneToOneField relation.
        :raises: Draft.DoesNotExist and Draft.MultipleObjectsReturned
        """
        return Draft.objects.get(publish_in=self)
    """
    # If deleting all children
    def delete(self):
        logging.warning(self)
        for n in self.get_children():
            #for format in Format.objects.filter(contentmetadata = self.pk):
            #    format.delete()
            n.delete()
        super(Node, self).delete()
    """
    def delete(self):
        for t in self.tags.all():
            t.delete()
        super(Node, self).delete()

    class MPTTMeta:
        order_insertion_by = ['sort_order']

    class Meta:
        verbose_name = _("Topic")
        verbose_name_plural = _("Topics")
        # Do not allow two nodes with the same name on the same level
        #unique_together = ('parent', 'title')

<<<<<<< HEAD
class ContentLicense(License):
=======
class ContentKind(models.Model):
    kind = models.CharField(primary_key=True, max_length=200, choices=content_kinds.choices)

    def __str__(self):
        return self.kind

class FileFormat(models.Model):
    extension = models.CharField(primary_key=True, max_length=40, choices=extensions.choices)

    def __str__(self):
        return self.extension

class FormatPreset(models.Model):
    id = models.CharField(primary_key=True, max_length=150, choices=presets.choices)
    readable_name = models.CharField(max_length=400)
    multi_language = models.BooleanField(default=False)
    supplementary = models.BooleanField(default=False)
    order = models.IntegerField()
    kind = models.ForeignKey(ContentKind, related_name='format_presets')
    allowed_formats = models.ManyToManyField(FileFormat, blank=True)

    def __str__(self):
        return self.name

class Language(models.Model):
    lang_code = models.CharField(primary_key=True, max_length=400)
    lang_name = models.CharField(max_length=400)

    def __str__(self):
        return self.lang_name

class File(models.Model):
    """
    The bottom layer of the contentDB schema, defines the basic building brick for content.
    Things it can represent are, for example, mp4, avi, mov, html, css, jpeg, pdf, mp3...
    """
    checksum = models.CharField(max_length=400, blank=True)
    file_size = models.IntegerField(blank=True, null=True)
    content_copy = models.FileField(upload_to=content_copy_name, storage=ContentCopyStorage(), max_length=500, blank=True)
    contentmetadata = models.ForeignKey(ContentNode, related_name='files', blank=True, null=True)
    file_format = models.ForeignKey(FileFormat, related_name='files', blank=True, null=True)
    preset = models.ForeignKey(FormatPreset, related_name='files', blank=True, null=True)
    lang = models.ForeignKey(Language, blank=True, null=True)

    class Admin:
        pass

    def __str__(self):
        return '{checksum}{extension}'.format(checksum=self.checksum, extension='.' + self.file_format.extension)

    def save(self, *args, **kwargs):
        """
        Overrider the default save method.
        If the content_copy FileField gets passed a content copy:
            1. generate the MD5 from the content copy
            2. fill the other fields accordingly
            3. update tracking for this content copy
        If None is passed to the content_copy FileField:
            1. delete the content copy.
            2. update tracking for this content copy
        """
        if self.content_copy:  # if content_copy is supplied, hash out the file
            md5 = hashlib.md5()
            for chunk in self.content_copy.chunks():
                md5.update(chunk)

            self.checksum = md5.hexdigest()
            self.file_size = self.content_copy.size
            self.extension = os.path.splitext(self.content_copy.name)[1]
            # update ContentCopyTracking
            try:
                content_copy_track = ContentCopyTracking.objects.get(content_copy_id=self.checksum)
                content_copy_track.referenced_count += 1
                content_copy_track.save()
            except ContentCopyTracking.DoesNotExist:
                ContentCopyTracking.objects.create(referenced_count=1, content_copy_id=self.checksum)
        else:
            # update ContentCopyTracking, if referenced_count reach 0, delete the content copy on disk
            try:
                content_copy_track = ContentCopyTracking.objects.get(content_copy_id=self.checksum)
                content_copy_track.referenced_count -= 1
                content_copy_track.save()
                if content_copy_track.referenced_count == 0:
                    content_copy_path = os.path.join(settings.CONTENT_COPY_DIR, self.checksum[0:1], self.checksum[1:2], self.checksum + self.extension)
                    if os.path.isfile(content_copy_path):
                        os.remove(content_copy_path)
            except ContentCopyTracking.DoesNotExist:
                pass
            self.checksum = None
            self.file_size = None
            self.extension = None
        super(File, self).save(*args, **kwargs)

class License(models.Model):
    """
    Normalize the license of ContentNode model
    """
    license_name = models.CharField(max_length=50)
>>>>>>> 2d8c3fd5
    exists = models.BooleanField(
        default=False,
        verbose_name=_("license exists"),
        help_text=_("Tells whether or not a content item is licensed to share"),
    )

    def __str__(self):
        return self.license_name

class PrerequisiteContentRelationship(models.Model):
    """
    Predefine the prerequisite relationship between two ContentNode objects.
    """
    contentnode_1 = models.ForeignKey(ContentNode, related_name='%(app_label)s_%(class)s_1')
    contentnode_2 = models.ForeignKey(ContentNode, related_name='%(app_label)s_%(class)s_2')

    class Meta:
        unique_together = ['contentnode_1', 'contentnode_2']

    def clean(self, *args, **kwargs):
        # self reference exception
        if self.contentnode_1 == self.contentnode_2:
            raise IntegrityError('Cannot self reference as prerequisite.')
        # immediate cyclic exception
        elif PrerequisiteContentRelationship.objects.using(self._state.db)\
                .filter(contentnode_1=self.contentnode_2, contentnode_2=self.contentnode_1):
            raise IntegrityError(
                'Note: Prerequisite relationship is directional! %s and %s cannot be prerequisite of each other!'
                % (self.contentnode_1, self.contentnode_2))
        # distant cyclic exception
        # elif <this is a nice to have exception, may implement in the future when the priority raises.>
        #     raise Exception('Note: Prerequisite relationship is acyclic! %s and %s forms a closed loop!' % (self.contentnode_1, self.contentnode_2))
        super(PrerequisiteContentRelationship, self).clean(*args, **kwargs)

    def save(self, *args, **kwargs):
        self.full_clean()
        super(PrerequisiteContentRelationship, self).save(*args, **kwargs)


class RelatedContentRelationship(models.Model):
    """
    Predefine the related relationship between two ContentNode objects.
    """
    contentnode_1 = models.ForeignKey(ContentNode, related_name='%(app_label)s_%(class)s_1')
    contentnode_2 = models.ForeignKey(ContentNode, related_name='%(app_label)s_%(class)s_2')

    class Meta:
        unique_together = ['contentnode_1', 'contentnode_2']

    def save(self, *args, **kwargs):
        # self reference exception
        if self.contentnode_1 == self.contentnode_2:
            raise IntegrityError('Cannot self reference as related.')
        # handle immediate cyclic
        elif RelatedContentRelationship.objects.using(self._state.db)\
                .filter(contentnode_1=self.contentnode_2, contentnode_2=self.contentnode_1):
            return  # silently cancel the save
        super(RelatedContentRelationship, self).save(*args, **kwargs)

class Exercise(models.Model):

    title = models.CharField(
        max_length=50,
        verbose_name=_("title"),
        default=_("Title"),
        help_text=_("Title of the content item"),
    )

    description = models.TextField(
        max_length=200,
        verbose_name=_("description"),
        default=_("Description"),
        help_text=_("Brief description of what this content item is"),
    )

class AssessmentItem(models.Model):

    type = models.CharField(max_length=50, default="multiplechoice")
    question = models.TextField(blank=True)
    answers = models.TextField(default="[]")
    exercise = models.ForeignKey('Exercise', related_name="all_assessment_items")<|MERGE_RESOLUTION|>--- conflicted
+++ resolved
@@ -9,13 +9,9 @@
 from django.db.utils import ConnectionDoesNotExist
 from mptt.models import MPTTModel, TreeForeignKey
 from django.utils.translation import ugettext as _
-<<<<<<< HEAD
-from kolibri.content.models import ChannelMetadata, AbstractContent, ContentMetadata, License, File, Format, MimeType
-from kolibri.content.api import *
-=======
+
 from kolibri.content.models import *
 from constants import content_kinds, extensions, presets
->>>>>>> 2d8c3fd5
 
 class Channel(models.Model):
     """ Permissions come from association with organizations """
@@ -148,22 +144,16 @@
         verbose_name = _("Topic tree")
         verbose_name_plural = _("Topic trees")
 
-<<<<<<< HEAD
-class ContentTag(AbstractContent):
+class ContentTag(models.Model):
     tag_name = models.CharField(primary_key=True, max_length=30, unique=True)
-    tag_type = models.CharField(max_length=30, null=True, blank=True)
-
+    tag_type = models.CharField(max_length=30, blank=True)
+    """
     def delete(self):
         # No other nodes except for node about to be deleted use tag
         if len(Node.objects.filter(tags__tag_name__contains = self.tag_name)) <= 1:
             super(ContentTag, self).delete()
-
-=======
-class ContentTag(models.Model):
-    tag_name = models.CharField(max_length=30, blank=True)
-    tag_type = models.CharField(max_length=30, blank=True)
-    
->>>>>>> 2d8c3fd5
+    """
+
     def __str__(self):
         return self.tag_name
 
@@ -234,9 +224,7 @@
         # Do not allow two nodes with the same name on the same level
         #unique_together = ('parent', 'title')
 
-<<<<<<< HEAD
-class ContentLicense(License):
-=======
+
 class ContentKind(models.Model):
     kind = models.CharField(primary_key=True, max_length=200, choices=content_kinds.choices)
 
@@ -335,7 +323,6 @@
     Normalize the license of ContentNode model
     """
     license_name = models.CharField(max_length=50)
->>>>>>> 2d8c3fd5
     exists = models.BooleanField(
         default=False,
         verbose_name=_("license exists"),
