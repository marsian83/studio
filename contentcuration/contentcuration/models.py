import logging
import os
from uuid import uuid4
import hashlib

from django.conf import settings
from django.contrib import admin
from django.core.files.storage import FileSystemStorage
from django.db import IntegrityError, connections, models
from django.db.utils import ConnectionDoesNotExist
from mptt.models import MPTTModel, TreeForeignKey
from django.utils.translation import ugettext as _
from django.dispatch import receiver

from constants import content_kinds, extensions, presets

def file_on_disk_name(instance, filename):
    """
    Create a name spaced file path from the File obejct's checksum property.
    This path will be used to store the content copy

    :param instance: File (content File model)
    :param filename: str
    :return: str
    """
    h = instance.checksum
    basename, ext = os.path.splitext(filename)
    return os.path.join(h[0], h[1], h + ext.lower())

class FileOnDiskStorage(FileSystemStorage):
    """
    Overrider FileSystemStorage's default save method to ignore duplicated file.
    """
    def get_available_name(self, name):
        return name

    def _save(self, name, content):
        if self.exists(name):
            # if the file exists, do not call the superclasses _save method
            logging.warn('Content copy "%s" already exists!' % name)
            return name
        return super(ContentCopyStorage, self)._save(name, content)

<<<<<<< HEAD
class ContentCopyTracking(models.Model):
    """
    Record how many times a content copy are referenced by File objects.
    If it reaches 0, it's supposed to be deleted.
    """
    referenced_count = models.IntegerField(blank=True, null=True)
    content_copy_id = models.CharField(max_length=400, unique=True)

class License(models.Model):
    """
    Normalize the license of ContentNode model
    """
    license_name = models.CharField(max_length=50)
    exists = models.BooleanField(
        default=False,
        verbose_name=_("license exists"),
        help_text=_("Tells whether or not a content item is licensed to share"),
    )

    def __str__(self):
        return self.license_name

=======
>>>>>>> a31570bf
class Channel(models.Model):
    """ Permissions come from association with organizations """
    id = models.UUIDField(primary_key=True, default=uuid4)
    name = models.CharField(max_length=200)
    description = models.CharField(max_length=400, blank=True)
    version = models.IntegerField(default=0)
    thumbnail = models.TextField(blank=True)
    editors = models.ManyToManyField(
        'auth.User',
        related_name='editable_channels',
        verbose_name=_("editors"),
        help_text=_("Users with edit rights"),
    )
    trash_tree =  models.ForeignKey('ContentNode', null=True, blank=True, related_name='channel_trash')
    clipboard_tree =  models.ForeignKey('ContentNode', null=True, blank=True, related_name='channel_clipboard')
    main_tree =  models.ForeignKey('ContentNode', null=True, blank=True, related_name='channel_main')
    bookmarked_by = models.ManyToManyField(
        'auth.User',
        related_name='bookmarked_channels',
        verbose_name=_("bookmarked by"),
    )
    deleted = models.BooleanField(default=False)

    def save(self, *args, **kwargs):
        super(Channel, self).save(*args, **kwargs)
        if not self.main_tree:
            self.main_tree = ContentNode.objects.create(title=self.name + " main root", kind_id="topic", sort_order=0)
            self.main_tree.save()
            self.clipboard_tree = ContentNode.objects.create(title=self.name + " clipboard root", kind_id="topic", sort_order=0)
            self.clipboard_tree.save()
            self.trash_tree = ContentNode.objects.create(title=self.name + " trash root", kind_id="topic", sort_order=0)
            self.trash_tree.save()
            self.save()
    class Meta:
        verbose_name = _("Channel")
        verbose_name_plural = _("Channels")

class ContentTag(models.Model):
<<<<<<< HEAD
    tag_name = models.CharField(primary_key=True, max_length=30, unique=True)
    tag_type = models.CharField(max_length=30, blank=True)
=======
    tag_name = models.CharField(max_length=30)
    channel = models.ForeignKey('Channel', related_name='tags', blank=True, null=True)
    """
    def delete(self):
        # No other nodes except for node about to be deleted use tag
        if len(Node.objects.filter(tags__tag_name__contains = self.tag_name)) <= 1:
            super(ContentTag, self).delete()
    """
>>>>>>> a31570bf

    def __str__(self):
        return self.tag_name

    class Meta:
        unique_together = ['tag_name', 'channel']

class ContentNode(MPTTModel, models.Model):
    """
    By default, all nodes have a title and can be used as a topic.
    """
    content_id = models.UUIDField(primary_key=False, default=uuid4, editable=False)
    title = models.CharField(max_length=200)
    description = models.CharField(max_length=400, blank=True)
    kind = models.ForeignKey('ContentKind', related_name='contentnodes')
    license = models.ForeignKey('License', null=True)
    prerequisite = models.ManyToManyField('self', related_name='is_prerequisite_of', through='PrerequisiteContentRelationship', symmetrical=False, blank=True)
    is_related = models.ManyToManyField('self', related_name='relate_to', through='RelatedContentRelationship', symmetrical=False, blank=True)
    parent = TreeForeignKey('self', null=True, blank=True, related_name='children', db_index=True)
    tags = models.ManyToManyField(ContentTag, symmetrical=False, related_name='tagged_content', blank=True)
    sort_order = models.FloatField(max_length=50, default=0, verbose_name=_("sort order"), help_text=_("Ascending, lowest number shown first"))
    license_owner = models.CharField(max_length=200, blank=True, help_text=_("Organization of person who holds the essential rights"))
    author = models.CharField(max_length=200, blank=True, help_text=_("Person who created content"))

    created = models.DateTimeField(auto_now_add=True, verbose_name=_("created"))
    modified = models.DateTimeField(auto_now=True, verbose_name=_("modified"))

    changed = models.BooleanField(default=True)

    class MPTTMeta:
        order_insertion_by = ['sort_order']

    class Meta:
        verbose_name = _("Topic")
        verbose_name_plural = _("Topics")
        # Do not allow two nodes with the same name on the same level
        #unique_together = ('parent', 'title')


class ContentKind(models.Model):
    kind = models.CharField(primary_key=True, max_length=200, choices=content_kinds.choices)

    def __str__(self):
        return self.kind

class FileFormat(models.Model):
    extension = models.CharField(primary_key=True, max_length=40, choices=extensions.choices)
    mimetype = models.CharField(max_length=200, blank=True)

    def __str__(self):
        return self.extension

class FormatPreset(models.Model):
    id = models.CharField(primary_key=True, max_length=150, choices=presets.choices)
    readable_name = models.CharField(max_length=400)
    multi_language = models.BooleanField(default=False)
    supplementary = models.BooleanField(default=False)
    order = models.IntegerField()
    kind = models.ForeignKey(ContentKind, related_name='format_presets')
    allowed_formats = models.ManyToManyField(FileFormat, blank=True)

    def __str__(self):
        return self.id

class Language(models.Model):
    lang_code = models.CharField(max_length=2, db_index=True)
    lang_subcode = models.CharField(max_length=2, db_index=True)
    
    def ietf_name(self):
        return "{code}-{subcode}".format(code=self.lang_code, subcode=self.lang_subcode)

    def __str__(self):
        return self.ietf_name

class File(models.Model):
    """
    The bottom layer of the contentDB schema, defines the basic building brick for content.
    Things it can represent are, for example, mp4, avi, mov, html, css, jpeg, pdf, mp3...
    """
    checksum = models.CharField(max_length=400, blank=True)
    file_size = models.IntegerField(blank=True, null=True)
    file_on_disk = models.FileField(upload_to=file_on_disk_name, storage=FileOnDiskStorage(), max_length=500, blank=True)
    contentnode = models.ForeignKey(ContentNode, related_name='files', blank=True, null=True)
    file_format = models.ForeignKey(FileFormat, related_name='files', blank=True, null=True)
    preset = models.ForeignKey(FormatPreset, related_name='files', blank=True, null=True)
    lang = models.ForeignKey(Language, blank=True, null=True)
    original_filename = models.CharField(max_length=255, blank=True)

    class Admin:
        pass

    def __str__(self):
        return '{checksum}{extension}'.format(checksum=self.checksum, extension='.' + self.file_format.extension)

    def save(self, *args, **kwargs):
        """
        Overrider the default save method.
        If the file_on_disk FileField gets passed a content copy:
            1. generate the MD5 from the content copy
            2. fill the other fields accordingly
        """
        if self.file_on_disk:  # if file_on_disk is supplied, hash out the file
            md5 = hashlib.md5()
            for chunk in self.file_on_disk.chunks():
                md5.update(chunk)

            self.checksum = md5.hexdigest()
            self.file_size = self.file_on_disk.size
            self.extension = os.path.splitext(self.file_on_disk.name)[1]
        else:
            self.checksum = None
            self.file_size = None
            self.extension = None
        super(File, self).save(*args, **kwargs)

<<<<<<< HEAD
=======
@receiver(models.signals.post_delete, sender=File)
def auto_delete_file_on_delete(sender, instance, **kwargs):
    """
    Deletes file from filesystem if no other File objects are referencing the same file on disk
    when corresponding `File` object is deleted.
    Be careful! we don't know if this will work when perform bash delete on File obejcts.
    """
    if not File.objects.filter(file_on_disk=instance.file_on_disk.url):
        content_copy_path = os.path.join(settings.STORAGE_ROOT, instance.checksum[0:1], instance.checksum[1:2], instance.checksum + instance.extension)
        if os.path.isfile(content_copy_path):
            os.remove(content_copy_path)

class License(models.Model):
    """
    Normalize the license of ContentNode model
    """
    license_name = models.CharField(max_length=50)
    exists = models.BooleanField(
        default=False,
        verbose_name=_("license exists"),
        help_text=_("Tells whether or not a content item is licensed to share"),
    )

    def __str__(self):
        return self.license_name

>>>>>>> a31570bf
class PrerequisiteContentRelationship(models.Model):
    """
    Predefine the prerequisite relationship between two ContentNode objects.
    """
    target_node = models.ForeignKey(ContentNode, related_name='%(app_label)s_%(class)s_target_node')
    prerequisite = models.ForeignKey(ContentNode, related_name='%(app_label)s_%(class)s_prerequisite')

    class Meta:
        unique_together = ['target_node', 'prerequisite']

    def clean(self, *args, **kwargs):
        # self reference exception
        if self.target_node == self.prerequisite:
            raise IntegrityError('Cannot self reference as prerequisite.')
        # immediate cyclic exception
        elif PrerequisiteContentRelationship.objects.using(self._state.db)\
                .filter(target_node=self.prerequisite, prerequisite=self.target_node):
            raise IntegrityError(
                'Note: Prerequisite relationship is directional! %s and %s cannot be prerequisite of each other!'
                % (self.target_node, self.prerequisite))
        # distant cyclic exception
        # elif <this is a nice to have exception, may implement in the future when the priority raises.>
        #     raise Exception('Note: Prerequisite relationship is acyclic! %s and %s forms a closed loop!' % (self.target_node, self.prerequisite))
        super(PrerequisiteContentRelationship, self).clean(*args, **kwargs)

    def save(self, *args, **kwargs):
        self.full_clean()
        super(PrerequisiteContentRelationship, self).save(*args, **kwargs)



class RelatedContentRelationship(models.Model):
    """
    Predefine the related relationship between two ContentNode objects.
    """
    contentnode_1 = models.ForeignKey(ContentNode, related_name='%(app_label)s_%(class)s_1')
    contentnode_2 = models.ForeignKey(ContentNode, related_name='%(app_label)s_%(class)s_2')

    class Meta:
        unique_together = ['contentnode_1', 'contentnode_2']

    def save(self, *args, **kwargs):
        # self reference exception
        if self.contentnode_1 == self.contentnode_2:
            raise IntegrityError('Cannot self reference as related.')
        # handle immediate cyclic
        elif RelatedContentRelationship.objects.using(self._state.db)\
                .filter(contentnode_1=self.contentnode_2, contentnode_2=self.contentnode_1):
            return  # silently cancel the save
        super(RelatedContentRelationship, self).save(*args, **kwargs)

class Exercise(models.Model):

    title = models.CharField(
        max_length=50,
        verbose_name=_("title"),
        default=_("Title"),
        help_text=_("Title of the content item"),
    )

    description = models.TextField(
        max_length=200,
        verbose_name=_("description"),
        default=_("Description"),
        help_text=_("Brief description of what this content item is"),
    )

class AssessmentItem(models.Model):

    type = models.CharField(max_length=50, default="multiplechoice")
    question = models.TextField(blank=True)
    answers = models.TextField(default="[]")
    exercise = models.ForeignKey('Exercise', related_name="all_assessment_items")<|MERGE_RESOLUTION|>--- conflicted
+++ resolved
@@ -41,31 +41,6 @@
             return name
         return super(ContentCopyStorage, self)._save(name, content)
 
-<<<<<<< HEAD
-class ContentCopyTracking(models.Model):
-    """
-    Record how many times a content copy are referenced by File objects.
-    If it reaches 0, it's supposed to be deleted.
-    """
-    referenced_count = models.IntegerField(blank=True, null=True)
-    content_copy_id = models.CharField(max_length=400, unique=True)
-
-class License(models.Model):
-    """
-    Normalize the license of ContentNode model
-    """
-    license_name = models.CharField(max_length=50)
-    exists = models.BooleanField(
-        default=False,
-        verbose_name=_("license exists"),
-        help_text=_("Tells whether or not a content item is licensed to share"),
-    )
-
-    def __str__(self):
-        return self.license_name
-
-=======
->>>>>>> a31570bf
 class Channel(models.Model):
     """ Permissions come from association with organizations """
     id = models.UUIDField(primary_key=True, default=uuid4)
@@ -104,19 +79,8 @@
         verbose_name_plural = _("Channels")
 
 class ContentTag(models.Model):
-<<<<<<< HEAD
-    tag_name = models.CharField(primary_key=True, max_length=30, unique=True)
-    tag_type = models.CharField(max_length=30, blank=True)
-=======
     tag_name = models.CharField(max_length=30)
     channel = models.ForeignKey('Channel', related_name='tags', blank=True, null=True)
-    """
-    def delete(self):
-        # No other nodes except for node about to be deleted use tag
-        if len(Node.objects.filter(tags__tag_name__contains = self.tag_name)) <= 1:
-            super(ContentTag, self).delete()
-    """
->>>>>>> a31570bf
 
     def __str__(self):
         return self.tag_name
@@ -184,7 +148,7 @@
 class Language(models.Model):
     lang_code = models.CharField(max_length=2, db_index=True)
     lang_subcode = models.CharField(max_length=2, db_index=True)
-    
+
     def ietf_name(self):
         return "{code}-{subcode}".format(code=self.lang_code, subcode=self.lang_subcode)
 
@@ -232,8 +196,6 @@
             self.extension = None
         super(File, self).save(*args, **kwargs)
 
-<<<<<<< HEAD
-=======
 @receiver(models.signals.post_delete, sender=File)
 def auto_delete_file_on_delete(sender, instance, **kwargs):
     """
@@ -260,7 +222,6 @@
     def __str__(self):
         return self.license_name
 
->>>>>>> a31570bf
 class PrerequisiteContentRelationship(models.Model):
     """
     Predefine the prerequisite relationship between two ContentNode objects.
