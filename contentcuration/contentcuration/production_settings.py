--- conflicted
+++ resolved
@@ -1,15 +1,12 @@
 import os
 from .settings import *
 
-<<<<<<< HEAD
-=======
 STORAGE_ROOT = "/contentworkshop_content/storage/"
 DB_ROOT = "/contentworkshop_content/databases/"
 STATIC_ROOT = "/contentworkshop_static/"
 
 MEDIA_ROOT = STORAGE_ROOT
 
->>>>>>> 0719a399
 SITE_ID = int(os.getenv("SITE_ID") or "1")
 
 SESSION_ENGINE = "django.contrib.sessions.backends.db"
@@ -30,16 +27,6 @@
     }
 }
 
-<<<<<<< HEAD
-# celery settings
-BROKER_URL = os.getenv("CELERY_BROKER_URL") or BROKER_URL
-BROKER_URL = "redis://{ip}:6379".format(ip=os.getenv("DATA_REDIS_HOST"))
-CELERY_RESULT_BACKEND = ("redis://{ip}:6379".format(ip=os.getenv("DATA_REDIS_HOST"))
-                         or CELERY_RESULT_BACKEND)
-CELERY_TIMEZONE = os.getenv("CELERY_TIMEZONE") or CELERY_TIMEZONE
-
-=======
->>>>>>> 0719a399
 # email settings
 EMAIL_BACKEND = "postmark.backends.PostmarkBackend"
 POSTMARK_API_KEY = os.getenv("EMAIL_CREDENTIALS_POSTMARK_API_KEY")
