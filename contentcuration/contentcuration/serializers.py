import logging
import json
import re
from contentcuration.models import *
from rest_framework import serializers
from rest_framework_bulk import BulkListSerializer, BulkSerializerMixin
from contentcuration.api import get_total_size, get_node_ancestors, count_files, calculate_node_metadata, clean_db, recurse
from rest_framework.utils import model_meta
from collections import OrderedDict
from rest_framework.fields import set_value, SkipField
from rest_framework.exceptions import ValidationError
from django.core.exceptions import ValidationError as DjangoValidationError
from django.db import transaction
from django.db.models import Q, Case, When, Value, IntegerField, Count, Max
from django.conf import settings
from django.core.files import File as DjFile

class LicenseSerializer(serializers.ModelSerializer):
    class Meta:
        model = License
        fields = ('license_name', 'exists', 'id', 'license_url', 'license_description')

class LanguageSerializer(serializers.ModelSerializer):
    id = serializers.CharField(required=False)

    class Meta:
        model = Language
        fields = ('lang_code', 'lang_subcode', 'id', 'readable_name')

class FileFormatSerializer(serializers.ModelSerializer):
    class Meta:
        model = FileFormat
        fields = ("__all__")

class FormatPresetSerializer(serializers.ModelSerializer):
   # files = FileSerializer(many=True, read_only=True)
    associated_mimetypes = serializers.SerializerMethodField('retrieve_mimetypes')
    # Handles multi-language content (Backbone won't allow duplicate ids in collection, so name retains id)
    name = serializers.SerializerMethodField('retrieve_name')

    def retrieve_mimetypes(self, preset):
        return preset.allowed_formats.values_list('mimetype', flat=True)

    def retrieve_name(self, preset):
        return preset.id

    class Meta:
        model = FormatPreset
        fields = ('id', 'name', 'readable_name', 'multi_language', 'supplementary', 'thumbnail', 'subtitle', 'order', 'kind', 'allowed_formats','associated_mimetypes', 'display')

class FileListSerializer(serializers.ListSerializer):
    def update(self, instance, validated_data):
        ret = []
        update_files = {}

        with transaction.atomic():
            for item in validated_data:
                item.update({
                    'preset_id' : item['preset']['id'],
                    'language_id' : item.get('language')['id'] if item.get('language') else None
                })

                # User should not be able to change files without a display
                if item['preset']['display']:
                    if 'id' in item:
                        update_files[item['id']] = item
                    else:
                        # create new nodes
                        ret.append(File.objects.create(**item))
                item.pop('preset', None)
                item.pop('language', None)

        files_to_delete = []
        nodes_to_parse = []
        current_files = [f['id'] for f in validated_data]

        # Get files that have the same contentnode, preset, and language as the files that are now attached to this node
        for file_obj in validated_data:
            delete_queryset = File.objects.filter(
                Q(contentnode=file_obj['contentnode']) & # Get files that are associated with this node
                (Q(preset_id=file_obj['preset_id']) | Q(preset=None)) & # Look at files that have the same preset as this file
                Q(language_id=file_obj.get('language_id')) & # Look at files with the same language as this file
                ~Q(id=file_obj['id']) # Remove the file if it's not this file
            )
            files_to_delete += [f for f in delete_queryset.all()]
            if file_obj['contentnode'] not in nodes_to_parse:
                nodes_to_parse.append(file_obj['contentnode'])

        # Delete removed files
        for node in nodes_to_parse:
            previous_files = node.files.all()
            for f in previous_files:
                if f.id not in current_files:
                    files_to_delete.append(f)

        for to_delete in files_to_delete:
            to_delete.delete()

        if update_files:
            with transaction.atomic():
                for file_id, data in update_files.items():
                    file_obj, is_new = File.objects.get_or_create(pk=file_id)
                    # potential optimization opportunity
                    for attr, value in data.items():
                        if attr != "preset" and attr != "language":
                            setattr(file_obj, attr, value)
                    file_path = generate_file_on_disk_name(file_obj.checksum, str(file_obj))
                    if os.path.isfile(file_path):
                        file_obj.file_on_disk = DjFile(open(file_path, 'rb'))
                    else:
                        raise OSError("Error: file {} was not found".format(str(file_obj)))
                    file_obj.save()
                    ret.append(file_obj)
        return ret

class FileSerializer(BulkSerializerMixin, serializers.ModelSerializer):
    file_on_disk = serializers.SerializerMethodField('get_file_url')
    storage_url = serializers.SerializerMethodField('retrieve_storage_url')
    mimetype = serializers.SerializerMethodField('retrieve_extension')
    language = LanguageSerializer(many=False, required=False, allow_null=True)
    display_name = serializers.SerializerMethodField('retrieve_display_name')
    id = serializers.CharField(required=False)
    preset = FormatPresetSerializer(many=False)

    def get(*args, **kwargs):
         return super.get(*args, **kwargs)

    def get_file_url(self, obj):
        return obj.file_on_disk.url

    def retrieve_storage_url(self, obj):
        return generate_storage_url(str(obj))

    def retrieve_extension(self, obj):
        return obj.file_format.mimetype

    def retrieve_display_name(self, obj):
        preset = obj.preset.readable_name if obj.preset else ""
        language = " ({})".format(obj.language.readable_name) if obj.language else ""
        return "{}{}".format(preset, language)

    class Meta:
        model = File
        fields = ('id', 'checksum', 'display_name', 'file_size', 'language', 'file_on_disk', 'contentnode', 'file_format', 'preset', 'original_filename', 'storage_url', 'mimetype', 'source_url')
        list_serializer_class = FileListSerializer

class ContentKindSerializer(serializers.ModelSerializer):
    associated_presets = serializers.SerializerMethodField('retrieve_associated_presets')
    def retrieve_associated_presets(self, kind):
        return FormatPreset.objects.filter(kind = kind).values()

    class Meta:
        model = ContentKind
        fields = ("kind", 'associated_presets')

class CustomListSerializer(serializers.ListSerializer):
    def update(self, instance, validated_data):
        update_nodes = {}
        tag_mapping = {}
        file_mapping = {}
        ret = []
        unformatted_input_tags = []

        with transaction.atomic():
            for item in validated_data:
                item_tags = item.get('tags')

                unformatted_input_tags += item.pop('tags')
                if 'id' in item:
                    update_nodes[item['id']] = item
                    tag_mapping[item['id']] = item_tags
                else:
                    # create new nodes
                    ret.append(ContentNode.objects.create(**item))

        # get all ContentTag objects, if doesn't exist, create them.
        all_tags = []
        for tag_data in unformatted_input_tags:
            # when deleting nodes, tag_data is a dict, but when adding nodes, it's a unicode string
            if isinstance(tag_data, unicode):
                tag_data = json.loads(tag_data)
            tag_tuple = ContentTag.objects.get_or_create(tag_name=tag_data['tag_name'], channel_id=tag_data['channel'])
            all_tags.append(tag_tuple[0])

        if ret:
            # new nodes and tags have been created, now add tags to them
            bulk_adding_list = []
            ThroughModel = ContentNode.tags.through
            for tag in all_tags:
                for node in ret:
                    bulk_adding_list.append(ThroughModel(node_id=node.pk, contenttag_id=tag.pk))
            ThroughModel.objects.bulk_create(bulk_adding_list)

        # Perform updates.
        if update_nodes:
            with transaction.atomic():
                with ContentNode.objects.delay_mptt_updates():
                    for node_id, data in update_nodes.items():
                        node, is_new = ContentNode.objects.get_or_create(pk=node_id)

                        taglist = []
                        for tag_data in tag_mapping.get(node_id, None):
                            # when deleting nodes, tag_data is a dict, but when adding nodes, it's a unicode string
                            if isinstance(tag_data, unicode):
                                tag_data = json.loads(tag_data)

                            # this requires optimization
                            for tag_itm in all_tags:
                                if tag_itm.tag_name==tag_data['tag_name'] and tag_itm.channel_id==tag_data['channel']:
                                    taglist.append(tag_itm)

                        # Detect if model has been moved to a different tree
                        if node.pk is not None:
                            original = ContentNode.objects.get(pk=node.pk)
                            if original.parent_id and original.parent_id != node.parent_id:
                                original_parent = ContentNode.objects.get(pk=original.parent_id)
                                original_parent.changed = True
                                original_parent.save()

                        # potential optimization opportunity
                        for attr, value in data.items():
                            setattr(node, attr, value)
                        node.tags = taglist
                        node.save()
                        ret.append(node)
        return ret

class TagSerializer(serializers.ModelSerializer):
   class Meta:
    model = ContentTag
    fields = ('tag_name', 'channel', 'id')

class AssessmentListSerializer(serializers.ListSerializer):
    def update(self, instance, validated_data):
        ret = []
        file_mapping = {}

        with transaction.atomic():
            for item in validated_data:
                files =  item.pop('files', []) # Remove here to avoid problems with setting attributes

                # Handle existing items
                if 'id' in item:
                    aitem, is_new = AssessmentItem.objects.get_or_create(pk=item['id'])
                    if item['deleted']:
                        aitem.delete()
                        continue
                    else:
                        # Set attributes for assessment item
                        for attr, value in item.items():
                            setattr(aitem, attr, value)
                        aitem.save()
                else:
                    # Create item
                    aitem = AssessmentItem.objects.create(**item)

                for f in files:
                    if f.checksum in str(aitem.__dict__):
                        if f.assessment_item_id != aitem.pk:
                            f.assessment_item = aitem
                            f.save()
                    else:
                        f.delete()

                ret.append(aitem)

        return ret

class AssessmentItemSerializer(BulkSerializerMixin, serializers.ModelSerializer):
    contentnode = serializers.PrimaryKeyRelatedField(queryset=ContentNode.objects.all())
    id = serializers.IntegerField(required=False)

    class Meta:
        model = AssessmentItem
        fields = ('id', 'question', 'files', 'type', 'answers', 'contentnode', 'assessment_id',
            'hints', 'raw_data', 'order', 'source_url', 'randomize', 'deleted')
        list_serializer_class = AssessmentListSerializer


class SimplifiedContentNodeSerializer(BulkSerializerMixin, serializers.ModelSerializer):
    id = serializers.CharField(required=False)
    children = serializers.PrimaryKeyRelatedField(many=True, read_only=True)
    metadata = serializers.SerializerMethodField('retrieve_metadata')

    def retrieve_metadata(self, node):
        if node.kind_id == content_kinds.TOPIC:
            # descendants = node.get_descendants(include_self=True)
            # aggregated = descendants.aggregate(resource_size=Sum('files__file_size'), assessment_size=Sum('assessment_items__files__file_size'))
            return {
                "total_count" : node.get_descendant_count(),
                "resource_count" : node.get_descendants().exclude(kind=content_kinds.TOPIC).count(),
                # "resource_size" : (aggregated.get('resource_size') or 0) + (aggregated.get('assessment_size') or 0),
            }
        else:
            # assessment_size = node.assessment_items.aggregate(resource_size=Sum('files__file_size'))['resource_size'] or 0
            # resource_size = node.files.aggregate(resource_size=Sum('file_size')).get('resource_size') or 0
            return {
                "total_count" : 1,
                "resource_count" : 1,
                # "resource_size" : assessment_size + resource_size,
            }

<<<<<<< HEAD
    class Meta:
        model = ContentNode
        fields = ('title', 'id', 'sort_order', 'kind', 'children', 'parent', 'metadata',)


class ContentNodeSerializer(BulkSerializerMixin, serializers.ModelSerializer):
    children = serializers.PrimaryKeyRelatedField(many=True, read_only=True)
    tags = TagSerializer(many=True)
    id = serializers.CharField(required=False)

    ancestors = serializers.SerializerMethodField('get_node_ancestors')
    descendants = serializers.SerializerMethodField('get_node_descendants')
    files = FileSerializer(many=True, read_only=True)
    assessment_items = AssessmentItemSerializer(many=True, read_only=True)
    associated_presets = serializers.SerializerMethodField('retrieve_associated_presets')
    metadata = serializers.SerializerMethodField('retrieve_metadata')
    original_channel = serializers.SerializerMethodField('retrieve_original_channel')
    valid = serializers.SerializerMethodField('check_valid')

    def check_valid(self, node):
        if node.kind_id == content_kinds.TOPIC:
            return True
        elif node.kind_id == content_kinds.EXERCISE:
            for aitem in node.assessment_items.exclude(type=exercises.PERSEUS_QUESTION):
                answers = json.loads(aitem.answers)
                correct_answers = filter(lambda a: a['correct'], answers)
                if aitem.question == "" or len(answers) == 0 or len(correct_answers) == 0 or\
                    any(filter(lambda a: a['answer'] == "", answers)) or\
                    (aitem.type == exercises.SINGLE_SELECTION and len(correct_answers) > 1) or\
                    any(filter(lambda h: h['hint'] == "", json.loads(aitem.hints))):
                    return False
            return True
        else:
            return node.files.filter(preset__supplementary=False).exists()

    def retrieve_original_channel(self, node):
        original = node.get_original_node()
        channel = original.get_channel() if original else None
        return {"id": channel.pk, "name": channel.name} if channel else None

    def retrieve_metadata(self, node):
        if node.kind_id == content_kinds.TOPIC:
            # TODO: Account for files duplicated in tree
            # size_q = File.objects.select_related('contentnode').select_related('assessment_item')\
            #         .filter(Q(contentnode_id__in=descendants.values_list('id', flat=True)) | Q(assessment_item_id__in=descendants.values_list('assessment_items__id', flat=True)))\
            #         .only('checksum', 'file_size').distinct().aggregate(resource_size=Sum('file_size'))
            descendants = node.get_descendants(include_self=True).annotate(change_count=Case(When(changed=True, then=Value(1)),default=Value(0),output_field=IntegerField()))
            aggregated = descendants.aggregate(resource_size=Sum('files__file_size'), is_changed=Sum('change_count'), assessment_size=Sum('assessment_items__files__file_size'))
            return {
                "total_count" : node.get_descendant_count(),
                "resource_count" : descendants.exclude(kind_id=content_kinds.TOPIC).count(),
                "max_sort_order" : node.children.aggregate(max_sort_order=Max('sort_order'))['max_sort_order'] or 1,
                "resource_size" : (aggregated.get('resource_size') or 0) + (aggregated.get('assessment_size') or 0),
                "has_changed_descendant" : aggregated.get('is_changed') != 0
            }
        else:
            # TODO: Account for files duplicated on node
            # size_q = File.objects.select_related('contentnode').select_related('assessment_item')\
            #         .filter(Q(contentnode=node) | Q(assessment_item_id__in=node.assessment_items.values_list('id', flat=True)))\
            #         .only('checksum', 'file_size').distinct().aggregate(resource_size=Sum('file_size'))
            assessment_size = node.assessment_items.aggregate(resource_size=Sum('files__file_size'))['resource_size'] or 0
            resource_size = node.files.aggregate(resource_size=Sum('file_size')).get('resource_size') or 0
            return {
                "total_count" : 1,
                "resource_count" : 1,
                "max_sort_order" : node.sort_order,
                "resource_size" : assessment_size + resource_size,
                "has_changed_descendant" : node.changed
            }

=======
>>>>>>> 2a1755b9
    @staticmethod
    def setup_eager_loading(queryset):
        """ Perform necessary eager loading of data. """
        queryset = queryset.prefetch_related('children').prefetch_related('files').prefetch_related('assessment_items')
        return queryset

    def to_internal_value(self, data):
        """
        In order to be able to handle passing tag_name in array,
        we need to overwrite this method to bypass run_validation for tags
        """
        if not isinstance(data, dict):
            message = self.error_messages['invalid'].format(
                datatype=type(data).__name__
            )
            raise ValidationError({
                api_settings.NON_FIELD_ERRORS_KEY: [message]
            })

        ret = OrderedDict()
        errors = OrderedDict()
        fields = self._writable_fields

        for field in fields:
            validate_method = getattr(self, 'validate_' + field.field_name, None)
            primitive_value = field.get_value(data)
            try:
                if field.field_name != 'tags':
                    validated_value = field.run_validation(primitive_value)
                else:
                    validated_value = primitive_value

                if validate_method is not None:
                    validated_value = validate_method(validated_value)
            except ValidationError as exc:
                errors[field.field_name] = exc.detail
            except DjangoValidationError as exc:
                errors[field.field_name] = list(exc.messages)
            except SkipField:
                pass
            else:
                set_value(ret, field.source_attrs, validated_value)

        if errors:
            raise ValidationError(errors)

        return ret

    def create(self, validated_data):
        ModelClass = self.Meta.model
        info = model_meta.get_field_info(ModelClass)
        many_to_many = {}
        for field_name, relation_info in info.relations.items():
            if relation_info.to_many and (field_name in validated_data):
                many_to_many[field_name] = validated_data.pop(field_name)

        try:
            instance = ModelClass.objects.create(**validated_data)
        except TypeError as exc:
            msg = (
                'Got a `TypeError` when calling `%s.objects.create()`. '
                'This may be because you have a writable field on the '
                'serializer class that is not a valid argument to '
                '`%s.objects.create()`. You may need to make the field '
                'read-only, or override the %s.create() method to handle '
                'this correctly.\nOriginal exception text was: %s.' %
                (
                    ModelClass.__name__,
                    ModelClass.__name__,
                    self.__class__.__name__,
                    exc
                )
            )
            raise TypeError(msg)

        # Save many-to-many relationships after the instance is created.
        if self.validated_data['tags']:
            tag_list = []
            for tag in self.validated_data['tags']:
                # tag_list.append(ContentTag.objects.get_or_create(tag_name=tag['tag_name'])[0])
                tag_list.append(ContentTag.objects.get_or_create(tag_name=tag)[0])
            setattr(instance, 'tags', tag_list)
            many_to_many.pop('tags')


        if many_to_many:
            for field_name, value in many_to_many.items():
                setattr(instance, field_name, value)

        instance.save()

        return instance

    def update(self, instance, validated_data):
        """
        Since we are not doing anything crazy about the nested writable field(tags here),
        so just bypass the raise_errors_on_nested_writes().
        This may need to change in the future when we need to do crazy things on nested writable field.
        """
        for attr, value in validated_data.items():
            setattr(instance, attr, value)
        instance.save()
        return instance

    def get_node_ancestors(self,node):
        return node.get_ancestors().values_list('id', flat=True)

    class Meta:
        model = ContentNode
        fields = ('title', 'id', 'sort_order', 'kind', 'children', 'parent', 'metadata',)

class RootNodeSerializer(SimplifiedContentNodeSerializer):
    channel_name = serializers.SerializerMethodField('retrieve_channel_name')

    def retrieve_metadata(self, node):
        descendants = node.get_descendants(include_self=True)
        return {
            "total_count" : node.get_descendant_count(),
            "resource_count" : descendants.exclude(kind_id=content_kinds.TOPIC).count(),
            "max_sort_order" : node.children.aggregate(max_sort_order=Max('sort_order'))['max_sort_order'] or 1,
            "resource_size" : 0,
            "has_changed_descendant" : descendants.filter(changed=True).exists()
        }

    def retrieve_channel_name(self, node):
        channel = node.get_channel()
        return channel.name if channel else None

    class Meta:
        model = ContentNode
        fields = ('title', 'id', 'kind', 'children', 'metadata', 'published', 'channel_name')

class ContentNodeSerializer(SimplifiedContentNodeSerializer):
    ancestors = serializers.SerializerMethodField('get_node_ancestors')
    valid = serializers.SerializerMethodField('check_valid')
    associated_presets = serializers.SerializerMethodField('retrieve_associated_presets')

    def retrieve_associated_presets(self, node):
        return node.get_associated_presets()

    def check_valid(self, node):
        if node.kind_id == content_kinds.TOPIC:
            return True
        elif node.kind_id == content_kinds.EXERCISE:
            for aitem in node.assessment_items.exclude(type=exercises.PERSEUS_QUESTION):
                answers = json.loads(aitem.answers)
                correct_answers = filter(lambda a: a['correct'], answers)
                if aitem.question == "" or len(answers) == 0 or len(correct_answers) == 0 or\
                    any(filter(lambda a: a['answer'] == "", answers)) or\
                    (aitem.type == exercises.SINGLE_SELECTION and len(correct_answers) > 1) or\
                    any(filter(lambda h: h['hint'] == "", json.loads(aitem.hints))):
                    return False
            return True
        else:
            return node.files.filter(preset__supplementary=False).exists()

    def retrieve_metadata(self, node):
        if node.kind_id == content_kinds.TOPIC:
            descendants = node.get_descendants(include_self=True)
            return {
                "total_count" : node.get_descendant_count(),
                "resource_count" : descendants.exclude(kind=content_kinds.TOPIC).count(),
                "max_sort_order" : node.children.aggregate(max_sort_order=Max('sort_order'))['max_sort_order'] or 1,
                "resource_size" : 0, # Make separate request
                "has_changed_descendant" : descendants.filter(changed=True).exists(),
            }
        else:
            # TODO: Account for files duplicated on node
            # size_q = File.objects.select_related('contentnode').select_related('assessment_item')\
            #         .filter(Q(contentnode=node) | Q(assessment_item_id__in=node.assessment_items.values_list('id', flat=True)))\
            #         .only('checksum', 'file_size').distinct().aggregate(resource_size=Sum('file_size'))
            assessment_size = node.assessment_items.aggregate(resource_size=Sum('files__file_size'))['resource_size'] or 0
            resource_size = node.files.aggregate(resource_size=Sum('file_size')).get('resource_size') or 0
            resource_count = 1
            if node.kind_id == content_kinds.EXERCISE:
                resource_count = node.assessment_items.filter(deleted=False).count()

            return {
                "total_count" : 1,
                "resource_count" : resource_count,
                "max_sort_order" : node.sort_order,
                "resource_size" : assessment_size + resource_size,
                "has_changed_descendant" : node.changed,
            }

    class Meta:
        list_serializer_class = CustomListSerializer
        model = ContentNode
        fields = ('title', 'changed', 'id', 'description', 'sort_order','author', 'copyright_holder', 'license', 'license_description','assessment_items', 'files',
                 'kind', 'parent', 'children', 'published', 'associated_presets', 'valid', 'metadata', 'ancestors', 'tags', 'extra_fields')

class ContentNodeEditSerializer(ContentNodeSerializer):
    original_channel = serializers.SerializerMethodField('retrieve_original_channel')
    files = FileSerializer(many=True, read_only=True)
    tags = TagSerializer(many=True)
    assessment_items = AssessmentItemSerializer(many=True, read_only=True)

    def retrieve_original_channel(self, node):
        original = node.get_original_node()
        channel = original.get_channel() if original else None
        return {"id": channel.pk, "name": channel.name} if channel else None

    class Meta:
        list_serializer_class = CustomListSerializer
        model = ContentNode
        fields = ('title', 'changed', 'id', 'description', 'sort_order','author', 'copyright_holder', 'license', 'license_description','assessment_items', 'files',
                 'kind', 'parent', 'children', 'published', 'associated_presets', 'valid', 'metadata', 'ancestors', 'tags', 'extra_fields', 'original_channel')


class ContentNodeCompleteSerializer(ContentNodeEditSerializer):
    class Meta:
        list_serializer_class = CustomListSerializer
        model = ContentNode
        fields = ('title', 'changed', 'id', 'description', 'sort_order','author', 'node_id', 'copyright_holder', 'license', 'license_description', 'kind',
                 'original_channel','original_source_node_id', 'source_node_id', 'content_id', 'original_channel_id', 'source_channel_id', 'source_id', 'source_domain',
                 'children', 'parent', 'tags', 'created', 'modified', 'published', 'extra_fields', 'assessment_items', 'files', 'valid', 'metadata')


class ChannelSerializer(serializers.ModelSerializer):
    has_changed = serializers.SerializerMethodField('check_for_changes')
    main_tree = RootNodeSerializer(read_only=True)
    trash_tree = RootNodeSerializer(read_only=True)
    thumbnail_url = serializers.SerializerMethodField('generate_thumbnail_url')
    created = serializers.SerializerMethodField('get_date_created')
    tags = TagSerializer(many=True, read_only=True)

    def get_date_created(self, channel):
        return channel.main_tree.created.strftime("%X %x")

    def generate_thumbnail_url(self, channel):
        if channel.thumbnail and 'static' not in channel.thumbnail:
            return generate_storage_url(channel.thumbnail)
        return '/static/img/kolibri_placeholder.png'

    def check_for_changes(self, channel):
        return channel.main_tree and channel.main_tree.get_descendants().filter(changed=True).count() > 0

    @staticmethod
    def setup_eager_loading(queryset):
        """ Perform necessary eager loading of data. """
        queryset = queryset.select_related('main_tree')
        return queryset

    class Meta:
        model = Channel
        fields = ('id', 'created', 'name', 'description', 'has_changed','editors', 'main_tree', 'trash_tree', 'source_id', 'source_domain',
                'ricecooker_version', 'thumbnail', 'version', 'deleted', 'public', 'thumbnail_url', 'pending_editors', 'viewers', 'tags')

class AccessibleChannelListSerializer(serializers.ModelSerializer):
    size = serializers.SerializerMethodField("get_resource_size")
    count = serializers.SerializerMethodField("get_resource_count")
    created = serializers.SerializerMethodField('get_date_created')
    main_tree = RootNodeSerializer(read_only=True)

    def get_date_created(self, channel):
        return channel.main_tree.created

    def get_resource_size(self, channel):
        return channel.get_resource_size()

    def get_resource_count(self, channel):
        return channel.main_tree.get_descendant_count()

    class Meta:
        model = Channel
        fields = ('id', 'created', 'name','size', 'count', 'version', 'deleted', 'main_tree')

class ChannelListSerializer(serializers.ModelSerializer):
    thumbnail_url = serializers.SerializerMethodField('generate_thumbnail_url')
    view_only = serializers.SerializerMethodField('check_view_only')
    published = serializers.SerializerMethodField('check_published')
    size = serializers.SerializerMethodField("get_resource_size")
    count = serializers.SerializerMethodField("get_resource_count")
    created = serializers.SerializerMethodField('get_date_created')

    def get_date_created(self, channel):
        return channel.main_tree.created

    def get_resource_size(self, channel):
        return channel.get_resource_size()

    def get_resource_count(self, channel):
        return channel.main_tree.get_descendant_count()

    def check_published(self, channel):
        return channel.main_tree.published

    def check_view_only(self, channel):
        return channel.is_view_only == 1

    def generate_thumbnail_url(self, channel):
        if channel.thumbnail and 'static' not in channel.thumbnail:
            return generate_storage_url(channel.thumbnail)
        return '/static/img/kolibri_placeholder.png'

    class Meta:
        model = Channel
<<<<<<< HEAD
        fields = ('id', 'created', 'name', 'view_only', 'published', 'pending_editors', 'editors', 'viewers',
                'description', 'size', 'count', 'version', 'public', 'thumbnail_url', 'thumbnail', 'deleted')
=======
        fields = ('id', 'created', 'name', 'view_only', 'published', 'pending_editors', 'editors', 'description', 'size', 'count', 'version', 'public', 'thumbnail_url', 'thumbnail', 'deleted')
>>>>>>> 2a1755b9

class UserSerializer(serializers.ModelSerializer):
    class Meta:
        model = User
        fields = ('email', 'first_name', 'last_name', 'is_active', 'is_admin', 'id', 'is_staff')

class CurrentUserSerializer(serializers.ModelSerializer):
    clipboard_tree = RootNodeSerializer(read_only=True)

    class Meta:
        model = User
        fields = ('email', 'first_name', 'last_name', 'is_active', 'is_admin', 'id','clipboard_tree')

class UserChannelListSerializer(serializers.ModelSerializer):

    class Meta:
        model = User
        fields = ('email', 'first_name', 'last_name', 'id')

class InvitationSerializer(BulkSerializerMixin, serializers.ModelSerializer):
    class Meta:
        model = Invitation
        fields = ('id', 'invited', 'email', 'sender', 'channel', 'first_name', 'last_name', 'share_mode')<|MERGE_RESOLUTION|>--- conflicted
+++ resolved
@@ -300,79 +300,6 @@
                 # "resource_size" : assessment_size + resource_size,
             }
 
-<<<<<<< HEAD
-    class Meta:
-        model = ContentNode
-        fields = ('title', 'id', 'sort_order', 'kind', 'children', 'parent', 'metadata',)
-
-
-class ContentNodeSerializer(BulkSerializerMixin, serializers.ModelSerializer):
-    children = serializers.PrimaryKeyRelatedField(many=True, read_only=True)
-    tags = TagSerializer(many=True)
-    id = serializers.CharField(required=False)
-
-    ancestors = serializers.SerializerMethodField('get_node_ancestors')
-    descendants = serializers.SerializerMethodField('get_node_descendants')
-    files = FileSerializer(many=True, read_only=True)
-    assessment_items = AssessmentItemSerializer(many=True, read_only=True)
-    associated_presets = serializers.SerializerMethodField('retrieve_associated_presets')
-    metadata = serializers.SerializerMethodField('retrieve_metadata')
-    original_channel = serializers.SerializerMethodField('retrieve_original_channel')
-    valid = serializers.SerializerMethodField('check_valid')
-
-    def check_valid(self, node):
-        if node.kind_id == content_kinds.TOPIC:
-            return True
-        elif node.kind_id == content_kinds.EXERCISE:
-            for aitem in node.assessment_items.exclude(type=exercises.PERSEUS_QUESTION):
-                answers = json.loads(aitem.answers)
-                correct_answers = filter(lambda a: a['correct'], answers)
-                if aitem.question == "" or len(answers) == 0 or len(correct_answers) == 0 or\
-                    any(filter(lambda a: a['answer'] == "", answers)) or\
-                    (aitem.type == exercises.SINGLE_SELECTION and len(correct_answers) > 1) or\
-                    any(filter(lambda h: h['hint'] == "", json.loads(aitem.hints))):
-                    return False
-            return True
-        else:
-            return node.files.filter(preset__supplementary=False).exists()
-
-    def retrieve_original_channel(self, node):
-        original = node.get_original_node()
-        channel = original.get_channel() if original else None
-        return {"id": channel.pk, "name": channel.name} if channel else None
-
-    def retrieve_metadata(self, node):
-        if node.kind_id == content_kinds.TOPIC:
-            # TODO: Account for files duplicated in tree
-            # size_q = File.objects.select_related('contentnode').select_related('assessment_item')\
-            #         .filter(Q(contentnode_id__in=descendants.values_list('id', flat=True)) | Q(assessment_item_id__in=descendants.values_list('assessment_items__id', flat=True)))\
-            #         .only('checksum', 'file_size').distinct().aggregate(resource_size=Sum('file_size'))
-            descendants = node.get_descendants(include_self=True).annotate(change_count=Case(When(changed=True, then=Value(1)),default=Value(0),output_field=IntegerField()))
-            aggregated = descendants.aggregate(resource_size=Sum('files__file_size'), is_changed=Sum('change_count'), assessment_size=Sum('assessment_items__files__file_size'))
-            return {
-                "total_count" : node.get_descendant_count(),
-                "resource_count" : descendants.exclude(kind_id=content_kinds.TOPIC).count(),
-                "max_sort_order" : node.children.aggregate(max_sort_order=Max('sort_order'))['max_sort_order'] or 1,
-                "resource_size" : (aggregated.get('resource_size') or 0) + (aggregated.get('assessment_size') or 0),
-                "has_changed_descendant" : aggregated.get('is_changed') != 0
-            }
-        else:
-            # TODO: Account for files duplicated on node
-            # size_q = File.objects.select_related('contentnode').select_related('assessment_item')\
-            #         .filter(Q(contentnode=node) | Q(assessment_item_id__in=node.assessment_items.values_list('id', flat=True)))\
-            #         .only('checksum', 'file_size').distinct().aggregate(resource_size=Sum('file_size'))
-            assessment_size = node.assessment_items.aggregate(resource_size=Sum('files__file_size'))['resource_size'] or 0
-            resource_size = node.files.aggregate(resource_size=Sum('file_size')).get('resource_size') or 0
-            return {
-                "total_count" : 1,
-                "resource_count" : 1,
-                "max_sort_order" : node.sort_order,
-                "resource_size" : assessment_size + resource_size,
-                "has_changed_descendant" : node.changed
-            }
-
-=======
->>>>>>> 2a1755b9
     @staticmethod
     def setup_eager_loading(queryset):
         """ Perform necessary eager loading of data. """
@@ -670,12 +597,8 @@
 
     class Meta:
         model = Channel
-<<<<<<< HEAD
         fields = ('id', 'created', 'name', 'view_only', 'published', 'pending_editors', 'editors', 'viewers',
                 'description', 'size', 'count', 'version', 'public', 'thumbnail_url', 'thumbnail', 'deleted')
-=======
-        fields = ('id', 'created', 'name', 'view_only', 'published', 'pending_editors', 'editors', 'description', 'size', 'count', 'version', 'public', 'thumbnail_url', 'thumbnail', 'deleted')
->>>>>>> 2a1755b9
 
 class UserSerializer(serializers.ModelSerializer):
     class Meta:
