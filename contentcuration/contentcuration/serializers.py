--- conflicted
+++ resolved
@@ -300,13 +300,6 @@
             return {
                 "total_count" : 1,
                 "resource_count" : 1,
-<<<<<<< HEAD
-                "max_sort_order" : node.sort_order,
-                "resource_size" : resource_size + assessment_size,
-                "has_changed_descendant" : node.changed
-=======
-                # "resource_size" : assessment_size + resource_size,
->>>>>>> c73ee583
             }
 
     @staticmethod
