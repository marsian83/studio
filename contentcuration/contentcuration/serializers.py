import json
from collections import OrderedDict

from django.conf import settings
from django.core.exceptions import ObjectDoesNotExist
from django.core.exceptions import ValidationError as DjangoValidationError
from django.core.files.storage import default_storage
from django.db import transaction
from django.db.models import Max
from django.db.models import Sum
from le_utils.constants import content_kinds
from le_utils.constants import exercises
from le_utils.constants import roles
from rest_framework import serializers
from rest_framework.exceptions import ValidationError
from rest_framework.fields import set_value
from rest_framework.fields import SkipField
from rest_framework.settings import api_settings
from rest_framework.utils import model_meta
from rest_framework_bulk import BulkSerializerMixin

from contentcuration.models import AssessmentItem
from contentcuration.models import Channel
from contentcuration.models import ChannelSet
from contentcuration.models import ContentKind
from contentcuration.models import ContentNode
from contentcuration.models import ContentTag
from contentcuration.models import File
from contentcuration.models import FileFormat
from contentcuration.models import FormatPreset
from contentcuration.models import generate_object_storage_name
from contentcuration.models import generate_storage_url
from contentcuration.models import Invitation
from contentcuration.models import Language
from contentcuration.models import License
from contentcuration.models import PrerequisiteContentRelationship
from contentcuration.models import SecretToken
from contentcuration.models import User
from contentcuration.statistics import record_node_addition_stats
from contentcuration.utils.channelcache import ChannelCacher
from contentcuration.utils.format import format_size


class LicenseSerializer(serializers.ModelSerializer):

    class Meta:
        model = License
        fields = ('license_name', 'exists', 'id', 'license_url', 'license_description', 'copyright_holder_required', 'is_custom')


class LanguageSerializer(serializers.ModelSerializer):
    id = serializers.CharField(required=False)
    ietf_name = serializers.SerializerMethodField('generate_ietf_name')

    def generate_ietf_name(self, language):
        return str(language)

    class Meta:
        model = Language
        fields = ('lang_code', 'lang_subcode', 'id', 'readable_name', 'ietf_name', 'native_name')


class FileFormatSerializer(serializers.ModelSerializer):

    class Meta:
        model = FileFormat
        fields = ("__all__")


class FormatPresetSerializer(serializers.ModelSerializer):
    # files = FileSerializer(many=True, read_only=True)
    associated_mimetypes = serializers.SerializerMethodField('retrieve_mimetypes')
    # Handles multi-language content (Backbone won't allow duplicate ids in collection, so name retains id)
    name = serializers.SerializerMethodField('retrieve_name')

    def retrieve_mimetypes(self, preset):
        return preset.allowed_formats.values_list('mimetype', flat=True)

    def retrieve_name(self, preset):
        return preset.id

    class Meta:
        model = FormatPreset
        fields = (
            'id', 'name', 'readable_name', 'multi_language', 'supplementary', 'thumbnail', 'subtitle', 'order', 'kind',
            'allowed_formats', 'associated_mimetypes', 'display')


class FileListSerializer(serializers.ListSerializer):

    def update(self, instance, validated_data):
        ret = []
        update_files = {}
        user = self.context['request'].user
        with transaction.atomic():
            # Get files that have the same contentnode, preset, and language as the files that are now attached to this node
            for item in validated_data:
                file_obj = File.objects.get(pk=item['id'])
                files_to_replace = item['contentnode'].files.exclude(pk=file_obj.pk)\
                    .filter(preset_id=file_obj.preset_id, language_id=file_obj.language_id)
                files_to_replace.delete()

                if file_obj.preset and file_obj.preset.display:
                    if file_obj.pk:
                        update_files[file_obj.pk] = item
                    else:
                        # create new nodes
                        ret.append(File.objects.create(**item))

        if update_files:
            with transaction.atomic():
                for file_id, data in update_files.items():
                    file_obj, _new = File.objects.get_or_create(pk=file_id)

                    # potential optimization opportunity
                    for attr, value in data.items():
                        if attr != "preset" and attr != "language":
                            setattr(file_obj, attr, value)
                    file_path = generate_object_storage_name(file_obj.checksum, str(file_obj))

                    if not default_storage.exists(file_path):
                        raise OSError("Error: file {} was not found".format(str(file_obj)))

                    file = default_storage.open(file_path)
                    file_obj.file_on_disk = file

                    file_obj.uploaded_by = file_obj.uploaded_by or user
                    file_obj.save()
                    ret.append(file_obj)
        return ret


class FileSerializer(BulkSerializerMixin, serializers.ModelSerializer):
    file_on_disk = serializers.SerializerMethodField('get_file_url')
    storage_url = serializers.SerializerMethodField('retrieve_storage_url')
    mimetype = serializers.SerializerMethodField('retrieve_extension')
    language = LanguageSerializer(many=False, required=False, allow_null=True)
    display_name = serializers.SerializerMethodField('retrieve_display_name')
    id = serializers.CharField(required=False)
    preset = FormatPresetSerializer(many=False, read_only=True)

    def get(*args, **kwargs):
        return super.get(*args, **kwargs)

    def get_file_url(self, obj):
        return obj.file_on_disk.url

    def retrieve_storage_url(self, obj):
        return generate_storage_url(str(obj))

    def retrieve_extension(self, obj):
        return obj.file_format.mimetype

    def retrieve_display_name(self, obj):
        preset = obj.preset.readable_name if obj.preset else ""
        language = " ({})".format(obj.language.readable_name) if obj.language else ""
        return "{}{}".format(preset, language)

    class Meta:
        model = File
        fields = (
            'id', 'checksum', 'display_name', 'file_size', 'language', 'file_on_disk', 'contentnode', 'file_format',
            'preset', 'original_filename', 'storage_url', 'mimetype', 'source_url')
        list_serializer_class = FileListSerializer


class ContentKindSerializer(serializers.ModelSerializer):
    associated_presets = serializers.SerializerMethodField('retrieve_associated_presets')

    def retrieve_associated_presets(self, kind):
        return FormatPreset.objects.filter(kind=kind).values()

    class Meta:
        model = ContentKind
        fields = ("kind", 'associated_presets')


class CustomListSerializer(serializers.ListSerializer):

    def update(self, instance, validated_data):  # noqa: C901
        update_nodes = {}
        tag_mapping = {}
        prerequisite_mapping = {}
        ret = []
        unformatted_input_tags = []

        with transaction.atomic():
            for item in validated_data:
                item_tags = item.get('tags')

                unformatted_input_tags += item.pop('tags')
                if 'id' in item:
                    update_nodes[item['id']] = item
                    tag_mapping[item['id']] = item_tags
                    prerequisite_mapping.update({item['id']: item.pop('prerequisite')})
                else:
                    # create new nodes
                    new_node = ContentNode.objects.create(**item)
                    ret.append(new_node)
                    prerequisite_mapping.update({new_node.pk: item.pop('prerequisite')})

        # get all ContentTag objects, if doesn't exist, create them.
        all_tags = []
        for tag_data in unformatted_input_tags:
            # when deleting nodes, tag_data is a dict, but when adding nodes, it's a unicode string
            if isinstance(tag_data, unicode):
                tag_data = json.loads(tag_data)
            tag_tuple = ContentTag.objects.get_or_create(tag_name=tag_data['tag_name'], channel_id=tag_data['channel'])
            all_tags.append(tag_tuple[0])

        if ret:
            # new nodes and tags have been created, now add tags to them
            bulk_adding_list = []
            ThroughModel = ContentNode.tags.through
            for tag in all_tags:
                for node in ret:
                    bulk_adding_list.append(ThroughModel(node_id=node.pk, contenttag_id=tag.pk))
            ThroughModel.objects.bulk_create(bulk_adding_list)

        # Perform updates.
        if update_nodes:
            record_node_addition_stats(update_nodes, ContentNode.objects.get(id=update_nodes.itervalues().next()['id']),
                                       self.context['request'].user.id)
            with transaction.atomic():
                with ContentNode.objects.delay_mptt_updates():
                    for node_id, data in update_nodes.items():
                        node, is_new = ContentNode.objects.get_or_create(pk=node_id)

                        taglist = []
                        for tag_data in tag_mapping.get(node_id, None):
                            # when deleting nodes, tag_data is a dict, but when adding nodes, it's a unicode string
                            if isinstance(tag_data, unicode):
                                tag_data = json.loads(tag_data)

                            # this requires optimization
                            for tag_itm in all_tags:
                                if tag_itm.tag_name == tag_data['tag_name'] \
                                        and tag_itm.channel_id == tag_data['channel']:
                                    taglist.append(tag_itm)

                        # Detect if model has been moved to a different tree
                        if node.pk is not None:
                            original = ContentNode.objects.get(pk=node.pk)
                            if original.parent_id and original.parent_id != node.parent_id:
                                original_parent = ContentNode.objects.get(pk=original.parent_id)
                                original_parent.changed = True
                                original_parent.save()

                        # potential optimization opportunity
                        for attr, value in data.items():
                            setattr(node, attr, value)
                        node.tags = taglist

                        node.save(request=self.context['request'])

                        PrerequisiteContentRelationship.objects.filter(target_node_id=node_id).delete()
                        for prereq_node in prerequisite_mapping.get(node_id) or []:
                            PrerequisiteContentRelationship.objects.get_or_create(target_node_id=node_id, prerequisite_id=prereq_node.id)
                        node.save(request=self.context['request'])
                        ret.append(node)
        return ret


class TagSerializer(serializers.ModelSerializer):

    class Meta:
        model = ContentTag
        fields = ('tag_name', 'channel', 'id')


class AssessmentListSerializer(serializers.ListSerializer):

    def update(self, instance, validated_data):
        ret = []

        with transaction.atomic():
            for item in validated_data:
                files = item.pop('files', [])  # Remove here to avoid problems with setting attributes

                # Handle existing items
                if 'id' in item:
                    aitem, is_new = AssessmentItem.objects.get_or_create(pk=item['id'])
                    if item['deleted']:
                        aitem.delete()
                        continue
                    else:
                        # Set attributes for assessment item
                        for attr, value in item.items():
                            setattr(aitem, attr, value)
                        aitem.save()
                else:
                    # Create item
                    aitem = AssessmentItem.objects.create(**item)

                for f in files:
                    if f.checksum in str(aitem.__dict__):
                        if f.assessment_item_id != aitem.pk:
                            f.assessment_item = aitem
                            f.save()
                    else:
                        f.delete()

                ret.append(aitem)

        return ret


class AssessmentItemSerializer(BulkSerializerMixin, serializers.ModelSerializer):
    contentnode = serializers.PrimaryKeyRelatedField(queryset=ContentNode.objects.all())
    id = serializers.IntegerField(required=False)

    class Meta:
        model = AssessmentItem
        fields = ('id', 'question', 'files', 'type', 'answers', 'contentnode', 'assessment_id',
                  'hints', 'raw_data', 'order', 'source_url', 'randomize', 'deleted')
        list_serializer_class = AssessmentListSerializer


class SimplifiedContentNodeSerializer(BulkSerializerMixin, serializers.ModelSerializer):
    id = serializers.CharField(required=False)
    children = serializers.PrimaryKeyRelatedField(many=True, read_only=True)
    prerequisite = serializers.PrimaryKeyRelatedField(many=True, queryset=ContentNode.objects.all())
    is_prerequisite_of = serializers.PrimaryKeyRelatedField(many=True, read_only=True)
    metadata = serializers.SerializerMethodField('retrieve_metadata')
    parent_title = serializers.SerializerMethodField('retrive_parent_title')
    ancestors = serializers.SerializerMethodField('get_node_ancestors')

    def retrive_parent_title(self, node):
        return node.parent and node.parent.title

    def retrieve_metadata(self, node):
        if node.kind_id == content_kinds.TOPIC:
            # descendants = node.get_descendants(include_self=True)
            # aggregated = descendants.aggregate(resource_size=Sum('files__file_size'), assessment_size=Sum('assessment_items__files__file_size'))
            return {
                "total_count": node.get_descendant_count(),
                "resource_count": node.get_descendants().exclude(kind=content_kinds.TOPIC).count(),
                "coach_count": node.get_descendants().filter(role_visibility=roles.COACH).count(),
                # "resource_size" : (aggregated.get('resource_size') or 0) + (aggregated.get('assessment_size') or 0),
            }
        else:
            # assessment_size = node.assessment_items.aggregate(resource_size=Sum('files__file_size'))['resource_size'] or 0
            # resource_size = node.files.aggregate(resource_size=Sum('file_size')).get('resource_size') or 0
            return {
                "total_count": 1,
                "resource_count": 1,
            }

    @staticmethod
    def setup_eager_loading(queryset):
        """ Perform necessary eager loading of data. """
        queryset = queryset.prefetch_related('children').prefetch_related('files').prefetch_related('assessment_items')
        return queryset

    def to_internal_value(self, data):
        """
        In order to be able to handle passing tag_name in array,
        we need to overwrite this method to bypass run_validation for tags
        """
        if not isinstance(data, dict):
            message = self.error_messages['invalid'].format(
                datatype=type(data).__name__
            )
            raise ValidationError({
                api_settings.NON_FIELD_ERRORS_KEY: [message]
            })

        ret = OrderedDict()
        errors = OrderedDict()
        fields = self._writable_fields

        for field in fields:
            validate_method = getattr(self, 'validate_' + field.field_name, None)
            primitive_value = field.get_value(data)
            try:
                if field.field_name != 'tags':
                    validated_value = field.run_validation(primitive_value)
                else:
                    validated_value = primitive_value

                if validate_method is not None:
                    validated_value = validate_method(validated_value)
            except ValidationError as exc:
                errors[field.field_name] = exc.detail
            except DjangoValidationError as exc:
                errors[field.field_name] = list(exc.messages)
            except SkipField:
                pass
            else:
                set_value(ret, field.source_attrs, validated_value)

        if errors:
            raise ValidationError(errors)

        return ret

    def create(self, validated_data):
        ModelClass = self.Meta.model
        info = model_meta.get_field_info(ModelClass)
        many_to_many = {}
        for field_name, relation_info in info.relations.items():
            if relation_info.to_many and (field_name in validated_data):
                many_to_many[field_name] = validated_data.pop(field_name)

        try:
            instance = ModelClass.objects.create(**validated_data)
        except TypeError as exc:
            msg = (
                'Got a `TypeError` when calling `%s.objects.create()`. '
                'This may be because you have a writable field on the '
                'serializer class that is not a valid argument to '
                '`%s.objects.create()`. You may need to make the field '
                'read-only, or override the %s.create() method to handle '
                'this correctly.\nOriginal exception text was: %s.' %
                (
                    ModelClass.__name__,
                    ModelClass.__name__,
                    self.__class__.__name__,
                    exc
                )
            )
            raise TypeError(msg)

        # Save many-to-many relationships after the instance is created.
        if self.validated_data['tags']:
            tag_list = []
            for tag in self.validated_data['tags']:
                # tag_list.append(ContentTag.objects.get_or_create(tag_name=tag['tag_name'])[0])
                tag_list.append(ContentTag.objects.get_or_create(tag_name=tag)[0])
            setattr(instance, 'tags', tag_list)
            many_to_many.pop('tags')

        if many_to_many:
            for field_name, value in many_to_many.items():
                setattr(instance, field_name, value)

        instance.save()

        return instance

    def update(self, instance, validated_data):
        """
        Since we are not doing anything crazy about the nested writable field(tags here),
        so just bypass the raise_errors_on_nested_writes().
        This may need to change in the future when we need to do crazy things on nested writable field.
        """
        for attr, value in validated_data.items():
            setattr(instance, attr, value)
        instance.save()
        return instance

    def get_node_ancestors(self, node):
        return node.get_ancestors().values_list('id', flat=True)

    class Meta:
        model = ContentNode
        fields = ('title', 'id', 'sort_order', 'kind', 'children', 'parent', 'metadata', 'content_id', 'prerequisite',
                  'is_prerequisite_of', 'parent_title', 'ancestors', 'tree_id', 'language', 'role_visibility')


""" Shared methods across content node serializers """


class ContentNodeFieldMixin(object):

    def get_creators(self, descendants):
        creators = descendants.values_list('copyright_holder', 'author', 'aggregator', 'provider')
        split_lst = zip(*creators)

        return {
            "copyright_holders": filter(lambda x: x, set(split_lst[0])) if len(split_lst) > 0 else [],
            "authors": filter(lambda x: x, set(split_lst[1])) if len(split_lst) > 1 else [],
            "aggregators": filter(lambda x: x, set(split_lst[2])) if len(split_lst) > 2 else [],
            "providers": filter(lambda x: x, set(split_lst[3])) if len(split_lst) > 3 else [],
        }

    def retrieve_thumbail_src(self, node):
        """ Get either the encoding or the url to use as the <img> src attribute """
        try:
            if node.thumbnail_encoding:
                return json.loads(node.thumbnail_encoding).get('base64')
        except ValueError:
            pass

        thumbnail_file = node.files.filter(preset__thumbnail=True).first()
        if thumbnail_file:
            return generate_storage_url(str(thumbnail_file))


class RootNodeSerializer(SimplifiedContentNodeSerializer, ContentNodeFieldMixin):
    channel_name = serializers.SerializerMethodField('retrieve_channel_name')

    def retrieve_metadata(self, node):
        descendants = node.get_descendants()
        data = {
            "total_count": node.get_descendant_count(),
            "resource_count": descendants.exclude(kind_id=content_kinds.TOPIC).count(),
            "max_sort_order": node.children.aggregate(max_sort_order=Max('sort_order'))['max_sort_order'] or 1,
            "resource_size": 0,
            "has_changed_descendant": descendants.filter(changed=True).exists(),
        }
        data.update(self.get_creators(descendants))
        return data

    def retrieve_channel_name(self, node):
        channel = node.get_channel()
        return channel.name if channel else None

    class Meta:
        model = ContentNode
        fields = ('title', 'id', 'kind', 'children', 'metadata', 'published', 'publishing', 'node_id', 'channel_name',
                  'prerequisite', 'is_prerequisite_of', 'parent_title', 'ancestors', 'tree_id', 'role_visibility')


class ContentNodeSerializer(SimplifiedContentNodeSerializer, ContentNodeFieldMixin):
    ancestors = serializers.SerializerMethodField('get_node_ancestors')
    valid = serializers.SerializerMethodField('check_valid')
    associated_presets = serializers.SerializerMethodField('retrieve_associated_presets')
    original_channel = serializers.SerializerMethodField('retrieve_original_channel')
    thumbnail_src = serializers.SerializerMethodField('retrieve_thumbail_src')
    tags = TagSerializer(many=True, read_only=False)

    def retrieve_associated_presets(self, node):
        return node.get_associated_presets()

    def check_valid(self, node):
        isoriginal = node.node_id == node.original_source_node_id
        if node.kind_id == content_kinds.TOPIC:
            return True
        elif isoriginal and not node.license:
            return False
        elif isoriginal and node.license.copyright_holder_required and not node.copyright_holder:
            return False
        elif isoriginal and node.license.is_custom and not node.license_description:
            return False
        elif node.kind_id == content_kinds.EXERCISE:
            for aitem in node.assessment_items.exclude(type=exercises.PERSEUS_QUESTION):
                answers = json.loads(aitem.answers)
                correct_answers = filter(lambda a: a['correct'], answers)
                if aitem.question == "" or len(answers) == 0 or len(correct_answers) == 0 or \
                        any(filter(lambda a: a['answer'] == "", answers)) or \
                        (aitem.type == exercises.SINGLE_SELECTION and len(correct_answers) > 1) or \
                        any(filter(lambda h: h['hint'] == "", json.loads(aitem.hints))):
                    return False
            return True
        else:
            return node.files.filter(preset__supplementary=False).exists()

    def retrieve_metadata(self, node):
        if node.kind_id == content_kinds.TOPIC:
            descendants = node.get_descendants(include_self=True)
            data = {
                "total_count": node.get_descendant_count(),
                "resource_count": descendants.exclude(kind=content_kinds.TOPIC).count(),
                "max_sort_order": node.children.aggregate(max_sort_order=Max('sort_order'))['max_sort_order'] or 1,
                "resource_size": 0,  # Make separate request
                "has_changed_descendant": descendants.filter(changed=True).exists(),
                "coach_count": descendants.filter(role_visibility=roles.COACH).count(),
            }

            if not node.parent:  # Add extra data to root node
                data.update(self.get_creators(descendants))

            return data

        else:
            assessment_size = node.assessment_items.values('files__checksum', 'files__file_size').distinct()\
                .aggregate(resource_size=Sum('files__file_size')).get('resource_size') or 0
            resource_size = node.files.values('file_size', 'checksum').distinct()\
                .aggregate(resource_size=Sum('file_size')).get('resource_size') or 0
            resource_count = 1
            if node.kind_id == content_kinds.EXERCISE:
                resource_count = node.assessment_items.filter(deleted=False).count()

            return {
                "total_count": 1,
                "resource_count": resource_count,
                "max_sort_order": node.sort_order,
                "resource_size": assessment_size + resource_size,
                "has_changed_descendant": node.changed,
            }

    def retrieve_original_channel(self, node):
        channel_id = node.original_channel_id
        channel = channel_id and Channel.objects.get(pk=channel_id)

        return {
            "id": channel.pk,
            "name": channel.name,
            "thumbnail_url": channel.get_thumbnail(),
        } if (channel and not channel.deleted) else None

    class Meta:
        list_serializer_class = CustomListSerializer
        model = ContentNode
        fields = ('title', 'changed', 'id', 'description', 'sort_order', 'author', 'copyright_holder', 'license', 'language',
                  'license_description', 'assessment_items', 'files', 'parent_title', 'ancestors', 'modified', 'original_channel',
                  'kind', 'parent', 'children', 'published', 'associated_presets', 'valid', 'metadata', 'original_source_node_id',
                  'tags', 'extra_fields', 'prerequisite', 'is_prerequisite_of', 'node_id', 'tree_id', 'publishing', 'freeze_authoring_data',
                  'role_visibility', 'provider', 'aggregator', 'thumbnail_src')


class ContentNodeEditSerializer(ContentNodeSerializer):
    files = FileSerializer(many=True, read_only=True)
    tags = TagSerializer(many=True)
    assessment_items = AssessmentItemSerializer(many=True, read_only=True)

    class Meta:
        list_serializer_class = CustomListSerializer
        model = ContentNode
        fields = ('title', 'changed', 'id', 'description', 'sort_order', 'author', 'copyright_holder', 'license', 'language',
                  'node_id', 'license_description', 'assessment_items', 'files', 'parent_title', 'content_id', 'modified',
                  'kind', 'parent', 'children', 'published', 'associated_presets', 'valid', 'metadata', 'ancestors', 'tree_id',
                  'tags', 'extra_fields', 'original_channel', 'prerequisite', 'is_prerequisite_of', 'thumbnail_encoding', 'thumbnail_src',
                  'freeze_authoring_data', 'publishing', 'original_source_node_id', 'role_visibility', 'provider', 'aggregator')


class ContentNodeCompleteSerializer(ContentNodeEditSerializer):

    class Meta:
        list_serializer_class = CustomListSerializer
        model = ContentNode
        fields = (
            'title', 'changed', 'id', 'description', 'sort_order', 'author', 'node_id', 'copyright_holder', 'license',
            'license_description', 'kind', 'prerequisite', 'is_prerequisite_of', 'parent_title', 'ancestors', 'language',
            'original_channel', 'original_source_node_id', 'source_node_id', 'content_id', 'original_channel_id',
            'source_channel_id', 'source_id', 'source_domain', 'thumbnail_encoding', 'publishing', 'thumbnail_src',
            'children', 'parent', 'tags', 'created', 'modified', 'published', 'extra_fields', 'assessment_items',
            'files', 'valid', 'metadata', 'tree_id', 'freeze_authoring_data', 'role_visibility', 'provider', 'aggregator')


class TokenSerializer(serializers.ModelSerializer):
    """ Serializer for channel tokens """
    display_token = serializers.SerializerMethodField('generate_token')

    def generate_token(self, token):
        # Break channel tokens into two groups for easier processing
        return "{}-{}".format(token.token[:5], token.token[5:])

    class Meta:
        model = SecretToken
        fields = ('display_token', 'token')


""" Shared methods across channel serializers """


class ChannelFieldMixin(object):

    def get_channel_primary_token(self, channel):
        try:
            token = (ChannelCacher
                     .for_channel(channel)
                     .get_human_token()
                     .token)
        except ObjectDoesNotExist:
            return channel.pk

        return "-".join([token[:5], token[5:]])

    def generate_thumbnail_url(self, channel):
        return channel.get_thumbnail()

    def check_for_changes(self, channel):
        return channel.main_tree and channel.main_tree.get_descendants().filter(changed=True).count() > 0

    def get_resource_count(self, channel):
        return ChannelCacher.for_channel(channel).get_resource_count()

    def get_date_created(self, channel):
        return channel.main_tree.created

    def get_date_modified(self, channel):
        return ChannelCacher.for_channel(channel).get_date_modified()

    def check_published(self, channel):
        return channel.main_tree.published

    def check_publishing(self, channel):
        return channel.main_tree.publishing


class ChannelSerializer(ChannelFieldMixin, serializers.ModelSerializer):
    has_changed = serializers.SerializerMethodField('check_for_changes')
    main_tree = RootNodeSerializer(read_only=True)
    staging_tree = RootNodeSerializer(read_only=True)
    trash_tree = RootNodeSerializer(read_only=True)
    thumbnail_url = serializers.SerializerMethodField('generate_thumbnail_url')
    created = serializers.SerializerMethodField('get_date_created')
    updated = serializers.SerializerMethodField('get_date_updated')
    tags = TagSerializer(many=True, read_only=True)
    primary_token = serializers.SerializerMethodField('get_channel_primary_token')
    content_defaults = serializers.JSONField()

    def get_date_created(self, channel):
        return channel.main_tree.created.strftime("%X %x")

    def get_date_updated(self, channel):
        return channel.staging_tree.created.strftime("%X %x") if channel.staging_tree else None

    @staticmethod
    def setup_eager_loading(queryset):
        """ Perform necessary eager loading of data. """
        queryset = queryset.select_related('main_tree')
        return queryset

    class Meta:
        model = Channel
        fields = (
            'id', 'created', 'updated', 'name', 'description', 'has_changed', 'editors', 'main_tree', 'trash_tree',
            'staging_tree', 'source_id', 'source_domain', 'ricecooker_version', 'thumbnail', 'version', 'deleted',
            'public', 'thumbnail_url', 'thumbnail_encoding', 'pending_editors', 'viewers', 'tags', 'content_defaults',
            'language', 'primary_token', 'priority', 'published_size')
        read_only_fields = ('id', 'version')


class AccessibleChannelListSerializer(ChannelFieldMixin, serializers.ModelSerializer):
    size = serializers.SerializerMethodField("get_resource_size")
    count = serializers.SerializerMethodField("get_resource_count")
    created = serializers.SerializerMethodField('get_date_created')
    main_tree = RootNodeSerializer(read_only=True)

    def get_resource_size(self, channel):
        return channel.get_resource_size()

    class Meta:
        model = Channel
        fields = ('id', 'created', 'name', 'size', 'count', 'version', 'deleted', 'main_tree')


class ChannelSetChannelListSerializer(ChannelFieldMixin, serializers.ModelSerializer):
    thumbnail_url = serializers.SerializerMethodField('generate_thumbnail_url')
    published = serializers.SerializerMethodField('check_published')

    class Meta:
        model = Channel
        fields = ('id', 'name', 'published', 'language', 'description', 'thumbnail_url', 'main_tree', 'version')


class ChannelListSerializer(ChannelFieldMixin, serializers.ModelSerializer):
    thumbnail_url = serializers.SerializerMethodField('generate_thumbnail_url')
    published = serializers.SerializerMethodField('check_published')
    publishing = serializers.SerializerMethodField('check_publishing')
    count = serializers.SerializerMethodField("get_resource_count")
    created = serializers.SerializerMethodField('get_date_created')
    modified = serializers.SerializerMethodField('get_date_modified')
    primary_token = serializers.SerializerMethodField('get_channel_primary_token')
    content_defaults = serializers.JSONField()

    class Meta:
        model = Channel
        fields = ('id', 'created', 'name', 'published', 'pending_editors', 'editors', 'viewers', 'modified', 'language', 'primary_token', 'priority',
                  'description', 'count', 'version', 'public', 'thumbnail_url', 'thumbnail', 'thumbnail_encoding', 'deleted', 'content_defaults', 'publishing')


class AltChannelListSerializer(ChannelFieldMixin, serializers.ModelSerializer):
    thumbnail_url = serializers.SerializerMethodField('generate_thumbnail_url')
    published = serializers.SerializerMethodField('check_published')
    publishing = serializers.SerializerMethodField('check_publishing')
    count = serializers.SerializerMethodField("get_resource_count")
    created = serializers.SerializerMethodField('get_date_created')
    modified = serializers.SerializerMethodField('get_date_modified')
    primary_token = serializers.SerializerMethodField('get_channel_primary_token')
    content_defaults = serializers.JSONField()
    secret_tokens = TokenSerializer(many=True, read_only=True)

    class Meta:
        model = Channel
        fields = ('id', 'created', 'name', 'published', 'pending_editors', 'editors', 'modified', 'language', 'primary_token', 'priority',
                  'description', 'count', 'public', 'thumbnail_url', 'thumbnail', 'thumbnail_encoding', 'content_defaults', 'publishing',
                  'main_tree', 'last_published', 'secret_tokens', 'version')


class PublicChannelSerializer(ChannelFieldMixin, serializers.ModelSerializer):
    kind_count = serializers.SerializerMethodField('generate_kind_count')
    matching_tokens = serializers.SerializerMethodField('match_tokens')

    def match_tokens(self, channel):
        tokens = json.loads(channel.tokens) if hasattr(channel, 'tokens') else []
        return list(channel.secret_tokens.filter(token__in=tokens).values_list('token', flat=True))

    def generate_kind_count(self, channel):
        return channel.published_kind_count and json.loads(channel.published_kind_count)

    class Meta:
        model = Channel
        fields = ('id', 'name', 'language', 'included_languages', 'description', 'total_resource_count', 'version',
                  'kind_count', 'published_size', 'last_published', 'icon_encoding', 'matching_tokens', 'public')


class UserSerializer(serializers.ModelSerializer):
    content_defaults = serializers.JSONField()
    mb_space = serializers.SerializerMethodField('calculate_space')

    def calculate_space(self, user):
        size, unit = format_size(user.disk_space)
        return {"size": round(float(size)), "unit": unit}

    class Meta:
        model = User
        fields = ('email', 'first_name', 'last_name', 'id', 'disk_space', 'mb_space', 'is_active', 'information', 'policies', 'content_defaults')


class CurrentUserSerializer(serializers.ModelSerializer):
    clipboard_tree = RootNodeSerializer(read_only=True)
    available_space = serializers.SerializerMethodField('calculate_space')

    def calculate_space(self, user):
        return user.get_available_space()

    class Meta:
        model = User
        fields = ('email', 'first_name', 'last_name', 'is_active', 'is_admin', 'id', 'clipboard_tree', 'available_space')


class UserChannelListSerializer(serializers.ModelSerializer):
    bookmarks = serializers.SerializerMethodField('retrieve_bookmarks')

    def retrieve_bookmarks(self, user):
        return user.bookmarked_channels.values_list('id', flat=True)

    class Meta:
        model = User
        fields = ('email', 'first_name', 'last_name', 'id', 'is_active', 'bookmarks')


class AdminChannelListSerializer(ChannelFieldMixin, serializers.ModelSerializer):
    published = serializers.SerializerMethodField('check_published')
    resource_count = serializers.IntegerField()
    created = serializers.SerializerMethodField('get_date_created')
    modified = serializers.SerializerMethodField('get_date_modified')
    download_url = serializers.SerializerMethodField('generate_db_url')
    editors = UserChannelListSerializer(many=True, read_only=True)
    viewers = UserChannelListSerializer(many=True, read_only=True)
    primary_token = serializers.SerializerMethodField('get_channel_primary_token')

    def generate_db_url(self, channel):
        return "{path}{id}.sqlite3".format(path=settings.CONTENT_DATABASE_URL, id=channel.pk)

    class Meta:
        model = Channel
        fields = ('id', 'created', 'modified', 'name', 'published', 'editors', 'viewers', 'staging_tree', 'description',
                  'resource_count', 'version', 'public', 'deleted', 'ricecooker_version', 'download_url', 'primary_token', 'priority')


class SimplifiedChannelListSerializer(serializers.ModelSerializer):

    class Meta:
        model = Channel
        fields = ('id', 'name', 'description', 'version', 'public')


class AdminUserListSerializer(serializers.ModelSerializer):
    editable_channels = SimplifiedChannelListSerializer(many=True, read_only=True)
    view_only_channels = SimplifiedChannelListSerializer(many=True, read_only=True)
    mb_space = serializers.SerializerMethodField('calculate_space')
    is_chef = serializers.SerializerMethodField('check_if_chef')
    chef_channels_count = serializers.IntegerField()

    def calculate_space(self, user):
        size, unit = format_size(user.disk_space)
        return {"size": round(float(size)), "unit": unit}

    def calculate_used_space(self, user):
        return user.get_space_used()

    def check_if_chef(self, user):
        return user.chef_channels_count > 0

    class Meta:
        model = User
        fields = ('email', 'first_name', 'last_name', 'id', 'editable_channels', 'view_only_channels', 'is_chef',
                  'is_admin', 'date_joined', 'is_active', 'disk_space', 'mb_space', 'chef_channels_count')


class InvitationSerializer(BulkSerializerMixin, serializers.ModelSerializer):
    channel_name = serializers.SerializerMethodField('retrieve_channel_name')
    sender = UserSerializer(read_only=True)

    def retrieve_channel_name(self, invitation):
        return invitation and invitation.channel.name

    class Meta:
        model = Invitation
        fields = (
            'id', 'invited', 'email', 'sender', 'channel', 'first_name', 'last_name', 'share_mode', 'channel_name')


<<<<<<< HEAD
class GetTreeDataSerizlizer(serializers.Serializer):
    """
    Used by get_*_tree_data endpoints to ontain "lightweight" tree data.
    """
    channel_id = serializers.CharField(required=True)
    tree = serializers.CharField(required=False, default='main')
    node_id = serializers.CharField(required=False)
=======
class ChannelSetSerializer(serializers.ModelSerializer):
    secret_token = TokenSerializer(required=False)
    channels = serializers.SerializerMethodField('get_channel_ids')

    def create(self, validated_data):
        channelset = super(ChannelSetSerializer, self).create(validated_data)
        channels = Channel.objects.filter(pk__in=self.initial_data['channels'])
        channelset.secret_token.set_channels(channels)
        return channelset

    def update(self, instance, validated_data):
        channelset = super(ChannelSetSerializer, self).update(instance, validated_data)
        channels = Channel.objects.filter(pk__in=self.initial_data['channels'])
        channelset.secret_token.set_channels(channels)
        return channelset

    def get_channel_ids(self, channelset):
        channels = channelset.get_channels()
        return channels and channels.values_list('id', flat=True)

    class Meta:
        model = ChannelSet
        fields = ('id', 'name', 'description', 'public', 'editors', 'channels', 'secret_token')
>>>>>>> 7e91c1b9
<|MERGE_RESOLUTION|>--- conflicted
+++ resolved
@@ -886,7 +886,6 @@
             'id', 'invited', 'email', 'sender', 'channel', 'first_name', 'last_name', 'share_mode', 'channel_name')
 
 
-<<<<<<< HEAD
 class GetTreeDataSerizlizer(serializers.Serializer):
     """
     Used by get_*_tree_data endpoints to ontain "lightweight" tree data.
@@ -894,7 +893,8 @@
     channel_id = serializers.CharField(required=True)
     tree = serializers.CharField(required=False, default='main')
     node_id = serializers.CharField(required=False)
-=======
+
+
 class ChannelSetSerializer(serializers.ModelSerializer):
     secret_token = TokenSerializer(required=False)
     channels = serializers.SerializerMethodField('get_channel_ids')
@@ -917,5 +917,4 @@
 
     class Meta:
         model = ChannelSet
-        fields = ('id', 'name', 'description', 'public', 'editors', 'channels', 'secret_token')
->>>>>>> 7e91c1b9
+        fields = ('id', 'name', 'description', 'public', 'editors', 'channels', 'secret_token')