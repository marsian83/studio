<template>
  <div id="channel-preview-wrapper" :style="{ backgroundImage: `url('${thumbnailUrl}')` }">
    <div id="channel-details-overlay">
      <div id="channel-details-panel">
        <h2 id="channel-details-top-options">
          <div v-if="isNew">
<<<<<<< HEAD
&nbsp;
=======
            &nbsp;
>>>>>>> 526fa263
          </div>
          <ChannelStar v-else :channelID="channel.id" />
          <a class="material-icons" @click="closePanel">
            clear
          </a>
        </h2>

        <div id="channel-details-view-panel">
          <div id="channel-details">
            <ChannelEditor
              v-if="editing || isNew"
              @cancelEdit="handleCancelChanges"
              @submitChanges="handleSaveChannel"
            />
            <ChannelMetadataSection v-else @editChannel="editing = true" />
            <div v-if="!isNew">
              <LookInsideView
                v-if="channel"
                :nodeID="channel.main_tree.id || channel.main_tree"
                :channel="channel"
              />
              <div v-if="canEdit" id="delete-section">
                <ChannelDeleteSection @deletedChannel="editing=false" />
              </div>
            </div>
          </div>
        </div>
      </div>
    </div>
  </div>
</template>


<script>

  import _ from 'underscore';
  import { mapState } from 'vuex';
  import { setChannelMixin } from '../mixins';

  // Components
  import ChannelStar from './ChannelStar.vue';
  import ChannelEditor from './ChannelEditor.vue';
  import ChannelDeleteSection from './ChannelDeleteSection.vue';
  import ChannelMetadataSection from './ChannelMetadataSection.vue';
  import LookInsideView from './LookInsideView.vue';
  import State from 'edit_channel/state';

  export default {
    name: 'ChannelDetailsPanel',
    components: {
      ChannelStar,
      ChannelEditor,
      ChannelMetadataSection,
      ChannelDeleteSection,
      LookInsideView,
    },
    mixins: [setChannelMixin],
    data() {
      return {
        editing: false,
      };
    },
    computed: {
      ...mapState('channel_list', {
        channel: 'activeChannel',
      }),
      isNew() {
        return !this.channel.id;
      },
      canEdit() {
        return _.contains(this.channel.editors, State.current_user.id);
      },
      thumbnailUrl() {
        return this.channel.thumbnail_url || '/static/img/kolibri_placeholder.png';
      },
    },
    watch: {
      channel(newVal, oldVal) {
        if (newVal.id !== oldVal.id) {
          this.editing = false;
        }
      },
    },
    methods: {
      closePanel() {
        this.editing = false;
        this.setChannel(null);
      },
      handleSaveChannel() {
        this.editing = false;
      },
      handleCancelChanges() {
        if (this.isNew) {
          this.closePanel();
        } else {
          this.editing = false;
        }
      },
    },
  };

</script>


<style lang="less">

  @import '../../../../less/channel_list.less';

  #channel-preview-wrapper {
    width: @channel-preview-width;
    margin-left: 2px;
    overflow: hidden;
    background-color: white;
    background-repeat: no-repeat;
    background-position: center center;
    background-size: cover;
    #channel-details-overlay {
      height: inherit;
      background-color: rgba(240, 240, 240, 0.8);
    }

    #channel-details-panel {
      display: table-cell;
      float: none;
      width: @channel-preview-width - 40px;
      height: 83vh;
      margin: 0 auto;
      vertical-align: top;
    }
    h2 {
      display: grid;
      grid-auto-flow: column;
      justify-content: space-between;
      padding-right: 12px;
      a {
        font-weight: bold;
        color: @gray-800;
        text-decoration: none;
        cursor: pointer;
      }
      .invisible {
        visibility: hidden;
      }
    }

    #channel-details-view-panel {
      height: inherit;
      #channel-details {
        position: relative;
        display: block;
        height: inherit;
        min-height: 350px;
        padding: 0;
        padding-top: 15px;
        margin-bottom: 20px;
        overflow: hidden;
        overflow-y: auto;
        background-color: rgba(256, 256, 256, 0.8);
        border: 2px solid @gray-500;

        hr {
          border-color: @gray-300;
        }
      }
    }

    .tab-content {
      border-right: 0;
      border-left: 0;
    }

    #delete-section {
      padding: 5px 30px 35px;
      margin-top: 30px;
    }
  }

</style><|MERGE_RESOLUTION|>--- conflicted
+++ resolved
@@ -4,11 +4,7 @@
       <div id="channel-details-panel">
         <h2 id="channel-details-top-options">
           <div v-if="isNew">
-<<<<<<< HEAD
-&nbsp;
-=======
             &nbsp;
->>>>>>> 526fa263
           </div>
           <ChannelStar v-else :channelID="channel.id" />
           <a class="material-icons" @click="closePanel">
