var Backbone = require("backbone");
var _ = require("underscore");
var BaseViews = require("edit_channel/views");
var Models = require("edit_channel/models");
var Quill = require("quilljs");
var Dropzone = require("dropzone");
var get_cookie = require("utils/get_cookie");
var UndoManager = require("backbone-undo");
var JSZip = require("jszip");
var fileSaver = require("browser-filesaver");
var JSZipUtils = require("jszip-utils");

require("exercises.less");
require("quilljs/dist/quill.snow.css");
require("dropzone/dist/dropzone.css");

<<<<<<< HEAD
var placeholder_text = "$1\${\u2623 IMAGEREPLACE}/$3"
var regExp = /\(\${\\u2623 IMAGEREPLACE}\/([^)]+)\)/g;
=======
var placeholder_text = "$1\${\\u2623 IMAGEREPLACE}/$3"
>>>>>>> 736e24a3

var ExerciseModalView = BaseViews.BaseModalView.extend({
    template: require("./hbtemplates/exercise_modal.handlebars"),
    initialize: function(options) {
        _.bindAll(this, "close_exercise_uploader", "close");
        this.render(this.close_exercise_uploader, {});
         this.exercise_view = new ExerciseView({
            el: this.$(".modal-body"),
            container: this,
            model:this.model,
            parentnode:options.parentnode,
            onclose: this.close_exercise_uploader,
            onsave: options.onsave,
        });
    },
    close_exercise_uploader:function(event){
        if(!event || !this.exercise_view.check_for_changes()){
            this.close();
            $('body').removeClass('modal-open');
            $('.modal-backdrop').remove();
        }else if(confirm("Unsaved Metadata Detected! Exiting now will"
            + " undo any new changes. \n\nAre you sure you want to exit?")){
            // this.exercise_view.reset();
            this.close();
        }else{
            event.stopPropagation();
            event.preventDefault();
        }
    }
});

var FileUploadView = Backbone.View.extend({

    initialize: function(options) {
        _.bindAll(this, "file_uploaded");
        this.callback = options.callback;
        this.nodeid = options.nodeid;
        this.modal = options.modal;
        this.render();
    },

    template: require("./hbtemplates/file_upload.handlebars"),

    modal_template: require("./hbtemplates/file_upload_modal.handlebars"),

    render: function() {

        if (this.modal) {
            this.$el.html(this.modal_template());
            this.$(".modal-body").append(this.template());
            $("body").append(this.el);
            this.$(".modal").modal({show: true});
            this.$(".modal").on("hide.bs.modal", this.close);
        } else {
            this.$el.html(this.template());
        }

        // TODO parameterize to allow different file uploads depending on initialization.
        this.dropzone = new Dropzone(this.$("#dropzone").get(0), {
            maxFiles: 1,
            clickable: ["#dropzone", ".fileinput-button"],
            acceptedFiles: "image/*",
            url: window.Urls.exercise_image_upload(),
            headers: {"X-CSRFToken": get_cookie("csrftoken"), "Node" : this.nodeid}
        });
        this.dropzone.on("success", this.file_uploaded);

    },

    file_uploaded: function(file) {
        console.log(JSON.parse(file.xhr.response))
        this.callback(JSON.parse(file.xhr.response).filename);
        this.close();
    },

    close: function() {
        if (this.modal) {
            this.$(".modal").modal('hide');
        }
        this.remove();
    }
});

/**
 * Replace local 'media' urls with 'web+local://'.
 * @param {string} Markdown containing image URLs.
 * Should take a string of markdown like:
 * "something![foo](/media/bar/baz)otherthings"
 * and turn it into:
 * "something![foo](web+local://bar/baz)otherthings"
 */
var set_image_urls_for_export = function(text) {
    return text.replace(/(\!\[[^\]]*\]\()(\/storage\/)([^\)]*\))/g, placeholder_text);
};


/**
 * Return all image URLs from Markdown.
 * @param {string} Markdown containing image URLs.
 * Should take a string of markdown like:
 * "something![foo](/media/bar/baz.png)otherthings something![foo](/media/bar/foo.jpg)otherthings"
 * and return:
 * ["/media/bar/baz.png", "/media/bar/foo.jpg"]
 */
var return_image_urls_for_export = function(text) {
    var match, output = [];
    var Re = /\!\[[^\]]*\]\((\/storage\/[^\)]*)\)/g;
    while (match = Re.exec(text)) {
        output.push(match[1]);
    }
    return output;
};

var replace_image_paths = function(content){
<<<<<<< HEAD
=======
    var regExp = /\(\${\\u2623 IMAGEREPLACE}\/([^)]+)\)/g;
>>>>>>> 736e24a3
    var matches = content.match(regExp);
    if(matches){
        matches.forEach(function(match){
            var filename = match.split("/").slice(-1)[0]
            var replace_str = "![](/storage/" + filename.charAt(0) + "/" + filename.charAt(1) + "/" + filename;
            content = content.replace(match, replace_str);
        })
    }
    return content;
};


/**
 * Return all image URLs from an assessment item.
 * @param {object} Backbone Model.
 * Should take a model with a "question" attribute that is a string of Markdown,
 * and an "answers" attribute that is a Backbone Collection, with each
 * model having an "answer" attribute that is also a string of markdown
 * and return all the image URLs embedded inside all the Markdown texts.
 */
var return_all_assessment_item_image_urls = function(model) {
    var output = return_image_urls_for_export(model.get("question"));
    var output = model.get("answers").reduce(function(memo, model) {
        memo = memo.concat(return_image_urls_for_export(model.get("answer")));
        return memo;
    }, output);

    output = _.map(output, function(item) {
        return {
            name: item.replace(/\/storage\//g, ""),
            path: item
        }
    });
    return output;
}

/**
 * Return JSON object in Perseus format.
 * @param {object} Backbone Model - AssessmentItem.
 */
var convert_assessment_item_to_perseus = function(model) {
    var multiplechoice_template = require("./hbtemplates/assessment_item_multiple.handlebars");
    var freeresponse_template = require("./hbtemplates/assessment_item_free.handlebars");
    var output = "";
    var answers = model.get("answers").toJSON();
    answers.forEach(function(answer){
        answer.answer = set_image_urls_for_export(answer.answer);
    });
    switch (model.get("type")) {
        case "free_response":
            output = freeresponse_template(model.attributes);
            break;
        case "multiple_selection":
            output = multiplechoice_template({
                question: set_image_urls_for_export(model.get("question")),
                randomize: true,
                // multipleSelect: (model.get("answers").reduce(function(memo, model) {
                //     if (model.get("correct")) {
                //         memo += 1;
                //     }
                //     return memo;
                //     }, 0) || 0) > 1,
                answer: answers
            });
            break;
        case "single_selection":
            output = multiplechoice_template({
                question: set_image_urls_for_export(model.get("question")),
                randomize: true,
                answer: answers
            });
            break;
        case "input_question":
            output = multiplechoice_template({
                question: set_image_urls_for_export(model.get("question")),
                randomize: true,
                answer: answers
            });
            break;
    }
    console.log("EXERCISE", output);
    return $.parseJSON(output);
};


var slugify = function(text) {
    // https://gist.github.com/mathewbyrne/1280286
    return text.toString().toLowerCase()
        .replace(/\s+/g, '-')           // Replace spaces with -
        .replace(/[^\w\-]+/g, '')       // Remove all non-word chars
        .replace(/\-\-+/g, '-')         // Replace multiple - with single -
        .replace(/^-+/, '')             // Trim - from start of text
        .replace(/-+$/, '');            // Trim - from end of text
    }


var exerciseSaveDispatcher = _.clone(Backbone.Events);

var ExerciseView = BaseViews.BaseEditableListView.extend({
    list_selector:"#exercise_list",
    default_item:"#exercise_list .default-item",

    initialize: function(options) {
        _.bindAll(this, "save", "createexercise", 'toggle_answers','toggle_details');
        this.bind_edit_functions();
        this.parentnode = options.parentnode;
        this.onclose = options.onclose;
        this.onsave = options.onsave;
        this.listenTo(this.collection, "remove", this.render);
        this.listenTo(exerciseSaveDispatcher, "save", this.save);
        this.collection = new Models.AssessmentItemCollection();
        var self = this;
        this.collection.get_all_fetch(this.model.get("assessment_items")).then(function(fetched){
            this.collection = fetched;
            self.render();
        });
    },

    events: {
        "click .multiple_selection": "multiplechoice",
        "click .true_false": "truefalse",
        "click .free_response": "freeresponse",
        "click .single_selection": "singleselection",
        "click .input_answer": "inputanswer",
        "change #exercise_title": "set_title",
        "change #exercise_description": "set_description",
        "click .save": "save",
        "click .download": "download",
        "click #createexercise": "createexercise",
        "change #exercise_show_answers" : "toggle_answers",
        "click .metadata_toggle": "toggle_details"
    },
    toggle_answers:function(){
        this.$(this.list_selector).toggleClass("hide_answers");
    },
    toggle_details:function(){
        if(this.$(".toggler_icon").hasClass("glyphicon-menu-up")){
            this.$(".metadata_toggle .text").text("Fewer Details");
            this.$(".toggler_icon").removeClass("glyphicon-menu-up").addClass("glyphicon-menu-down");
            this.$("#exercise_extra_metadata").slideDown();
        }else{
            this.$(".metadata_toggle .text").text("More Details");
            this.$(".toggler_icon").removeClass("glyphicon-menu-down").addClass("glyphicon-menu-up");
            this.$("#exercise_extra_metadata").slideUp();
        }
    },
    download: function() {
        var self = this;
        var zip = new JSZip();
        zip.file("exercise.json", JSON.stringify({
            title: this.model.get("title"),
            description: this.model.get("description"),
            all_assessment_items: this.collection.map(function(model){return model.get("id");})
        }));
        zip.file("assessment_items.json", JSON.stringify(this.collection.map(function(model){
            return convert_assessment_item_to_perseus(model);
        })));
        var all_image_urls = this.collection.reduce(function(memo, model){
            memo = memo.concat(return_all_assessment_item_image_urls(model));
            return memo;
        }, []);

        var downloads = 0;

        if (all_image_urls.length > 0) {

            _.each(all_image_urls, function(item) {
                JSZipUtils.getBinaryContent(item.path, function(err, data) {
                    if (err) {
                        throw err
                    }
                    zip.file(item.name, data, {binary: true});
                    downloads += 1;
                    if (downloads === all_image_urls.length) {
                        var blob = zip.generate({type:"blob"});

                        fileSaver.saveAs(blob, slugify(self.model.get("title")) + ".zip");
                    }
                });
        });
        } else {
            var blob = zip.generate({type:"blob"});

            fileSaver.saveAs(blob, slugify(self.model.get("title")) + ".zip");
        }

    },

    save: function() {
        this.model.save();
        this.collection.save();
    },

    set_title: function(){
        this.model.set("title", this.$("#exercise_title").prop("value"));
    },

    set_description: function(){
        this.model.set("description", this.$("#exercise_description").prop("value"));
    },

    template: require("./hbtemplates/exercise_edit.handlebars"),

    render: function() {
        this.$el.html(this.template({
            node: this.model.toJSON(),
            show_metadata: this.parentnode
        }));
        this.load_content(this.collection, "Select a question type below");
        if(this.model.get("extra_fields")){
            this.$("#mastery_model_select").val(JSON.parse(this.model.get("extra_fields")).mastery_model)
        }
    },
    create_new_view:function(model){
        var new_exercise_item = new AssessmentItemView({
            model: model,
            containing_list_view : this,
            nodeid:this.model.get("id")
        });
        this.views.push(new_exercise_item);
        return new_exercise_item;
    },

    add_assessment_item: function(type, data) {
        var model_data = {
            type: type,
            contentnode: this.model.get("id"),
            order: this.collection.length + 1,
        };
        if (data) {
            model_data = _.extend(model_data, data);
        }
        this.create_new_item(model_data, true, "").then(function(assessment_item){
            assessment_item.toggle_focus();
        });
    },

    multiplechoice: function() {
        this.add_assessment_item("multiple_selection");
    },

    truefalse: function() {
        this.add_assessment_item("multiple_selection", {
            answers: "[{\"answer\": \"True\", \"correct\": true}, {\"answer\": \"False\", \"correct\": false}]"
        });
    },
    singleselection: function() {
        this.add_assessment_item("single_selection");
    },
    inputanswer: function() {
        this.add_assessment_item("input_question");
    },

    freeresponse: function() {
        this.add_assessment_item("free_response");
    },
    set_focus:function(){
        this.views.forEach(function(view){
            view.remove_focus();
        })
    },
    createexercise:function(){
        var self = this;
        this.model.set({
            parent: (this.parentnode)? this.parentnode.get("id") : this.model.get("parent"),
            extra_fields:JSON.stringify({
                mastery_model:$("#mastery_model_select").val(),
                randomize:$("#randomize_exercise").is(":checked")
            })
        });
        this.model.save(this.model.toJSON(), {
            success:function(new_model){
                exerciseSaveDispatcher.trigger("save");
                var new_collection = new Models.ContentNodeCollection(self.model);
                self.onsave(new_collection);
                self.onclose();
            }
        });
    },
    check_for_changes:function(){
        var is_changed = false;
        this.views.forEach(function(view){
            is_changed = is_changed || view.undo;
        });
        return is_changed;
    }
});

var EditorView = Backbone.View.extend({

    tagName: "div",

    initialize: function(options) {
        _.bindAll(this, "return_markdown", "add_image", "deactivate_editor", "activate_editor", "save_and_close", "save", "render");
        this.edit_key = options.edit_key;
        this.editing = false;
        this.render();
        this.listenTo(this.model, "change:" + this.edit_key, this.render);
        this.nodeid=options.nodeid;
    },

    events: {
        "click .ql-image": "add_image_popup"
    },

    add_image_popup: function() {
        var view = new FileUploadView({callback: this.add_image, modal: true, nodeid: this.nodeid});
    },

    add_image: function(filename) {
        this.editor.insertEmbed(this.editor.getSelection() !== null ? this.editor.getSelection().start : this.editor.getLength(), "image", "/" + filename);
        this.save();
    },

    edit_template: require("./hbtemplates/editor.handlebars"),

    view_template: require("./hbtemplates/editor_view.handlebars"),

    render: function() {
        if (this.editing) {
            if (!this.setting_model) {
                /*
                * (rtibbles)
                * The view rerenders on model change. But, the save method below modifies the exact attribute that it is listening to.
                * If we don't stop the rerender, we needlessly reparse the markdown to HTML into the editor.
                * This led to some weird behaviour (due to race conditions) during manual testing, so I stopped it.
                *
                * The only other alternative would be to do the set in the save method with {silent: true} as an option,
                * but other behaviour relies on listening to the model's change events.
                */
                this.render_editor();
            }
        } else {
            this.render_content();
        }
        this.setting_model = false;
    },

    render_content: function() {
        this.$el.html(this.view_template({content: replace_image_paths(this.model.get(this.edit_key))}));
    },

    render_editor: function() {
        this.editor.setHTML(this.view_template({content: replace_image_paths(this.model.get(this.edit_key))}));
    },

    activate_editor: function() {
        this.$el.html(this.edit_template());
        this.editor = new Quill(this.$(".editor")[0], {
            modules: {
                'toolbar': { container: this.$('#toolbar')[0] }
            },
            theme: 'snow',
            styles: {
                'body': {
                  'background-color': "white",
                  'border': '1px #66afe9 solid',
                  'border-radius': "4px",
                  "box-shadow": "inset 0 1px 1px rgba(0,0,0,.075),0 0 8px rgba(102,175,233,.6)"
                }
            }
        });
        this.render_editor();
        this.editor.on("text-change", _.debounce(this.save, 500));
        this.editing = true;
        this.editor.focus();
    },

    deactivate_editor: function() {
        delete this.editor;
        this.editing = false;
        this.render();
    },

    toggle_editor: function() {
        if (this.editor) {
            this.deactivate_editor();
        } else {
            this.activate_editor();
        }
    },

    save: function(delta, source) {
        /*
        * This method can be triggered by a change event firing on the QuillJS
        * instance that we are using. As such, it supplies arguments delta and source.
        * Delta describes the change in the Editor instance, while source defines whether
        * those changes were user initiated or made via the API.
        * Doing this check prevents us from continually rerendering when a non-user source
        * modifies the contents of the editor (i.e. our own code).
        */
        if (typeof source !== "undefined" && source !== "user") {
            return;
        }
        this.setting_model = true;
        this.model.set(this.edit_key, this.return_markdown());
    },

    save_and_close: function() {
        this.save();
        this.deactivate_editor();
    },

    return_html: function() {
        return this.editor.getHTML();
    },

    return_markdown: function() {
        var contents = this.editor.getContents();
        var outputs = [];
        for (var i = 0; i < contents.ops.length; i++) {
            var insert = contents.ops[i].insert;
            var attributes = contents.ops[i].attributes;
            if (typeof attributes !== "undefined") {
                _.each(attributes, function(value, key) {
                    switch (key) {
                        case "bold":
                            if (value) {
                                insert = "**" + insert + "**";
                            }
                            break;
                        case "italic":
                            if (value) {
                                insert = "*" + insert + "*";
                            }
                            break;
                        case "image":
                            if (value && insert === 1) {
                                insert = "![](" + value + ")";
                            }
                            break;
                    }
                })
            }
            outputs.push(insert);
        }
        return outputs.join("");
    }
});

var AssessmentItemAnswerView = Backbone.View.extend({

    initialize: function(options) {
        _.bindAll(this, "render", "set_editor", "set_open", "toggle");
        this.open = options.open || false;
        this.containing_list_view = options.containing_list_view;
        this.assessment_item = options.assessment_item;
        this.nodeid=options.nodeid;
        this.render();
    },

    template: require("./hbtemplates/assessment_item_answer.handlebars"),
    closed_toolbar_template: require("./hbtemplates/assessment_item_answer_toolbar_closed.handlebars"),
    open_toolbar_template: require("./hbtemplates/assessment_item_answer_toolbar_open.handlebars"),

    events: {
        // "click .delete": "delete",
        // "change .correct": "toggle_correct",
        // "click .answer_item": "set_open",
        // "click .toggle": "toggle"
    },

    render: function() {
        this.$el.html(this.template({
            answer: this.model.toJSON(),
            input_answer: this.assessment_item.get("type") === "input_question",
            single_selection: this.assessment_item.get("type") === "single_selection"
        }));
        if (!this.editor_view) {
            this.editor_view = new EditorView({model: this.model, edit_key: "answer", el: this.$(".answer"), nodeid:this.nodeid});
        } else {
            this.$(".answer").append(this.editor_view.el);
        }
        _.defer(this.set_editor);
    },

    toggle_editor: function() {
        this.open = !this.open;
        this.set_editor(true);
    },
    set_open:function(){
        this.containing_list_view.set_focus();
        this.set_toolbar_open();
        this.editor_view.activate_editor();
        this.containing_list_view.container.toggle_focus();
    },
    set_closed:function(){
        this.set_toolbar_closed();
        this.editor_view.deactivate_editor();
        exerciseSaveDispatcher.trigger("save");
    },
    toggle:function(event){
        event.stopPropagation();
        this.set_closed();
    },

    set_editor: function(save) {
        if (this.open) {
            this.set_toolbar_open();
            this.editor_view.activate_editor();
        } else {
            this.set_toolbar_closed();
            this.editor_view.deactivate_editor();
            if (save) {
                // exerciseSaveDispatcher.trigger("save");
            }
        }
    },

    toggle_correct: function() {
        if(this.assessment_item.get("type") === "single_selection"){
            this.containing_list_view.set_all_correct(false);
        }
        this.set_correct(this.$(".correct").prop("checked"));
    },
    set_correct:function(is_correct){
        this.model.set("correct", is_correct);
    },

    set_toolbar_open: function() {
        this.$(".answer-toolbar").html(this.open_toolbar_template());
    },

    set_toolbar_closed: function() {
        this.$(".answer-toolbar").html(this.closed_toolbar_template());
    },

    delete: function(event) {
        event.stopPropagation();
        this.model.destroy();
        // exerciseSaveDispatcher.trigger("save");
        this.remove();
    }
});

var AssessmentItemAnswerListView = BaseViews.BaseEditableListView.extend({

    template: require("./hbtemplates/assessment_item_answer_list.handlebars"),

    initialize: function(options) {
        _.bindAll(this, "render", "add_answer_view");
        this.bind_edit_functions();
        this.assessment_item = options.assessment_item;
        this.nodeid = options.nodeid;
        this.render();
        this.container = options.container;
        this.listenTo(this.collection, "add", this.add_answer_view);
        this.listenTo(this.collection, "remove", this.render);
    },

    events: {
        "click .addanswer": "add_answer"
    },

    render: function() {
        this.views=[];
        this.$el.html(this.template({
            input_answer: this.assessment_item.get("type") === "input_question"
        }));
        for (var i = 0; i < this.collection.length; i++) {
            this.add_answer_view(this.collection.at(i));
        }
    },

    add_answer: function() {
        this.set_focus();
        this.collection.add({answer: "", correct: false});
    },

    add_answer_view: function(model, open) {
        open = open ? true : false;
        var view = new AssessmentItemAnswerView({
            model: model,
            open: open,
            containing_list_view:this,
            assessment_item: this.assessment_item,
            nodeid:this.nodeid
        });
        this.views.push(view);
        this.$(".addanswer").before(view.el);

    },
    set_focus:function(){
        this.views.forEach(function(view){
            view.set_closed();
        });
    },
    set_all_correct:function(is_correct){
        this.views.forEach(function(view){
            view.set_correct(is_correct);
        })
    }
});

var AssessmentItemView = BaseViews.BaseListEditableItemView.extend({
    className:"assessment_li",
    initialize: function(options) {
        _.bindAll(this, "set_toolbar_open", "toggle", "set_toolbar_closed", "save", "set_undo_redo_listener", "unset_undo_redo_listener", "toggle_focus", "toggle_undo_redo", "add_focus", "remove_focus");
        this.number = options.number;
        this.nodeid=options.nodeid;
        this.containing_list_view = options.containing_list_view;
        this.undo_manager = new UndoManager({
            track: true,
            register: [this.model, this.model.get("answers")]
        });
        this.toggle_undo_redo();
        this.render();
    },
    template: require("./hbtemplates/assessment_item_edit.handlebars"),
    closed_toolbar_template: require("./hbtemplates/assessment_item_edit_toolbar_closed.handlebars"),
    open_toolbar_template: require("./hbtemplates/assessment_item_edit_toolbar_open.handlebars"),

    events: {
        // "click .cancel": "cancel",
        // "click .undo": "undo",
        // "click .redo": "redo",
        // "click .delete": "delete",
        // "click .toggle_exercise": "toggle_focus",
        // "click .toggle" : "toggle"
    },
    toggle:function(event){
        event.stopPropagation();
        this.remove_focus();
        this.$(".delete").css("display", "none");
        var self = this;
        setTimeout(function(){
            self.$(".delete").css("display", "block")
        }, 1000);
    },
    delete: function(event) {
        event.stopPropagation();
        this.model.destroy();
        exerciseSaveDispatcher.trigger("save");
        this.remove();
    },

    save: function() {
        exerciseSaveDispatcher.trigger("save");
        this.set_toolbar_closed();
    },

    cancel: function(event) {
        this.undo_manager.undoAll();
        this.toggle(event)
    },

    undo: function() {
        this.undo_manager.undo();
    },

    redo: function() {
        this.undo_manager.redo();
    },

    toggle_undo_redo: function() {
        var undo = this.undo;
        var redo = this.redo;
        this.undo = this.undo_manager.isAvailable("undo");
        this.redo = this.undo_manager.isAvailable("redo");
        if (undo !== this.undo || redo !== this.redo) {
            this.set_toolbar_open();
        }
    },

    render: function() {
        this.$el.html(this.template({model: this.model.toJSON()}));
        this.set_toolbar_closed();
        if (this.model.get("type") !== "free_response") {
            if (!this.answer_editor) {
                this.answer_editor = new AssessmentItemAnswerListView({
                    collection: this.model.get("answers"),
                    container:this,
                    assessment_item: this.model,
                    nodeid:this.nodeid
                });
            }
            this.$(".answers").append(this.answer_editor.el);
        }
        if (!this.editor_view) {
            this.editor_view = new EditorView({model: this.model, edit_key: "question", el: this.$(".question"),nodeid:this.nodeid});
        } else {
            this.$(".question").append(this.editor_view.el);
        }
    },

    set_undo_redo_listener: function() {
        this.listenTo(this.undo_manager.stack, "add", this.toggle_undo_redo);
        this.listenTo(this.undo_manager, "all", this.toggle_undo_redo);
    },

    unset_undo_redo_listener: function() {
        this.stopListening(this.undo_manager.stack);
        this.stopListening(this.undo_manager);
    },

    set_toolbar_open: function() {
        this.$(".toolbar").html(this.open_toolbar_template({model: this.model.attributes, undo: this.undo, redo: this.redo}));
    },

    set_toolbar_closed: function() {
        this.$(".toolbar").html(this.closed_toolbar_template({model: this.model.attributes}));
    },
    toggle_focus:function(){
        if(!this.$(".assessment_item").hasClass("active")){
           this.containing_list_view.set_focus();
           this.add_focus();
        }
    },
    add_focus:function(){
        this.$(".assessment_item").addClass("active");
        this.editor_view.activate_editor();
        this.set_toolbar_open();
        this.set_undo_redo_listener();
    },
    remove_focus:function(){
        this.$(".assessment_item").removeClass("active");
        // this.editor_view.save_and_close();
        this.editor_view.deactivate_editor();
        this.save();
        this.set_toolbar_closed();
        this.unset_undo_redo_listener();
        if (this.answer_editor) {
            this.answer_editor.set_focus();
        }
    }
});


module.exports = {
    ExerciseView:ExerciseView,
    ExerciseModalView:ExerciseModalView
}<|MERGE_RESOLUTION|>--- conflicted
+++ resolved
@@ -14,12 +14,8 @@
 require("quilljs/dist/quill.snow.css");
 require("dropzone/dist/dropzone.css");
 
-<<<<<<< HEAD
 var placeholder_text = "$1\${\u2623 IMAGEREPLACE}/$3"
 var regExp = /\(\${\\u2623 IMAGEREPLACE}\/([^)]+)\)/g;
-=======
-var placeholder_text = "$1\${\\u2623 IMAGEREPLACE}/$3"
->>>>>>> 736e24a3
 
 var ExerciseModalView = BaseViews.BaseModalView.extend({
     template: require("./hbtemplates/exercise_modal.handlebars"),
@@ -134,10 +130,6 @@
 };
 
 var replace_image_paths = function(content){
-<<<<<<< HEAD
-=======
-    var regExp = /\(\${\\u2623 IMAGEREPLACE}\/([^)]+)\)/g;
->>>>>>> 736e24a3
     var matches = content.match(regExp);
     if(matches){
         matches.forEach(function(match){
