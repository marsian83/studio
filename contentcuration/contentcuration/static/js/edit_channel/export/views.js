var Backbone = require("backbone");
var _ = require("underscore");
var BaseViews = require("edit_channel/views");
var Models = require("edit_channel/models");
var stringHelper = require("edit_channel/utils/string_helper");
require("export.less");

var ExportModalView = BaseViews.BaseModalView.extend({
    template: require("./hbtemplates/export_modal.handlebars"),
    initialize: function(options) {
        _.bindAll(this, "publish", 'loop_focus');
        this.modal = true;
        this.render(this.close, {
            channel: window.current_channel.toJSON(),
            licenses: window.licenses.toJSON(),
            version: window.current_channel.get("version") + 1,
            node: this.model.toJSON(),
        });
        this.onpublish = options.onpublish;
        this.export_view = new ExportListView({
            el: this.$("#export_preview"),
            container: this,
            model: this.model,
            onpublish:this.onpublish
        });
<<<<<<< HEAD
        this.listenTo(this.export_view, "loadFinish", function(){
            $("#publish_btn").focus();
=======

        var self = this;
        this.model.calculate_size().then(function(size){
            self.$("#export_size").text("(" + stringHelper.format_size(size) + ")");
>>>>>>> 2a1755b9
        });
    },
    events:{
      "click #publish_btn" : "publish",
      'focus .input-tab-control': 'loop_focus'
    },
    publish:function(){
        var self = this;
        this.display_load("Publishing...", function(resolve, reject){
            window.current_channel.publish().then(function(){
                self.onpublish(window.workspace_manager.get_published_collection());
                self.close();
                resolve("Success!");
            }).catch(function(error){
                reject(error);
            });
        });
    }
});

var ExportListView = BaseViews.BaseListView.extend({
    template: require("./hbtemplates/export_list.handlebars"),
    default_item:">.export_list >.default-item",
    list_selector: ">.export_list",

    initialize: function(options) {
        this.collection = new Models.ContentNodeCollection();
        this.container = options.container;
        this.render();
    },

    render: function() {
        this.$el.html(this.template({id: this.model.get("id")}));
        var self = this;
        this.fetch_model(this.model).then(function(fetched){
            self.collection.get_all_fetch_simplified(fetched.get("children")).then(function(fetchedCollection){
                self.load_content(fetchedCollection);
                self.trigger('loadFinish');
            });
        })

    },
    create_new_view:function(model){
        var export_item = new ExportItem({
            model: model,
            containing_list_view : this,
            container: this.container
        });
        this.views.push(export_item);
        return export_item;
    }
});

var ExportItem = BaseViews.BaseListNodeItemView.extend({
    template: require("./hbtemplates/export_item.handlebars"),
    className: "export_item",
    selectedClass: "export-selected",
    collapsedClass: "glyphicon-menu-right",
    expandedClass: "glyphicon-menu-down",
    list_selector: ">.export_list",
    item_to_import: false,

    getToggler: function () { return this.$("#menu_toggle_" + this.model.id); },
    getSubdirectory: function () {return this.$("#" + this.id() +"_sub"); },
    'id': function() {
        return "export_item_" + this.model.get("id");
    },

    initialize: function(options) {
        this.bind_node_functions();
        this.container = options.container;
        this.containing_list_view = options.containing_list_view;
        this.render();
    },
    events:{
      "click .export_folder" : "toggle"
    },
    render: function() {
        this.$el.html(this.template({
            node: this.model.toJSON(),
            isfolder: this.model.get("kind") === "topic",
            isempty:this.model.get("children").length ===0
        }));
    },
    load_subfiles:function(){
        var data = {
            model : this.model,
            el: $(this.getSubdirectory()),
            container: this.container
        }
        this.subcontent_view = new ExportListView(data);
    },
});

module.exports = {
    ExportModalView:ExportModalView,
    ExportListView:ExportListView
}<|MERGE_RESOLUTION|>--- conflicted
+++ resolved
@@ -23,15 +23,12 @@
             model: this.model,
             onpublish:this.onpublish
         });
-<<<<<<< HEAD
         this.listenTo(this.export_view, "loadFinish", function(){
             $("#publish_btn").focus();
-=======
-
+        });
         var self = this;
         this.model.calculate_size().then(function(size){
             self.$("#export_size").text("(" + stringHelper.format_size(size) + ")");
->>>>>>> 2a1755b9
         });
     },
     events:{
