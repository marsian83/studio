var Backbone = require("backbone");
var _ = require("underscore");
var BaseViews = require("edit_channel/views");
var Models = require("edit_channel/models");
var Dropzone = require("dropzone");
var get_cookie = require("utils/get_cookie");
require("file-uploader.less");
require("dropzone/dist/dropzone.css");
var stringHelper = require("edit_channel/utils/string_helper");
var browserHelper = require("edit_channel/utils/browser_functions");

var FileModalView = BaseViews.BaseModalView.extend({
    template: require("./hbtemplates/file_upload_modal.handlebars"),
    initialize: function(options) {
        _.bindAll(this, "close_file_uploader");
        this.render(this.close_file_uploader, {});
        this.file_upload_view = new FileUploadView({
            el: this.$(".modal-body"),
            container: this,
            model:this.model,
            onsave: options.onsave,
            onnew: options.onnew
        });
    },
    close_file_uploader:function(event){
        if(this.file_upload_view.collection.length === 0){
            this.close();
        }else if(confirm("Unsaved Metadata Detected! Exiting now will"
            + " undo any new changes. \n\nAre you sure you want to exit?")){
            this.file_upload_view.reset();
            this.close();
        }else{
            this.cancel_actions(event);
        }
    }
});

var FileUploadView = BaseViews.BaseView.extend({
    template: require("./hbtemplates/file_upload.handlebars"),
    navigation_template: require("./hbtemplates/file_upload_buttons.handlebars"),
    initialize: function(options) {
        _.bindAll(this,"go_to_formats", "go_to_upload", "go_to_metadata", "close_file_uploader");
        this.container = options.container;
        this.collection = new Models.ContentNodeCollection();
        this.onsave = options.onsave;
        this.onnew = options.onnew;
        this.render();
    },
    events:{
      "click .go_to_formats" : "go_to_formats",
      "click .go_to_upload" : "go_to_upload",
      "click .go_to_metadata": "go_to_metadata",
      "click .go_to_upload_from_metadata":"go_to_upload"
    },
    render: function() {
        this.switch_view(1);
    },
    go_to_formats:function(){
        this.switch_view(2);
    },
    go_to_upload:function(){
        this.switch_view(1);
    },
    go_to_metadata:function(){
        this.switch_view(3);
    },
    switch_view:function(stepNumber){
        if(this.current_view){
            this.current_view.remove();
        }
        this.$el.html(this.template());
        this.$("#file_upload_buttons").html(this.navigation_template({
            uploading: stepNumber === 1,
            formatting: stepNumber === 2
        }));
        var data = {
            el: this.$("#file_upload_list_wrapper"),
            container: this,
            model:this.model,
            onsave: this.onsave,
            onnew: this.onnew,
            onclose:this.close_file_uploader,
            upload_files: true,
            new_content: false,
            collection: this.collection
        }

        switch(stepNumber){
            case 1:
                $("#formats_step_number").removeClass("active_number");
                $("#metadata_step_number").removeClass("active_number");
                this.current_view = new FileUploadList(data);
                this.current_view.check_completed() ? this.enable_next() : this.disable_next();
                break;
            case 2:
                $("#formats_step_number").addClass("active_number");
                this.current_view = new FileFormatList(data);
                this.current_view.check_completed() ? this.enable_submit() : this.disable_submit();
                break;
            case 3:
                var UploaderViews = require("edit_channel/uploader/views");
                $("#metadata_step_number").addClass("active_number");
                this.current_view = new UploaderViews.EditMetadataView(data);
                break;
        }
    },
    close_file_uploader:function(){
        this.container.close();
        $(".modal-backdrop").remove();
    },
    disable_next:function(upload_in_progress){
        this.$(".go_to_formats").attr("disabled", "disabled");
        this.$(".go_to_formats").addClass("disabled");
        this.$(".go_to_formats").text((upload_in_progress)? "Upload in progress..." : "Add files to continue");
    },
    enable_next:function(){
        this.$(".go_to_formats").removeAttr("disabled");
        this.$(".go_to_formats").removeClass("disabled");
        this.$(".go_to_formats").text("NEXT");
    },
    disable_submit: function() {
        this.$(".go_to_metadata").attr("disabled", "disabled");
        this.$(".go_to_metadata").addClass("disabled");
        this.$(".go_to_metadata").text((this.current_view.check_completed()) ? "Upload in progress..." : "Assign formats to continue");
    },
    enable_submit: function() {
        this.$(".go_to_metadata").removeAttr("disabled");
        this.$(".go_to_metadata").removeClass("disabled");
        this.$(".go_to_metadata").text("EDIT METADATA");
    },
    reset:function(){
        if(this.current_view){
            this.current_view.reset();
        }
    }
});

var FileBaseList = BaseViews.BaseEditableListView.extend({
    list_selector:"#file_upload_list",
    default_item:"#file_upload_list >.default-item",
    disable_next:function(upload_in_progress){
        this.container.disable_next(upload_in_progress);
    },
    enable_next:function(){
        this.container.enable_next();
    },
    disable_submit: function() {
        this.container.disable_submit();
    },
    enable_submit: function() {
        this.container.enable_submit();
    },
    remove_view: function(view){
        this.views.splice(this.views.indexOf(this), 1);
        this.collection.remove(view.model);
        view.remove();
        this.handle_if_empty();
        if(this.views.length ===0){
            this.container.switch_view(1);
        }else{
            this.handle_completed();
        }
    },
    check_completed:function(){
        var is_completed = this.views.length > 0;
        this.views.forEach(function(view){
            is_completed = is_completed && view.check_for_completion();
        });
        return is_completed;
    }
});

var FileUploadList = FileBaseList.extend({
    template: require("./hbtemplates/file_upload_upload_list.handlebars"),
    file_upload_template: require("./hbtemplates/file_upload_dropzone_item.handlebars"),

    initialize: function(options) {
        _.bindAll(this, "file_uploaded",  "all_files_uploaded", "file_added", "file_removed","file_failed");
        this.container = options.container;
        this.collection = options.collection;
        this.acceptedFiles = this.get_accepted_files();
        this.onsave = options.onsave;
        this.onnew = options.onnew;
        this.uploads_in_progress = 0;
        this.render();
    },
    handle_if_empty:function(){
        this.$(this.default_item).css("display", (this.views.length > 0) ? "none" : "block");
        this.disable_next(this.uploads_in_progress > 0);
    },
    get_accepted_files:function(){
        var list = [];
        window.formatpresets.forEach(function(preset){
            if(!preset.get("supplementary") && preset.get('kind') !== 'exercise' && preset.get('kind') !== null){
                list.push(preset.get("associated_mimetypes"));
            }
        });
        return list.join(",");
    },
    render: function() {
        this.$el.html(this.template());
        // TODO parameterize to allow different file uploads depending on initialization.
        this.dropzone = new Dropzone(this.$("#dropzone").get(0), {
            clickable: ["#dropzone", ".fileinput-button"],
            acceptedFiles: this.acceptedFiles,
            url: window.Urls.file_create(),
            previewTemplate:this.file_upload_template(),
            parallelUploads: Math.max(1, browserHelper.get_max_parallel_uploads()),
            //autoQueue: false, // Make sure the files aren't queued until manually added
            previewsContainer: this.list_selector, // Define the container to display the previews
            headers: {"X-CSRFToken": get_cookie("csrftoken")},
            dictInvalidFileType: "This file type is not supported.",
            dictFileTooBig: "Max file size exceeded.",
            dictResponseError: "Error processing request."
        });
        this.load_content(this.collection, "Drop files here to add them to your channel");

        this.dropzone.on("success", this.file_uploaded);

        // Only enable the submit upload files button once all files have finished uploading.
        this.dropzone.on("queuecomplete", this.all_files_uploaded);

        // Disable the submit upload files button if a new file is added to the queue.
        this.dropzone.on("addedfile", this.file_added);

        this.dropzone.on("removedfile", this.file_removed);
        this.dropzone.on("error", this.file_failed);
    },
    create_new_view:function(model){
        var new_format_item = new FormatUploadItem({
            model: model,
            containing_list_view : this
        });
        this.views.push(new_format_item);
        return new_format_item;
    },
    file_uploaded: function(request) {
        var data = JSON.parse(request.xhr.response)
        var new_node = new Models.ContentNodeModel({id: data.object_id});
        var self = this;
        this.fetch_model(new_node).then(function(fetched){
            self.collection.add(fetched);
            var new_view = self.create_new_view(fetched);
            if(data.preset){
                new_view.set_preset(data.preset);
            }
            $(request.previewTemplate).html(new_view.el);
            if(self.uploads_in_progress<=0){
                self.enable_next();
            }
        });
    },
    file_failed:function(file, error){
        this.uploads_in_progress --;
        $(file.previewTemplate).find(".dropzone_remove").css("display", "inline-block");
    },
    all_files_uploaded: function() {
        this.uploads_in_progress = 0;
    },
    file_added: function(file) {
        this.uploads_in_progress ++;
        this.$(this.default_item).css("display", "none");
        this.disable_next(this.uploads_in_progress > 0);
    },
    file_removed: function(file) {
        if (this.views.length === 0) {
            this.disable_next(this.uploads_in_progress > 0);
            this.load_content(this.collection, "Drop files here to add them to your channel");
        }
    },
    handle_completed:function(){
        if(this.check_completed() && this.uploads_in_progress === 0){
            this.enable_next();
        }
    }
});

var FileFormatList  = FileBaseList.extend({
    template: require("./hbtemplates/file_upload_format_list.handlebars"),
    selectedClass: "file-selected",

    initialize: function(options) {
        _.bindAll(this, "hide_assigned");
        this.container = options.container;
        this.collection = options.collection;
        this.uploads_in_progress = 0;
        this.render();
    },
    events:{
      "click #show_unassigned" : "hide_assigned"
    },
    render: function() {
        this.$el.html(this.template());
        this.load_content();
    },
    hide_assigned:function(){
        var to_hide = this.$el.find(".hide_assigned").parent("li");
        var is_checked = this.$("#show_unassigned").is(":checked");
        to_hide.css("display", (is_checked) ? "none" : "block");
        if(to_hide.length === this.views.length){
            this.$(this.default_item).text("All files have been assigned a format.");
            this.$(this.default_item).css("display", (is_checked) ? "block" : "none");
        }
    },
    create_new_view:function(model){
        var new_format_item = new FormatFormatItem({
            model: model,
            containing_list_view : this,
        });
        this.views.push(new_format_item);
        return new_format_item;
    },
    handle_completed:function(){
        if(this.check_completed()){
            this.enable_submit();
        }
    },
    set_uploading:function(uploading){
        (uploading)? this.uploads_in_progress++ : this.uploads_in_progress--;
        (this.uploads_in_progress===0)? this.container.enable_submit() : this.container.disable_submit();
    }
});

var FormatItem = BaseViews.BaseListNodeItemView.extend({
    thumbnail_template: require("./hbtemplates/file_upload_thumbnail.handlebars"),
    className: "format_item row table table-striped files file-row",
    files: null,
    presets:null,

    'id': function() {
        return "format_item_" + this.model.filename;
    },
    init_collections:function(){
        var all_presets = $.merge(this.model.get("associated_presets"), _.pluck(this.model.get("files"), "preset"));
        all_presets = _.reject(all_presets, function(item){return item == null;});
        this.presets = new Models.FormatPresetCollection(_.reject(all_presets,{display:false}));
        var self = this;
        this.presets.forEach(function(preset){
            if(preset && preset.get('name') && preset.get('multi_language') && preset.get('name') !== preset.get('id')){
                var base_preset = self.presets.get(preset.get('name')); // Get preset where dropdown will appear
                base_preset.set('order', base_preset.get('order') + 1);
            }
        });
        this.presets.sort();

        this.files=new Models.FileCollection(this.model.get("files"));
    },
    remove_item:function(){
        this.files.forEach(function(file){
            file.destroy();
        });
        this.containing_list_view.remove_view(this);
        this.model.destroy();
    },
    set_file_format:function(file, preset){
        file.set({preset: preset.toJSON()});
        this.model.set("files", this.files.toJSON());
        this.containing_list_view.handle_completed();
    },
    get_thumbnail:function(){
        var self = this;
        var to_return = null;
        this.files.forEach(function(file){
            if (file.get("preset")){
                var preset_id = (file.get("preset").id) ? file.get("preset").id : file.get("preset");
                if(self.presets.get(preset_id).get("thumbnail")){
                    to_return = file;
                    return;
                }
            }
        });
        return to_return;
    },
    set_thumbnail:function(file){
        var placeholder = "/static/img/" + this.model.get("kind") + "_placeholder.png";
        this.$el.find(".preview_thumbnail").html(this.thumbnail_template({
            thumbnail:(file && file.attributes)? file.get('storage_url') : placeholder
        }));
    },
});

var FormatUploadItem = FormatItem.extend({
    template: require("./hbtemplates/file_upload_upload_item.handlebars"),
    inline_template: require("./hbtemplates/file_upload_inline_item.handlebars"),

    initialize: function(options) {
        _.bindAll(this, 'remove_item', 'set_thumbnail', 'get_thumbnail');
        this.containing_list_view = options.containing_list_view;
        this.originalData = this.model.toJSON();
        this.init_collections();
        this.set_presets();
        this.render();
    },
    events: {
        'click .remove_from_dz ' : 'remove_item',
    },
    render: function() {
        var total_file_size = 0;
        this.initial = this.files.findWhere({preset:null});
        this.files.forEach(function(file){
            total_file_size += file.get("file_size");
        })
        this.$el.html(this.template({
            initial: this.initial,
            node: this.model.toJSON(),
            files: this.files.toJSON(),
            total_file_size: total_file_size
        }));
        this.set_thumbnail(this.get_thumbnail());
    },
    auto_assign_preset:function(){
        var nonsupplementarypresets = this.presets.where({supplementary:false});
        var to_assign = this.files.findWhere({preset:null});
        if(nonsupplementarypresets.length === 1 && to_assign){
            this.set_file_format(to_assign, nonsupplementarypresets[0]);
        }
    },
    check_for_completion:function(){
       return true;
    },
    set_presets:function(){
        var self = this;
        this.files.forEach(function(file){
            self.set_file_format(file, self.presets.get(file.get("preset")));
        });
    }
});
var FormatEditorItem = FormatItem.extend({
    expandedClass: "glyphicon-triangle-bottom",
    collapsedClass: "glyphicon-triangle-top",

    getToggler: function () { return this.$(".expand_format_editor"); },
    getSubdirectory: function () {return this.$(".format_editor_list"); },
    'id': function() {
        return this.model.get("id");
    },
    check_for_completion:function(){
       return !this.files.findWhere({preset:null});
    },
    sync_file_changes:function(){
        this.model.set("files", this.files.toJSON());
    },
    load_subfiles:function(){
        var data = {
            collection: this.presets,
            files: this.files,
            el: this.$el.find(".format_editor_list"),
            model: this.model,
            content_node_view:this,
            to_delete: this.to_delete
        }
        this.subcontent_view = new FormatSlotList(data);
        this.update_metadata();
    },
    update_metadata:function(){
        var all_metadata = this.get_metadata();
        this.$(".format_counter").html(all_metadata.count);
        this.$el.find(".format_editor_remove").css("display", (all_metadata.count <=1) ? "none" : "inline");
        this.$(".main_file_remove").css("display", (all_metadata.main_file_count <=1) ? "none" : "inline");
        this.$(".format_size_text").html(stringHelper.format_size(all_metadata.size));
    },
    get_metadata:function(){
        var self = this;
        var count = 0;
        var main_count = 0;
        var size = 0;
        this.model.get("files").forEach(function(file){
            var preset = get_preset_model(file.preset);
            if(preset && preset.get("display")){
                file.preset = preset.toJSON();
                count ++;
                if(!file.preset.supplementary){
                    main_count++;
                }
                size += file.file_size;
            }
        });
        return {"count": count, "size": size, "main_file_count" : main_count};
    },
    save_files:function(){

    },
    set_uploading:function(uploading){
        this.containing_list_view.set_uploading(uploading);
    }
});
var FormatInlineItem = FormatEditorItem.extend({
    template: require("./hbtemplates/file_upload_inline_item.handlebars"),
    expandedClass: "glyphicon-triangle-bottom",
    collapsedClass: "glyphicon-triangle-top",

    getToggler: function () { return this.$(".expand_format_editor"); },
    getSubdirectory: function () {return this.$(".format_editor_list"); },
    'id': function() {
        return this.model.get("id");
    },
    initialize: function(options) {
        this.bind_node_functions();
        this.originalData = this.model.toJSON();
        this.containing_list_view = options.containing_list_view;
        this.to_delete = new Models.ContentNodeCollection();
        this.init_collections();
        this.render();
        this.listenTo(this.files, "add", this.sync_file_changes);
        this.listenTo(this.files, "change", this.sync_file_changes);
        this.listenTo(this.files, "remove", this.sync_file_changes);
        this.listenTo(this.model, "change:files", this.update_metadata);
    },
    events: {
        'change .format_options_dropdown' : 'set_initial_format',
        'click .remove_from_dz ' : 'remove_item',
        'click .expand_format_editor' : 'toggle'
    },
    render: function() {
        this.$el.html(this.template({
            node: this.model.toJSON()
        }));
        this.update_metadata();
    },
    unset_model:function(){

    }
});

var FormatFormatItem = FormatEditorItem.extend({
    template: require("./hbtemplates/file_upload_format_item.handlebars"),

    initialize: function(options) {
        _.bindAll(this, 'update_name', 'set_initial_format', 'remove_item', 'set_thumbnail', 'get_thumbnail');
        this.bind_node_functions();
        this.originalData = this.model.toJSON();
        this.containing_list_view = options.containing_list_view;
        this.init_collections();
        this.initial_file = null;
        this.render();
        this.listenTo(this.files, "add", this.sync_file_changes);
        this.listenTo(this.files, "change", this.sync_file_changes);
        this.listenTo(this.files, "remove", this.sync_file_changes);
        this.listenTo(this.model, "change:files", this.update_metadata);
    },
    events: {
        'change .format_options_dropdown' : 'set_initial_format',
        'click .remove_from_dz ' : 'remove_item',
        'keyup .name_content_input': 'update_name',
        'paste .name_content_input': 'update_name',
        'click .expand_format_editor' : 'toggle'
    },
    set_initial_file: function(){
        this.initial = !this.check_for_completion();
        if(this.initial){
            var self = this;
            this.files.forEach(function(file){
                if(!file.get('preset')){
                    self.initial_file = file;
                }
            })
        }
    },
    render: function() {
<<<<<<< HEAD
=======
        // this.files.sort_by_preset(this.presets);
        this.presets.sort_by_order();
        this.set_initial_file();

>>>>>>> 1c5b3a8e
        this.$el.html(this.template({
            presets:this.presets.toJSON(),
            files: this.files.toJSON(),
            node: this.model.toJSON(),
            initial: this.initial,
            initial_file:(this.initial_file)? this.initial_file.toJSON() : null
        }));
        this.update_metadata();
        if(!this.initial){
            this.load_subfiles();
        }
        this.set_thumbnail(this.get_thumbnail());
    },

    set_initial_format:function(event){
<<<<<<< HEAD
        this.set_file_format(this.files.at(0), this.presets.findWhere({id: event.target.value}));
=======
        this.set_file_format(this.initial_file, window.formatpresets.findWhere({id: event.target.value}));
>>>>>>> 1c5b3a8e
        this.render();
        this.containing_list_view.handle_completed();
        this.containing_list_view.hide_assigned();
    },
    update_name:function(event){
        this.model.set("title", event.target.value);
    }
});

var FormatSlotList = BaseViews.BaseEditableListView.extend({
    template: require("./hbtemplates/file_upload_format_slot_list.handlebars"),
    list_selector:">.preset_list",
    default_item:">.preset_list .default-slot-item",
    subtitle_base_view:null,

    initialize: function(options) {
        this.content_node_view = options.content_node_view;
        this.collection = options.collection;
        this.files = options.files;
        var current_languages = this.get_current_languages();
        this.languages = new Models.LanguageCollection(window.languages.reject(function(l){ return current_languages.indexOf(l.id) >= 0;}));
        this.index = 0;
        this.render();
    },
    get_current_languages: function(){
        return _.pluck(_.filter(this.files.pluck('language'), function(l){ return l; }), "id");
    },
    render: function() {
        this.$el.html(this.template());
        this.load_content();
    },
    create_new_view: function(model){
        var associated_file = null;
        this.files.forEach(function(file){
            if(file.get("preset")){
                var preset_id = (file.get("preset").id)? file.get("preset").id : file.get("preset");
                if(preset_id === model.get("id")){
                    associated_file = file;
                }
            }
        });
        var format_slot = new FormatSlot({
            model: model,
            nodeid : this.model.get("id"),
            file: associated_file,
            containing_list_view: this,
            languages: (model.get("multi_language"))? this.languages : new Models.LanguageCollection(),
            index: ++this.index
        });

        // Multi-language presets without associated files have not been set yet
        if(!associated_file && model.get('multi_language')){
            if(model.get('subtitle')){
                this.subtitle_base_view = format_slot;
            }
        }

        this.views.push(format_slot);
        return format_slot;
    },
    set_file_format:function(file, preset, originalFile){
        var to_remove = [];
        this.files.forEach(function(file_obj){
            if(file_obj){
                var preset_check = (file_obj.get("preset").id)? file_obj.get("preset").id : file_obj.get("preset");
                if(preset_check == preset.toJSON().id){
                    to_remove.push(file_obj);
                }
            }
        });
        this.files.remove(to_remove);
        if(file){
            file.set({
                "preset": preset.toJSON(),
                "contentnode": this.model.get("id")
            });
            this.files.push(file);
        }
        if (preset.get('thumbnail')){
            this.content_node_view.set_thumbnail(file);
        }
    },
    remove_file_format:function(file){
        if(file){
            this.files.remove(file);
            if(file.get('language')){
                if(file.get('preset').subtitle && this.subtitle_base_view){
                    this.subtitle_base_view.languages.add(new Models.LanguageModel(file.get('language')))
                    this.subtitle_base_view.render();
                }
            }

        }
    },
    set_uploading:function(uploading){
        this.content_node_view.set_uploading(uploading);
    },
    add_slot:function(file, preset, target){
        this.files.push(file);

        // Add preset to model's associated presets
        var combined_presets = this.model.get('associated_presets');
        combined_presets.push(preset.toJSON());
        this.model.set('associated_presets',combined_presets);
        this.set_file_format(file, preset);
        var view = this.create_new_view(preset);
        view.language_base_view = target;
        target.$el.before(view.el);
    }
});

var FormatSlot = BaseViews.BaseListNodeItemView.extend({
    template: require("./hbtemplates/format_item.handlebars"),
    dropzone_template : require("./hbtemplates/format_dropzone_item.handlebars"),
    upload_in_progress:false,
    file:null,
    nodeid:null,
    index:0,
    language_view: null,
    className:"row format_editor_item",

    'id': function() {
        return "slot_" + this.model.get("id") + "_" + this.nodeid + "_" + this.index;
    },
    initialize: function(options) {
        _.bindAll(this, 'remove_item','file_uploaded','file_added','file_removed','file_failed', 'create_dropzone', 'set_language');
        this.index = options.index;
        this.containing_list_view = options.containing_list_view;
        this.file = options.file;
        this.originalFile = this.file;
        this.languages = options.languages;
        this.nodeid = options.nodeid;
        this.render();
    },
    events: {
        'click .format_editor_remove ' : 'remove_item',
        'change .language_dropdown' : 'check_set_language'
    },
    render: function() {
        this.$el.html(this.template({
            file: (this.file)? this.file.toJSON() : null,
            preset: this.model.toJSON(),
            languages: this.languages.models,
            show_dropdown: this.model.get("multi_language") && (!this.file || !this.file.get("language")),
            selector: this.id(),
            preset_name : (this.file && this.file.get("display_name")!="")? this.file.get("display_name") : this.model.get("readable_name")
        }));
        setTimeout(this.create_dropzone, 100); // Wait for slide down animation to finish
    },
    check_set_language:function(event){
        this.set_language(true);
    },
    set_language:function(render){
        var language = this.$(".language_dropdown").val();
        if(language && this.file){
            var language_readable_name = this.$(".language_dropdown option:selected").data("readable");
            var language_preset = this.model.clone();
            var display_name = this.model.get("readable_name") + " (" + language_readable_name + ")";
            language_preset.set({'readable_name': display_name, "id": this.model.id + "_" + language});
            this.model.set("order", this.model.get("order") + 1);
            this.file.set({
                "language": this.languages.findWhere(function(l){return l.id == language;}).toJSON(),
                "preset": language_preset,
                "display_name": display_name
            });
            this.containing_list_view.add_slot(this.file, language_preset, this);
            this.file = null;
            this.languages.remove(language);
            if(render){
                this.render();
            }
        }
    },

    create_dropzone:function(){
        var dz_selector="#" + this.id() + "_dropzone" + ((this.file)? "_swap" : "");
        if(this.$(dz_selector).is(":visible")){
            var clickables = [dz_selector + " .dz_click"];
            if(this.file){
                clickables.push(dz_selector + " .format_editor_file_name");
            }
            var dropzone = new Dropzone(this.$(dz_selector).get(0), {
               clickable: clickables,
               acceptedFiles: this.get_accepted_files(),
               url: window.Urls.file_upload(),
               previewTemplate:this.dropzone_template(),
               maxFiles: 1,
               previewsContainer: dz_selector,
               headers: {
                    "X-CSRFToken": get_cookie("csrftoken"),
                    "Node" : this.nodeid,
                    "Preset": this.model.get("name"),
                    "Language": (this.file && this.file.get("language"))? this.file.get("language").id : null
                }
            });
            dropzone.on("success", this.file_uploaded);

            // Only enable the submit upload files button once all files have finished uploading.
            dropzone.on("addedfile", this.file_added);
            dropzone.on("removedfile", this.file_removed);
            dropzone.on("error", this.file_failed);
        }
    },
    get_accepted_files:function(){
        return get_preset_model(this.model).get("associated_mimetypes").join(",");
    },
    file_uploaded:function(file){
        var new_file = new Models.FileModel({id: JSON.parse(file.xhr.response).object_id});
        var self = this;
        this.fetch_model(new_file).then(function(fetched){
            var originalFile = self.file;
            self.file = fetched;
            (self.model.get("multi_language") && !originalFile) ? self.set_language(false) : self.containing_list_view.set_file_format(self.file, self.model, originalFile);
            self.render();
            self.set_uploading(false);
        });
    },
    file_added: function(file) {
        if(this.file){
            this.$(".format_metadata").css("display", "none");
        }
        this.$(".add_format_button").css("display", "none");
        this.set_uploading(true);
    },
    file_removed: function(file) {
        this.$(".add_format_button").css("display", "inline");
    },
    file_failed:function(file, error){
        alert(error);
        this.render();
        this.set_uploading(false);
    },
    remove_item:function(){
        if(this.model.get("multi_language") && this.file.get('language')){
            this.containing_list_view.remove_file_format(this.file);
            this.remove();
        }else{
            this.containing_list_view.set_file_format(null, this.model, this.file);
            this.file = null;
            this.render();
        }
    },
    set_uploading:function(uploading){
        this.containing_list_view.set_uploading(uploading);
    }

});

function get_preset_model(preset){
    if(preset){
        var preset_id = (preset.name)? preset.name :
                        (preset.attributes && preset.get("name"))? preset.get("name") :
                        (preset.id)? preset.id : preset;
        preset = (!preset.id)? window.formatpresets.get({id:preset_id}) : preset;
        preset = (!preset.attributes)? new Models.FormatPresetModel(preset) : preset;

        // Retain fields added by serializer
        var mimetypes = (preset.get("associated_mimetypes"))? preset.get("associated_mimetypes") : window.formatpresets.get({id:preset_id}).get("associated_mimetypes");
        var name = (preset.get("name"))? preset.get("name") : window.formatpresets.get({id:preset_id}).get("name");
        preset.set({
            "associated_mimetypes": mimetypes,
            "name" : name
        });
    }
    return preset;
}

module.exports = {
    FileUploadView:FileUploadView,
    FileModalView:FileModalView,
    FormatInlineItem:FormatInlineItem
}<|MERGE_RESOLUTION|>--- conflicted
+++ resolved
@@ -545,45 +545,22 @@
         'paste .name_content_input': 'update_name',
         'click .expand_format_editor' : 'toggle'
     },
-    set_initial_file: function(){
-        this.initial = !this.check_for_completion();
-        if(this.initial){
-            var self = this;
-            this.files.forEach(function(file){
-                if(!file.get('preset')){
-                    self.initial_file = file;
-                }
-            })
-        }
-    },
     render: function() {
-<<<<<<< HEAD
-=======
-        // this.files.sort_by_preset(this.presets);
-        this.presets.sort_by_order();
-        this.set_initial_file();
-
->>>>>>> 1c5b3a8e
         this.$el.html(this.template({
             presets:this.presets.toJSON(),
             files: this.files.toJSON(),
             node: this.model.toJSON(),
-            initial: this.initial,
-            initial_file:(this.initial_file)? this.initial_file.toJSON() : null
+            initial: !this.check_for_completion()
         }));
         this.update_metadata();
-        if(!this.initial){
+        if(this.check_for_completion()){
             this.load_subfiles();
         }
         this.set_thumbnail(this.get_thumbnail());
     },
 
     set_initial_format:function(event){
-<<<<<<< HEAD
-        this.set_file_format(this.files.at(0), this.presets.findWhere({id: event.target.value}));
-=======
         this.set_file_format(this.initial_file, window.formatpresets.findWhere({id: event.target.value}));
->>>>>>> 1c5b3a8e
         this.render();
         this.containing_list_view.handle_completed();
         this.containing_list_view.hide_assigned();
