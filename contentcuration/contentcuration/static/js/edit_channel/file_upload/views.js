var Backbone = require("backbone");
var _ = require("underscore");
var BaseViews = require("edit_channel/views");
var Models = require("edit_channel/models");
var Dropzone = require("dropzone");
var get_cookie = require("utils/get_cookie");
require("file-uploader.less");
require("dropzone/dist/dropzone.css");
var stringHelper = require("edit_channel/utils/string_helper");
var browserHelper = require("edit_channel/utils/browser_functions");

var FileModalView = BaseViews.BaseModalView.extend({
    template: require("./hbtemplates/file_upload_modal.handlebars"),
    initialize: function(options) {
        _.bindAll(this, "close_file_uploader");
        this.render(this.close_file_uploader, {});
        this.file_upload_view = new FileUploadView({
            container: this,
            model:this.model,
            onsave: options.onsave,
            onnew: options.onnew
        });
        this.$(".modal-body").append(this.file_upload_view.el)
    },
    events:{
      "click .go_to_upload" : "go_to_upload",
      "click .go_to_metadata": "go_to_metadata"
    },
    go_to_upload:function(){
        this.file_upload_view.go_to_upload();
    },
    go_to_metadata:function(){
        if(!this.$(".go_to_metadata").hasClass('disabled')){
            this.file_upload_view.go_to_metadata();
        }
    },
    close_file_uploader:function(event){
        if(this.file_upload_view.collection.length === 0){
            this.close();
        }else if(confirm("Unsaved Metadata Detected! Exiting now will"
            + " undo any new changes. \n\nAre you sure you want to exit?")){
            this.file_upload_view.reset();
            this.close();
        }else{
            this.cancel_actions(event);
        }
    }
});

var FileUploadView = BaseViews.BaseView.extend({
    template: require("./hbtemplates/file_upload.handlebars"),
    navigation_template: require("./hbtemplates/file_upload_buttons.handlebars"),
    initialize: function(options) {
        _.bindAll(this,"go_to_upload", "go_to_metadata", "close_file_uploader");
        this.container = options.container;
        this.collection = new Models.ContentNodeCollection();
        this.onsave = options.onsave;
        this.onnew = options.onnew;
        this.switch_view(1);
    },
    events:{
      "click .go_to_metadata": "go_to_metadata"
    },
    go_to_upload:function(){
        this.switch_view(1);
    },
    go_to_metadata:function(){
        this.switch_view(2);
    },
    switch_view:function(stepNumber){
        if(this.current_view){
            this.current_view.remove();
        }
        this.$el.html(this.template());
        this.$("#file_upload_buttons").html(this.navigation_template({
            uploading: stepNumber === 1
        }));
        var data = {
            el: this.$("#file_upload_list_wrapper"),
            container: this,
            model:this.model,
            onsave: this.onsave,
            onnew: this.onnew,
            onclose:this.close_file_uploader,
            new_exercise: false,
            new_content: true,
            new_topic: false,
            collection: this.collection,
            allow_edit: true
        }
        switch(stepNumber){
            case 1:
                $("#metadata_step_number").removeClass("active_number");
                this.current_view = new FileUploadList(data);
                this.current_view.check_completed() ? this.enable_next() : this.disable_next();
                break;
            case 2:
                var UploaderViews = require("edit_channel/uploader/views");
                $("#metadata_step_number").addClass("active_number");
                this.current_view = new UploaderViews.EditMetadataView(data);
                break;
        }
    },
    close_file_uploader:function(){
        this.container.close();
        $(".modal-backdrop").remove();
    },
    disable_next:function(upload_in_progress){
        $(".go_to_metadata").attr("disabled", "disabled");
        $(".go_to_metadata").addClass("disabled");
        this.$(".go_to_metadata").text((upload_in_progress)? "Upload in progress..." : "Add files to continue");
    },
    enable_next:function(){
        $(".go_to_metadata").removeAttr("disabled");
        $(".go_to_metadata").removeClass("disabled");
        this.$(".go_to_metadata").text("EDIT METADATA");
    },
    reset:function(){
        if(this.current_view){ this.current_view.reset(); }
    }
});

var FileUploadList = BaseViews.BaseEditableListView.extend({
    list_selector:"#file_upload_list",
    default_item:"#file_upload_list >.default-item",
    template: require("./hbtemplates/file_upload_upload_list.handlebars"),
    file_upload_template: require("./hbtemplates/file_upload_dropzone_item.handlebars"),

    initialize: function(options) {
        _.bindAll(this, "file_uploaded",  "all_files_uploaded", "file_added", "file_removed","file_failed", "create_dropzone");
        this.container = options.container;
        this.collection = options.collection;
        this.acceptedFiles = this.get_accepted_files();
        this.onsave = options.onsave;
        this.onnew = options.onnew;
        this.uploads_in_progress = 0;
        this.render();
        (this.views.length)? this.enable_next() : this.disable_next(this.uploads_in_progress);
    },
    events:{
      "click #show_uploading" : "show_uploading"
    },
    render: function() {
        this.$el.html(this.template());
        this.load_content(this.collection, "Drop files here to add them to your channel");
        _.defer(this.create_dropzone, 1);
    },
    disable_next:function(upload_in_progress){
        this.container.disable_next(upload_in_progress);
    },
    enable_next:function(){
        this.container.enable_next();
    },
    check_uploads_and_enable:function(){
        if(this.uploads_in_progress <= 0){
            this.enable_next();
        }
    },
    handle_if_empty:function(){
        this.$(this.default_item).css("display", (this.views.length > 0) ? "none" : "block");
        this.disable_next(this.uploads_in_progress > 0);
    },
    get_accepted_files:function(){
        var list = [];
        window.formatpresets.forEach(function(preset){
            if(!preset.get("supplementary") && preset.get('kind') !== 'exercise' && preset.get('kind') !== null){
                list.push(preset.get("associated_mimetypes"));
            }
        });
        return list.join(",");
    },
    create_dropzone: function(){
        this.dropzone = new Dropzone(this.$("#dropzone").get(0), {
            clickable: ["#dropzone", ".fileinput-button"],
            acceptedFiles: this.acceptedFiles,
            url: window.Urls.file_create(),
            previewTemplate:this.file_upload_template(),
            parallelUploads: Math.max(1, browserHelper.get_max_parallel_uploads()),
            previewsContainer: this.list_selector, // Define the container to display the previews
            headers: {"X-CSRFToken": get_cookie("csrftoken")},
            dictInvalidFileType: "This file type is not supported.",
            dictFileTooBig: "Max file size exceeded.",
            dictResponseError: "Error processing request."
        });
        this.dropzone.on("success", this.file_uploaded);
        this.dropzone.on("queuecomplete", this.all_files_uploaded);
        this.dropzone.on("addedfile", this.file_added);
        this.dropzone.on("removedfile", this.file_removed);
        this.dropzone.on("error", this.file_failed);
    },
    create_new_view:function(model){
        var new_format_item = new FormatFormatItem({
            model: model,
            containing_list_view : this
        });
        this.views.push(new_format_item);
        return new_format_item;
    },
    file_uploaded: function(request) {
        var data = JSON.parse(request.xhr.response).node
        var new_node = new Models.ContentNodeModel(JSON.parse(data));
        this.collection.add(new_node);
        var new_view = this.create_new_view(new_node);
        $(request.previewTemplate).html(new_view.el);
        this.uploads_in_progress --;
        this.update_count();
    },
    file_failed:function(file, error){
        this.uploads_in_progress --;
        $(file.previewTemplate).find(".dropzone_remove").css("display", "inline-block");
        if (this.views.length === 0) {
            this.disable_next(this.uploads_in_progress > 0);
        }
    },
    all_files_uploaded: function() {
        this.uploads_in_progress = 0;
        if(this.views.length > 0){
            this.enable_next();
        }
    },
    file_added: function(file) {
        this.uploads_in_progress ++;
        this.$(this.default_item).css("display", "none");
        this.disable_next(this.uploads_in_progress > 0);
    },
    file_removed: function(file) {
        if (this.views.length === 0) {
            this.load_content(this.collection, "Drop files here to add them to your channel");
        }
    },
    remove_view: function(view){
        this.views.splice(this.views.indexOf(this), 1);
        this.collection.remove(view.model);
        view.remove();
        this.handle_if_empty();
        (this.views.length === 0)? this.container.switch_view(1) : this.handle_completed();
    },
    check_completed:function(){
        return _.some(this.views, function(view){ return view.check_for_completion(); });
    },
    show_uploading:function(event){
        var is_checked = this.$("#show_uploading").is(":checked");
        (is_checked)? this.$el.addClass('hide_uploaded') : this.$el.removeClass('hide_uploaded');
        this.$(this.default_item).css("display", (this.$(".format_item").length || is_checked) ? "none" : "block");
        this.$("#file_upload_count").css("display", (is_checked) ? "flex" : "none");
    },
    handle_completed:function(){
        if(this.check_completed() && this.uploads_in_progress === 0){
            this.enable_next();
        }
    },
    update_count:function(){
        $("#file_upload_count").text(this.views.length + (this.views.length===1? " file" : " files") + " uploaded");
    },
    set_uploading:function(is_uploading){
        is_uploading? this.disable_next(true) : this.enable_next();
    }
});

var FormatEditorItem = BaseViews.BaseListNodeItemView.extend({
    allow_edit: true,
    tagName:'div',
    className: "format_item_wrapper files",
    files: null,
    presets:null,
    expandedClass: "glyphicon-triangle-bottom",
    collapsedClass: "glyphicon-triangle-top",
    thumbnail_template: require("./hbtemplates/file_upload_thumbnail.handlebars"),

    getToggler: function () { return this.$(".expand_format_editor"); },
    getSubdirectory: function () {return this.$(".format_editor_list"); },
    'id': function() {
        return this.model.get("id");
    },
    init_collections:function(){
        this.presets = new Models.FormatPresetCollection(_.reject(this.model.get("associated_presets"),function(p) {return !p.display || p.thumbnail;}));
        this.files = new Models.FileCollection(this.model.get("files"));
    },
    check_for_completion:function(){
       return !this.files.findWhere({preset:null});
    },
    sync_file_changes:function(){
        this.model.set("files", this.files.toJSON());
    },
    disable_next:function(){
        this.containing_list_view.disable_next(true);
    },
    enable_next:function(){
        this.containing_list_view.check_uploads_and_enable();
    },
    load_subfiles:function(){
        var data = {
            collection: this.presets,
            files: this.files,
            el: this.$el.find(".format_editor_list"),
            model: this.model,
            content_node_view:this,
            to_delete: this.to_delete,
            allow_edit: this.allow_edit
        }
        this.subcontent_view = new FormatSlotList(data);
        this.update_metadata();
    },
    update_metadata:function(){
        var all_metadata = this.get_metadata();
        this.$(".format_counter").html(all_metadata.count);
        this.$(".main_file_remove").css("display", (all_metadata.main_file_count <=1) ? "none" : "inline");
        this.$(".format_size_text").html(stringHelper.format_size(all_metadata.size));
    },
    get_metadata:function(){
        return _.reduce(this.model.get("files"), function(dict, file){
            return !file.preset.display ? dict :
                {
                    'count': dict.count + 1,
                    'size': dict.size + file.file_size,
                    'main_file_count': dict.main_file_count + !file.preset.supplementary
                };
        }, {'count': 0, 'size': 0, 'main_file_count': 0});
    },
    set_uploading:function(uploading){
        this.containing_list_view.set_uploading(uploading);
    },
    remove_item:function(){
        this.files.forEach(function(file){ if(file) file.destroy(); });
        this.containing_list_view.remove_view(this);
        this.containing_list_view.update_count();
        this.model.destroy();
    },
    set_file_format:function(file, preset){
        file.set({preset: preset.toJSON()});
        this.model.set("files", this.files.toJSON());
        this.containing_list_view.handle_completed();
    },
    create_thumbnail_view:function(onstart, onfinish, onerror){
        if(!this.thumbnail_view){
            var preset_id = _.findWhere(this.model.get('associated_presets'), {thumbnail: true}).id
            this.thumbnail_view = new ThumbnailUploadView({
              model: this.model,
              preset_id: preset_id,
              upload_url: window.Urls.image_upload(),
              acceptedFiles: window.formatpresets.get({id:preset_id}).get('associated_mimetypes').join(','),
              onsuccess: this.set_thumbnail,
              onremove: this.remove_thumbnail,
              onerror: onerror,
              onfinish:onfinish,
              onstart: onstart,
              allow_edit: this.allow_edit
          });
        }
        this.$(".preview_thumbnail").append(this.thumbnail_view.el);
    },
    remove_thumbnail:function(){
        this.set_thumbnail(null);
    },
    set_thumbnail:function(thumbnail){
        var files = _.reject(this.model.get('files'), function(f){ return f.preset.thumbnail; });
        if(thumbnail){
            thumbnail.set('contentnode', this.model.id);
            files = files.concat(thumbnail.toJSON());
        }
        this.model.set('files', files);
    }
});

var FormatInlineItem = FormatEditorItem.extend({
    template: require("./hbtemplates/file_upload_inline_item.handlebars"),
    'id': function() { return this.model.get("id"); },
    initialize: function(options) {
        _.bindAll(this, 'set_thumbnail', 'remove_thumbnail');
        this.bind_node_functions();
        this.originalData = this.model.toJSON();
        this.containing_list_view = options.containing_list_view;
        this.to_delete = new Models.ContentNodeCollection();
        this.allow_edit = options.allow_edit;
        this.init_collections();
        this.render();
        this.listenTo(this.files, "add", this.sync_file_changes);
        this.listenTo(this.files, "change", this.sync_file_changes);
        this.listenTo(this.files, "remove", this.sync_file_changes);
        this.listenTo(this.model, "change:files", this.update_metadata);
    },
    events: {
        'click .remove_from_dz ' : 'remove_item',
    },
    render: function() {
        this.$el.html(this.template({
            node: this.model.toJSON(),
            has_files: this.presets.length,
        }));
        this.load_subfiles();
    },
    unset_model:function(){}
});

var FormatFormatItem = FormatEditorItem.extend({
    template: require("./hbtemplates/file_upload_format_item.handlebars"),

    initialize: function(options) {
        _.bindAll(this, 'update_name', 'remove_item', 'set_thumbnail', 'disable_next', 'enable_next', 'remove_thumbnail');
        this.bind_node_functions();
        this.originalData = this.model.toJSON();
        this.containing_list_view = options.containing_list_view;
        this.init_collections();
        this.render();
        this.listenTo(this.files, "add", this.sync_file_changes);
        this.listenTo(this.files, "change", this.sync_file_changes);
        this.listenTo(this.files, "remove", this.sync_file_changes);
        this.listenTo(this.model, "change:files", this.update_metadata);
    },
    events: {
        'click .remove_from_dz ' : 'remove_item',
        'keyup .name_content_input': 'update_name',
        'paste .name_content_input': 'update_name',
        'click .expand_format_editor' : 'toggle'
    },
    render: function() {
        this.$el.html(this.template({
            presets:this.presets.toJSON(),
            files: this.files.toJSON(),
            node: this.model.toJSON()
        }));
        this.update_metadata();
        this.load_subfiles();
        this.create_thumbnail_view(this.disable_next, this.enable_next, this.enable_next);
    },
    update_name:function(event){
        this.model.set("title", event.target.value);
    }
});

var FormatSlotList = BaseViews.BaseEditableListView.extend({
    language_view: null,
    template: require("./hbtemplates/file_upload_format_slot_list.handlebars"),
    list_selector:">.preset_list",
    default_item:">.preset_list .default-slot-item",
    initialize: function(options) {
        this.content_node_view = options.content_node_view;
<<<<<<< HEAD
        this.node = this.model;
        this.collection = options.collection;
=======
        this.allow_edit = options.allow_edit;
>>>>>>> 7f70a29c
        this.files = options.files;
        this.collection = options.collection;
        if(!this.allow_edit){
            this.collection = new Models.FormatPresetCollection(_.reject(this.files.pluck('preset'),
                function(preset){return preset.thumbnail || !preset.display; }));
        }
        this.render();
    },
    render: function() {
        this.$el.html(this.template());
        this.load_content();
    },
    create_new_view: function(model){
<<<<<<< HEAD
        var associated_file = this.files.find(function(f){ return f.get("preset").id  === model.get("id");});
=======
        var associated_file = this.files.find(function(file){ return file.get("preset").id === model.get("id"); });
>>>>>>> 7f70a29c
        var format_slot = new FormatSlot({
            model: model,
            node : this.model,
            file: associated_file,
            containing_list_view: this,
<<<<<<< HEAD
            files: this.files,
            collection: this.collection,
            content_node_view: this.content_node_view,
            language_view: this.language_view
=======
            allow_edit: this.allow_edit
>>>>>>> 7f70a29c
        });
        this.views.push(format_slot);
        return format_slot;
    },
    set_file_format:function(file, preset, originalFile){
        if(originalFile){
            this.files.remove(originalFile);
            this.collection.remove(preset)
            this.node.set('files', _.reject(this.node.get('files'), function(f){ return f.id === originalFile.id; }));
        }
        if(file){
            file.set({ "preset": preset.toJSON(), "contentnode": this.model.get("id") });
            this.collection.add(preset)
            this.files.push(file);
        }
    },
    set_uploading:function(uploading){
        this.content_node_view.set_uploading(uploading);
    },
    update_metadata:function(){
        this.content_node_view.update_metadata();
    }
});

var FormatSlot = BaseViews.BaseListNodeItemView.extend({
    template: require("./hbtemplates/format_item.handlebars"),
    dropzone_template : require("./hbtemplates/format_dropzone_item.handlebars"),
    upload_in_progress:false,
    collapsedClass: "glyphicon-menu-up",
    expandedClass: "glyphicon-menu-down",

    getToggler: function () { return this.$("#format_item_" + this.model.id); },
    getSubdirectory: function () {return this.$("#format_item_" + this.model.id +"_sub"); },

    'id': function() { return "format_slot_item_" + this.model.get("id"); },
    selector: function() { return this.model.get("id") + "_"  + this.node.get('id') + "_dropzone" + ((this.file)? "_swap" : "") },
    className:"row format_editor_item",
    initialize: function(options) {
        _.bindAll(this, 'remove_item','file_uploaded','file_added','file_removed','file_failed', 'create_dropzone', 'set_file', 'set_uploading');
        this.containing_list_view = options.containing_list_view;
        this.content_node_view = options.content_node_view;
        this.language_view = options.language_view;
        this.file = options.file;
        this.originalFile = this.file;
<<<<<<< HEAD
        this.files = options.files;
        this.collection = options.collection;
=======
        this.allow_edit = options.allow_edit;
>>>>>>> 7f70a29c
        this.node = options.node;
        this.render();
    },
    events: {
        'click .format_editor_remove ' : 'remove_item',
         "click .multilanguage_folder" : "toggle"
    },
    render: function() {
        this.$el.html(this.template({
            file: (this.file)? this.file.toJSON() : null,
            preset: this.model.toJSON(),
            selector: this.selector(),
<<<<<<< HEAD
            multi_language: this.model.get('multi_language') && !this.file
        }));
        if(!this.model.get('multi_language') || this.file){
=======
            allow_edit: this.allow_edit,
            src: (this.file)? this.file.get('storage_url') : null
        }));
        if(this.allow_edit){
>>>>>>> 7f70a29c
            _.defer(this.create_dropzone);
        }
    },
    create_dropzone:function(){
        var dz_selector="#" + this.selector();
        var clickables = [dz_selector + " .dz-clickable"];
        if(this.file){
            clickables.push(dz_selector + " .format_editor_file_name");
        }
        var dropzone = new Dropzone(dz_selector, {
           clickable: clickables,
           acceptedFiles: this.get_accepted_files(),
           url: window.Urls.file_upload(),
           previewTemplate:this.dropzone_template(),
           maxFiles: 1,
           previewsContainer: dz_selector,
           headers: {
                "X-CSRFToken": get_cookie("csrftoken"),
                "Node" : this.node.get('id'),
                "Preset": this.model.get("name") || this.model.id,
                "Language": (this.file && this.file.get("language"))? this.file.get("language").id : null
            }
        });
        dropzone.on("success", this.file_uploaded);

        // Only enable the submit upload files button once all files have finished uploading.
        dropzone.on("addedfile", this.file_added);
        dropzone.on("removedfile", this.file_removed);
        dropzone.on("error", this.file_failed);
    },
    get_accepted_files:function(){
        var preset_name = this.model.get('name') || this.model.id
        var preset = window.formatpresets.findWhere({id: preset_name});
        return preset.get("associated_mimetypes").join(",");
    },
    file_uploaded:function(file){
        var data = JSON.parse(file.xhr.response).file
        var new_file = new Models.FileModel(JSON.parse(data));
        this.set_file(new_file);
        this.set_uploading(false);
    },
    set_file:function(file){
        var originalFile = this.file;
        this.file = file;
        this.render();
        this.containing_list_view.set_file_format(this.file, this.model, originalFile);
    },
    file_added: function(file) {
        if(this.file){
            this.$(".format_metadata").css("display", "none");
        }
        this.$(".add_format_button").css("display", "none");
        this.set_uploading(true);
    },
    file_removed: function(file) {
        this.$(".add_format_button").css("display", "inline");
    },
    file_failed:function(file, error){
        alert(error);
        this.render();
        this.set_uploading(false);
        this.containing_list_view.update_metadata();
    },
    remove_item:function(){
        if(this.language_view){
            this.language_view.add_language(new Models.LanguageModel(this.file.get('language')));
            this.set_file(null);
            this.remove();
            this.containing_list_view.render();
        }else{
            this.set_file(null);
            this.render();
        }

    },
    set_uploading:function(uploading){
        this.containing_list_view.set_uploading(uploading);
    },
    load_subfiles:function(){
        var data = {
            node : this.node,
            model: this.model,
            el: $(this.getSubdirectory()),
            container: this.container,
            files: this.files,
            collection: this.collection,
            containing_view: this,
            content_node_view: this.content_node_view
        }
        this.subcontent_view = new MultiLanguageSlotList(data);
    },
});

var MultiLanguageSlotList = FormatSlotList.extend({
    template: require("./hbtemplates/file_upload_multilanguage_slot_list.handlebars"),
    list_selector:">.multilanguage_list .preset_list",
    default_item:">.multilanguage_list .preset_list .default-slot-item",

    initialize: function(options) {
        this.container = options.containing_view;
        this.preset_collection = options.collection;
        this.content_node_view = options.content_node_view;
        this.node = options.node;
        var preset_id = this.model.id;
        this.files = new Models.FileCollection(options.files.filter(function(f) { return f.get('preset').name === preset_id; }));
        this.collection = new Models.FormatPresetCollection(this.files.pluck('preset'));
        this.render();
    },
    render: function() {
        this.$el.html(this.template());
        this.language_view = new MultiLanguageUploadSlot({
            el: this.$(".add_multilanguage_item_wrapper"),
            model: this.model,
            node: this.node,
            files: this.files,
            collection: this.collection,
            containing_list_view: this
        });
        this.load_content();
    },
    add_slot:function(file, preset, target){
        this.files.push(file);
        this.collection.add(preset);
        var node_files = this.node.get('files')
        var new_files = new Models.FileCollection(this.files.reject(function(f){return _.contains(node_files, f);})).toJSON();
        this.node.set('files', node_files.concat(new_files));
        this.set_file_format(file, preset);
        this.render();
    }
});


var MultiLanguageUploadSlot = FormatSlot.extend({
    template: require("./hbtemplates/format_multilanguage_item.handlebars"),
    language_template: require("./hbtemplates/format_multilanguage_dropdown.handlebars"),
    className:"row format_editor_item",
    'id': function() { return "format_slot_item_" + this.model.get("id"); },
    selector: function() { return this.model.get("id") + "_"  + this.node.get('id') + "_dropzone"; },
    initialize: function(options) {
        _.bindAll(this, 'remove_item','file_uploaded','file_added','file_removed','file_failed', 'create_dropzone');
        this.containing_list_view = options.containing_list_view;
        this.node = options.node;
        this.files = options.files;
        this.languages = this.get_unassigned_languages();
        this.render();
    },
    get_unassigned_languages: function(){
        var current_languages = _.pluck(_.filter(this.files.pluck('language'), function(l){ return l; }), "id");
        return new Models.LanguageCollection(window.languages.reject(function(l){ return _.contains(current_languages, l.id); }));
    },
    events: {
        'click .format_editor_remove ' : 'remove_item',
        'change .language_dropdown' : 'check_and_set_language'
    },
    render: function() {
        this.$el.html(this.template({
            file: (this.file)? this.file.toJSON() : null,
            preset: this.model.toJSON(),
            selector: this.selector(),
            preset_name : (this.file && this.file.get("display_name"))? this.file.get("display_name") : this.model.get("readable_name")
        }));
        _.defer(this.create_dropzone);
        this.load_languages();
    },
    load_languages: function(){
        this.$(".language_dropdown").html(this.language_template({languages: this.languages.toJSON()}));
        if(!this.file){ this.language = null; }
        if(this.language) this.$('.language_dropdown').val(this.language);
    },
    check_and_set_language:function(event){
        this.set_language();
    },
    add_language:function(language){
        this.languages.add(language);
        this.load_languages();
    },
    set_language:function(){
        this.language = this.$(".language_dropdown").val();
        if(this.language && this.file){
            var selected_lang = this.languages.findWhere({id:this.language});
            this.file.set_preset(this.model.toJSON(), selected_lang.toJSON());
            var new_preset = new Models.FormatPresetModel(this.file.get('preset'));
            this.file.set({
                "language": selected_lang.toJSON(),
                "display_name": new_preset.get('readable_name')
            });
            this.containing_list_view.add_slot(this.file, new_preset, this);
            this.file = null;
            this.languages.remove(this.language);
        }
    },
    set_file:function(file){
        this.file = file;
        this.set_language();
        if(!this.language){
            this.render();
        }
    }
});

var ThumbnailUploadView = BaseViews.BaseView.extend({
    template: require("./hbtemplates/thumbnail_upload.handlebars"),
    preview_template: require("./hbtemplates/thumbnail_preview.handlebars"),
    dropzone_template: require("./hbtemplates/thumbnail_dropzone.handlebars"),
    initialize: function(options) {
        _.bindAll(this, 'image_uploaded','image_added','image_removed','create_dropzone', 'image_completed','image_failed', 'use_image');
        this.image_url = options.image_url;
        this.onsuccess = options.onsuccess;
        this.onremove = options.onremove;
        this.onerror = options.onerror;
        this.onfinish = options.onfinish;
        this.onstart = options.onstart;
        this.preset_id = options.preset_id;
        this.acceptedFiles = options.acceptedFiles;
        this.upload_url = options.upload_url;
        this.default_url = options.default_url;
        this.allow_edit = options.allow_edit;
        this.render();
        this.dropzone = null;
        this.image_success = true;
    },
    events: {
        'click .remove_image ' : 'remove_image',
        'click .open_thumbnail_generator': 'open_thumbnail_generator'
    },
    render: function() {
        if(this.allow_edit){
            this.$el.html(this.template({
                picture : this.get_thumbnail_url(),
                selector: this.get_selector(),
                show_generate: this.model.get('kind') != undefined
            }));
            _.defer(this.create_dropzone, 1);
        }else{
            this.$el.html(this.preview_template({
                picture : this.get_thumbnail_url(),
                name: this.model.get('title')
            }));
        }
    },
    get_thumbnail_url:function(){
        var thumbnail = _.find(this.model.get('files'), function(f){ return f.preset.thumbnail; });
        if(this.image_url){ return this.image_url; }
        else if(thumbnail){ return thumbnail.storage_url; }
        else if(this.model.get('kind') != undefined) { return "/static/img/" + this.model.get("kind") + "_placeholder.png"; }
        else{ return "/static/img/kolibri_placeholder.png"; }
    },
    remove_image: function(){
        if(confirm("Are you sure you want to remove this image?")){
            this.image = null;
            this.image_url = this.default_url;
            this.render();
            this.onremove();
        }
    },
    get_selector: function(){
        return "dropzone_" + this.cid;
    },
    create_dropzone:function(){
        var selector = "#" + this.get_selector();
        this.dropzone = new Dropzone(this.$(selector).get(0), {
            maxFiles: 1,
            clickable: [selector + "_placeholder", selector + "_swap"],
            acceptedFiles: this.acceptedFiles,
            url: this.upload_url,
            previewTemplate:this.dropzone_template({src:"/static/img/loading_placeholder.png"}),
            previewsContainer: selector,
            headers: {"X-CSRFToken": get_cookie("csrftoken"), "Preset": this.preset_id, "Node": this.model.id}
        });
        this.dropzone.on("success", this.image_uploaded);
        this.dropzone.on("addedfile", this.image_added);
        this.dropzone.on("removedfile", this.image_removed);
        this.dropzone.on("queuecomplete", this.image_completed);
        this.dropzone.on("error", this.image_failed);
    },
    image_uploaded:function(image){
        this.image_error = null;
        result = JSON.parse(image.xhr.response)
        if(result.file){
            this.image = new Models.FileModel(JSON.parse(result.file));
        }
        this.image_url = result.path;
        this.image_formatted_name = result.formatted_filename;
    },
    image_completed:function(){
        if(this.image_error){
            alert(this.image_error);
            if(this.onerror){ this.onerror(); }
        }else{
            if(this.onsuccess){ this.onsuccess(this.image, this.image_formatted_name, this.image_url); }
            if(this.onfinish){ this.onfinish(); }
        }
        this.render();
    },
    image_failed:function(data, error){
        this.image_error = error;
    },
    image_added:function(thumbnail){
        this.image_error = "Error uploading file: connection interrupted";
        this.$(".finished_area").css('display', 'none');
        this.$("#" + this.get_selector() + "_placeholder").css("display", "none");
        if(this.onstart){ this.onstart(); }
    },
    image_removed:function(thumbnail){
        this.image_error = null;
        this.$("#" + this.get_selector() + "_placeholder").css("display", "block");
        this.$(".finished_area").css('display', 'block');
        if(this.onfinish){ this.onfinish(); }
    },
    use_image:function(file){
        this.image = file;
        this.image_url = file.get('storage_url');
        this.onsuccess(this.image, this.image_formatted_name, this.image_url);
        this.render();
        if(this.onfinish){ this.onfinish(); }
    },
    open_thumbnail_generator:function(){
        var thumbnail_modal = new ThumbnailModalView({
            node: this.model,
            onuse: this.use_image,
            model: this.image
        });
    }
});

var ThumbnailModalView = BaseViews.BaseModalView.extend({
    template: require("./hbtemplates/thumbnail_generator_modal.handlebars"),
    img_template: require("./hbtemplates/thumbnail_generator_preview.handlebars"),
    initialize: function(options) {
        _.bindAll(this, "generate_thumbnail", 'use_thumbnail', 'render_preview');
        this.modal = true;
        this.node = options.node;
        this.onuse = options.onuse;
        this.render();

    },
    events: {
        'click #generate_thumbnail' : 'generate_thumbnail',
        'click #use_thumbnail' : 'use_thumbnail'
    },
    render: function() {
        this.$el.html(this.template());
        $("body").append(this.el);
        this.$("#thumbnail_modal").modal({show: true});
        this.$("#thumbnail_modal").on("hide.bs.modal", this.close);
        this.render_preview()
        this.$(".modal").on("hide.bs.modal", this.close);
        this.$(".modal").on("hidden.bs.modal", this.closed_modal);
    },
    render_preview:function(){
        this.$("#thumbnail_preview").html(this.img_template({
          model: this.model? this.model.toJSON() : null
        }));
        this.handle_file();
    },
    generate_thumbnail:function(){
        var self = this;
        this.$("#thumbnail_area").removeClass('error').addClass('loading');
        this.$("#generate_thumbnail").attr("disabled", "disabled");
        this.node.generate_thumbnail().then(function(result){
            self.$("#thumbnail_area").removeClass('loading');
            self.model = result;
            self.render_preview();
            self.enable_generate();
        }).catch(function(error){
            self.$("#thumbnail_area").removeClass('loading').addClass('error');
            self.$("#generate_thumbnail_error").text(error.responseText);
            self.enable_generate();
        });
    },
    enable_generate:function(){
        $("#generate_thumbnail").removeAttr("disabled");
        $("#generate_thumbnail").removeClass("disabled");
    },
    use_thumbnail:function(){
        this.onuse(this.model);
        this.close();
    },
    handle_file:function(){
        if(this.model){
           this.$("#use_thumbnail").removeAttr("disabled");
           this.$("#use_thumbnail").removeClass("disabled");
        } else{
            this.$("#use_thumbnail").attr("disabled", "disabled");
           this.$("#use_thumbnail").addClass("disabled");
        }
    }
});

var ImageUploadView = BaseViews.BaseModalView.extend({
    modal: true,

    initialize: function(options) {
        _.bindAll(this, "file_uploaded", "file_added", "file_removed", "file_failed", "submit_file", "file_complete", "set_alt_text");
        this.callback = options.callback;
        this.file = this.alt_text = null;
        this.preset_id = options.preset_id;
        this.render();
    },

    template: require("./hbtemplates/image_upload.handlebars"),
    dropzone_template : require("./hbtemplates/image_upload_dropzone.handlebars"),
    modal_template: require("./hbtemplates/image_upload_modal.handlebars"),

    events: {
        "click #submit_file": "submit_file",
        "change #alt_text_box": "set_alt_text"
    },

    render: function() {
        this.$el.html(this.modal_template());
        $("body").append(this.el);
        this.$(".modal").modal({show: true});
        this.$(".modal").on("hide.bs.modal", this.close);
        this.$(".modal").on("hidden.bs.modal", this.closed_modal);
        this.render_dropzone();
    },
    render_dropzone:function(){
        this.$(".modal-body").html(this.template({file: this.file, alt_text: this.alt_text}));
        this.dropzone = new Dropzone(this.$("#dropzone").get(0), {
            maxFiles: 1,
            clickable: ["#dropzone", "#dropzone_placeholder"],
            acceptedFiles: window.formatpresets.get({id:this.preset_id}).get('associated_mimetypes').join(','),
            url: window.Urls.exercise_image_upload(),
            thumbnailWidth:null,
            thumbnailHeight:null,
            previewTemplate:this.dropzone_template(),
            previewsContainer: "#dropzone",
            headers: {"X-CSRFToken": get_cookie("csrftoken")}
        });
        this.dropzone.on("success", this.file_uploaded);
        this.dropzone.on("addedfile", this.file_added);
        this.dropzone.on("removedfile", this.file_removed);
        this.dropzone.on("error", this.file_failed);
        this.dropzone.on("queuecomplete", this.file_complete);
    },
    set_alt_text: function(event){
        this.alt_text = event.target.value;
    },
    submit_file:function(){
        this.callback(this.file.file_id, this.file.formatted_filename, this.alt_text);
        this.close();
    },
    file_uploaded: function(file) {
        this.file_error = null;
        this.file = JSON.parse(file.xhr.response);
    },
    file_added:function(file){
        this.file_error = "Error uploading file: connection interrupted";
        this.$("#dropzone_placeholder").css("display", "none");
    },
    file_removed:function(){
        this.file_error = null;
        this.file = null;
        this.render_dropzone();
    },
    file_failed:function(data, error){
        this.file_error = error;
    },
    file_complete:function(){
        if(this.file_error){
            alert(this.file_error);
        }
        this.render_dropzone();
    }
});

module.exports = {
    FileUploadView:FileUploadView,
    FileModalView:FileModalView,
    FormatInlineItem:FormatInlineItem,
    ThumbnailUploadView: ThumbnailUploadView,
    ImageUploadView:ImageUploadView
}<|MERGE_RESOLUTION|>--- conflicted
+++ resolved
@@ -435,12 +435,9 @@
     default_item:">.preset_list .default-slot-item",
     initialize: function(options) {
         this.content_node_view = options.content_node_view;
-<<<<<<< HEAD
         this.node = this.model;
         this.collection = options.collection;
-=======
         this.allow_edit = options.allow_edit;
->>>>>>> 7f70a29c
         this.files = options.files;
         this.collection = options.collection;
         if(!this.allow_edit){
@@ -454,24 +451,17 @@
         this.load_content();
     },
     create_new_view: function(model){
-<<<<<<< HEAD
         var associated_file = this.files.find(function(f){ return f.get("preset").id  === model.get("id");});
-=======
-        var associated_file = this.files.find(function(file){ return file.get("preset").id === model.get("id"); });
->>>>>>> 7f70a29c
         var format_slot = new FormatSlot({
             model: model,
             node : this.model,
             file: associated_file,
             containing_list_view: this,
-<<<<<<< HEAD
             files: this.files,
             collection: this.collection,
             content_node_view: this.content_node_view,
-            language_view: this.language_view
-=======
+            language_view: this.language_view,
             allow_edit: this.allow_edit
->>>>>>> 7f70a29c
         });
         this.views.push(format_slot);
         return format_slot;
@@ -516,12 +506,9 @@
         this.language_view = options.language_view;
         this.file = options.file;
         this.originalFile = this.file;
-<<<<<<< HEAD
         this.files = options.files;
         this.collection = options.collection;
-=======
         this.allow_edit = options.allow_edit;
->>>>>>> 7f70a29c
         this.node = options.node;
         this.render();
     },
@@ -534,16 +521,11 @@
             file: (this.file)? this.file.toJSON() : null,
             preset: this.model.toJSON(),
             selector: this.selector(),
-<<<<<<< HEAD
-            multi_language: this.model.get('multi_language') && !this.file
-        }));
-        if(!this.model.get('multi_language') || this.file){
-=======
+            multi_language: this.model.get('multi_language') && !this.file,
             allow_edit: this.allow_edit,
             src: (this.file)? this.file.get('storage_url') : null
         }));
-        if(this.allow_edit){
->>>>>>> 7f70a29c
+        if(this.allow_edit && (!this.model.get('multi_language') || this.file)){
             _.defer(this.create_dropzone);
         }
     },
