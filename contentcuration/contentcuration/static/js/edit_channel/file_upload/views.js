var Backbone = require("backbone");
var _ = require("underscore");
var BaseViews = require("edit_channel/views");
var Models = require("edit_channel/models");
var Dropzone = require("dropzone");
var get_cookie = require("utils/get_cookie");
require("file-uploader.less");
require("dropzone/dist/dropzone.css");
var stringHelper = require("edit_channel/utils/string_helper");
var browserHelper = require("edit_channel/utils/browser_functions");

var FileModalView = BaseViews.BaseModalView.extend({
    template: require("./hbtemplates/file_upload_modal.handlebars"),
    initialize: function(options) {
        _.bindAll(this, "close_file_uploader");
        this.render(this.close_file_uploader, {});
        this.file_upload_view = new FileUploadView({
            container: this,
            model:this.model,
            onsave: options.onsave,
            onnew: options.onnew
        });
        this.$(".modal-body").append(this.file_upload_view.el)
    },
    events:{
      "click .go_to_upload" : "go_to_upload",
      "click .go_to_metadata": "go_to_metadata"
    },
    go_to_upload:function(){
        this.file_upload_view.go_to_upload();
    },
    go_to_metadata:function(){
        if(!this.$(".go_to_metadata").hasClass('disabled')){
            this.file_upload_view.go_to_metadata();
        }
    },
    close_file_uploader:function(event){
        if(this.file_upload_view.collection.length === 0){
            this.close();
        }else if(confirm("Unsaved Metadata Detected! Exiting now will"
            + " undo any new changes. \n\nAre you sure you want to exit?")){
            this.file_upload_view.reset();
            this.close();
        }else{
            this.cancel_actions(event);
        }
    }
});

var FileUploadView = BaseViews.BaseView.extend({
    template: require("./hbtemplates/file_upload.handlebars"),
    navigation_template: require("./hbtemplates/file_upload_buttons.handlebars"),
    initialize: function(options) {
        _.bindAll(this,"go_to_upload", "go_to_metadata", "close_file_uploader");
        this.container = options.container;
        this.collection = new Models.ContentNodeCollection();
        this.onsave = options.onsave;
        this.onnew = options.onnew;
        this.switch_view(1);
    },
    events:{
      "click .go_to_metadata": "go_to_metadata"
    },
    go_to_upload:function(){
        this.switch_view(1);
    },
    go_to_metadata:function(){
        this.switch_view(2);
    },
    switch_view:function(stepNumber){
        if(this.current_view){
            this.current_view.remove();
        }
        this.$el.html(this.template());
        this.$("#file_upload_buttons").html(this.navigation_template({
            uploading: stepNumber === 1
        }));
        var data = {
            el: this.$("#file_upload_list_wrapper"),
            container: this,
            model:this.model,
            onsave: this.onsave,
            onnew: this.onnew,
            onclose:this.close_file_uploader,
            new_exercise: false,
            new_content: true,
            new_topic: false,
            collection: this.collection,
            allow_edit: true
        }
        switch(stepNumber){
            case 1:
                $("#metadata_step_number").removeClass("active_number");
                this.current_view = new FileUploadList(data);
                this.current_view.check_completed() ? this.enable_next() : this.disable_next();
                break;
            case 2:
                var UploaderViews = require("edit_channel/uploader/views");
                $("#metadata_step_number").addClass("active_number");
                this.current_view = new UploaderViews.EditMetadataView(data);
                break;
        }
    },
    close_file_uploader:function(){
        this.container.close();
        $(".modal-backdrop").remove();
    },
    disable_next:function(upload_in_progress){
        $(".go_to_metadata").attr("disabled", "disabled");
        $(".go_to_metadata").addClass("disabled");
        this.$(".go_to_metadata").text((upload_in_progress)? "Upload in progress..." : "Add files to continue");
    },
    enable_next:function(){
        $(".go_to_metadata").removeAttr("disabled");
        $(".go_to_metadata").removeClass("disabled");
        this.$(".go_to_metadata").text("EDIT METADATA");
    },
    reset:function(){
        if(this.current_view){ this.current_view.reset(); }
    }
});

var FileUploadList = BaseViews.BaseEditableListView.extend({
    list_selector:"#file_upload_list",
    default_item:"#file_upload_list >.default-item",
    template: require("./hbtemplates/file_upload_upload_list.handlebars"),
    file_upload_template: require("./hbtemplates/file_upload_dropzone_item.handlebars"),

    initialize: function(options) {
        _.bindAll(this, "file_uploaded",  "all_files_uploaded", "file_added", "file_removed","file_failed", "create_dropzone");
        this.container = options.container;
        this.collection = options.collection;
        this.acceptedFiles = this.get_accepted_files();
        this.onsave = options.onsave;
        this.onnew = options.onnew;
        this.uploads_in_progress = 0;
        this.render();
        (this.views.length)? this.enable_next() : this.disable_next(this.uploads_in_progress);
    },
    events:{
      "click #show_uploading" : "show_uploading"
    },
    render: function() {
        this.$el.html(this.template());
        this.load_content(this.collection, "Drop files here to add them to your channel");
        _.defer(this.create_dropzone, 1);
    },
    disable_next:function(upload_in_progress){
        this.container.disable_next(upload_in_progress);
    },
    enable_next:function(){
        this.container.enable_next();
    },
    check_uploads_and_enable:function(){
        if(this.uploads_in_progress <= 0){
            this.enable_next();
        }
    },
    handle_if_empty:function(){
        this.$(this.default_item).css("display", (this.views.length > 0) ? "none" : "block");
        this.disable_next(this.uploads_in_progress > 0);
    },
    get_accepted_files:function(){
        var list = [];
        window.formatpresets.forEach(function(preset){
            if(!preset.get("supplementary") && preset.get('kind') !== 'exercise' && preset.get('kind') !== null){
                list.push(preset.get("associated_mimetypes"));
            }
        });
        return list.join(",");
    },
    create_dropzone: function(){
        this.dropzone = new Dropzone(this.$("#dropzone").get(0), {
            clickable: ["#dropzone", ".fileinput-button"],
            acceptedFiles: this.acceptedFiles,
            url: window.Urls.file_create(),
            previewTemplate:this.file_upload_template(),
            parallelUploads: Math.max(1, browserHelper.get_max_parallel_uploads()),
            previewsContainer: this.list_selector, // Define the container to display the previews
            headers: {"X-CSRFToken": get_cookie("csrftoken")},
            dictInvalidFileType: "This file type is not supported.",
            dictFileTooBig: "Max file size exceeded.",
            dictResponseError: "Error processing request."
        });
        this.dropzone.on("success", this.file_uploaded);
        this.dropzone.on("queuecomplete", this.all_files_uploaded);
        this.dropzone.on("addedfile", this.file_added);
        this.dropzone.on("removedfile", this.file_removed);
        this.dropzone.on("error", this.file_failed);
    },
    create_new_view:function(model){
        var new_format_item = new FormatFormatItem({
            model: model,
            containing_list_view : this
        });
        this.views.push(new_format_item);
        return new_format_item;
    },
    file_uploaded: function(request) {
        var data = JSON.parse(request.xhr.response).node
        var new_node = new Models.ContentNodeModel(JSON.parse(data));
        this.collection.add(new_node);
        var new_view = this.create_new_view(new_node);
        $(request.previewTemplate).html(new_view.el);
        this.uploads_in_progress --;
        this.update_count();
    },
    file_failed:function(file, error){
        this.uploads_in_progress --;
        $(file.previewTemplate).find(".dropzone_remove").css("display", "inline-block");
    },
    all_files_uploaded: function() {
        this.uploads_in_progress = 0;
        this.enable_next();
    },
    file_added: function(file) {
        this.uploads_in_progress ++;
        this.$(this.default_item).css("display", "none");
        this.disable_next(this.uploads_in_progress > 0);
    },
    file_removed: function(file) {
        if (this.views.length === 0) {
            this.load_content(this.collection, "Drop files here to add them to your channel");
        }
    },
    remove_view: function(view){
        this.views.splice(this.views.indexOf(this), 1);
        this.collection.remove(view.model);
        view.remove();
        this.handle_if_empty();
        (this.views.length === 0)? this.container.switch_view(1) : this.handle_completed();
    },
    check_completed:function(){
        return _.some(this.views, function(view){ return view.check_for_completion(); });
    },
    show_uploading:function(event){
        var is_checked = this.$("#show_uploading").is(":checked");
        (is_checked)? this.$el.addClass('hide_uploaded') : this.$el.removeClass('hide_uploaded');
        this.$(this.default_item).css("display", (this.$(".format_item").length || is_checked) ? "none" : "block");
        this.$("#file_upload_count").css("display", (is_checked) ? "flex" : "none");
    },
    handle_completed:function(){
        if(this.check_completed() && this.uploads_in_progress === 0){
            this.enable_next();
        }
    },
    update_count:function(){
        $("#file_upload_count").text(this.views.length + (this.views.length===1? " file" : " files") + " uploaded");
    },
    set_uploading:function(is_uploading){
        is_uploading? this.disable_next(true) : this.enable_next();
    }
});

var FormatEditorItem = BaseViews.BaseListNodeItemView.extend({
<<<<<<< HEAD
    allow_edit: true,
=======
>>>>>>> 57bebd7e
    tagName:'div',
    className: "format_item_wrapper files",
    files: null,
    presets:null,
    expandedClass: "glyphicon-triangle-bottom",
    collapsedClass: "glyphicon-triangle-top",
    thumbnail_template: require("./hbtemplates/file_upload_thumbnail.handlebars"),

    getToggler: function () { return this.$(".expand_format_editor"); },
    getSubdirectory: function () {return this.$(".format_editor_list"); },
    'id': function() {
        return this.model.get("id");
    },
    init_collections:function(){
        this.presets = new Models.FormatPresetCollection(_.reject(this.model.get("associated_presets"),function(p) {return !p.display || p.thumbnail;}));
        this.files = new Models.FileCollection(this.model.get("files"));
    },
    check_for_completion:function(){
       return !this.files.findWhere({preset:null});
    },
    sync_file_changes:function(){
        this.model.set("files", this.files.toJSON());
    },
    disable_next:function(){
        this.containing_list_view.disable_next(true);
    },
    enable_next:function(){
        this.containing_list_view.check_uploads_and_enable();
    },

    load_subfiles:function(){
        var data = {
            collection: this.presets,
            files: this.files,
            el: this.$el.find(".format_editor_list"),
            model: this.model,
            content_node_view:this,
            to_delete: this.to_delete,
            allow_edit: this.allow_edit
        }
        this.subcontent_view = new FormatSlotList(data);
        this.update_metadata();
    },
    update_metadata:function(){
        var all_metadata = this.get_metadata();
        this.$(".format_counter").html(all_metadata.count);
        this.$(".main_file_remove").css("display", (all_metadata.main_file_count <=1) ? "none" : "inline");
        this.$(".format_size_text").html(stringHelper.format_size(all_metadata.size));
    },
    get_metadata:function(){
        return _.reduce(this.model.get("files"), function(dict, file){
            return !file.preset.display ? dict :
                {
                    'count': dict.count + 1,
                    'size': dict.size + file.file_size,
                    'main_file_count': dict.main_file_count + !file.preset.supplementary
                };
        }, {'count': 0, 'size': 0, 'main_file_count': 0});
    },
    set_uploading:function(uploading){
        this.containing_list_view.set_uploading(uploading);
    },
    remove_item:function(){
        this.files.forEach(function(file){ if(file) file.destroy(); });
        this.containing_list_view.remove_view(this);
        this.containing_list_view.update_count();
        this.model.destroy();
    },
    set_file_format:function(file, preset){
        file.set({preset: preset.toJSON()});
        this.model.set("files", this.files.toJSON());
        this.containing_list_view.handle_completed();
    },
    create_thumbnail_view:function(onstart, onfinish, onerror){
        if(!this.thumbnail_view){
            var preset_id = _.findWhere(this.model.get('associated_presets'), {thumbnail: true}).id
            this.thumbnail_view = new ThumbnailUploadView({
              model: this.model,
              preset_id: preset_id,
              upload_url: window.Urls.image_upload(),
              acceptedFiles: window.formatpresets.get({id:preset_id}).get('associated_mimetypes').join(','),
              onsuccess: this.set_thumbnail,
              onremove: this.remove_thumbnail,
              onerror: onerror,
              onfinish:onfinish,
<<<<<<< HEAD
              onstart: onstart,
              allow_edit: this.allow_edit
=======
              onstart: onstart
>>>>>>> 57bebd7e
          });
        }
        this.$(".preview_thumbnail").append(this.thumbnail_view.el);
    },
    remove_thumbnail:function(){
        this.set_thumbnail(null);
    },
    set_thumbnail:function(thumbnail){
        var files = _.reject(this.model.get('files'), function(f){ return f.preset.thumbnail; });
        if(thumbnail){
            thumbnail.set('contentnode', this.model.id);
            files = files.concat(thumbnail.toJSON());
        }
        this.model.set('files', files);
    }
});

var FormatInlineItem = FormatEditorItem.extend({
    template: require("./hbtemplates/file_upload_inline_item.handlebars"),
    'id': function() { return this.model.get("id"); },
    initialize: function(options) {
        _.bindAll(this, 'set_thumbnail', 'remove_thumbnail');
        this.bind_node_functions();
        this.originalData = this.model.toJSON();
        this.containing_list_view = options.containing_list_view;
        this.to_delete = new Models.ContentNodeCollection();
        this.allow_edit = options.allow_edit;
        this.init_collections();
        this.render();
        this.listenTo(this.files, "add", this.sync_file_changes);
        this.listenTo(this.files, "change", this.sync_file_changes);
        this.listenTo(this.files, "remove", this.sync_file_changes);
        this.listenTo(this.model, "change:files", this.update_metadata);
    },
    events: {
        'click .remove_from_dz ' : 'remove_item',
    },
    render: function() {
        this.$el.html(this.template({
            node: this.model.toJSON(),
            has_files: this.presets.length,
        }));
        this.load_subfiles();
    },
    unset_model:function(){}
});

var FormatFormatItem = FormatEditorItem.extend({
    template: require("./hbtemplates/file_upload_format_item.handlebars"),

    initialize: function(options) {
<<<<<<< HEAD
        _.bindAll(this, 'update_name', 'remove_item', 'set_thumbnail', 'disable_next', 'enable_next');
=======
        _.bindAll(this, 'update_name', 'remove_item', 'set_thumbnail', 'disable_next', 'enable_next', 'remove_thumbnail');
>>>>>>> 57bebd7e
        this.bind_node_functions();
        this.originalData = this.model.toJSON();
        this.containing_list_view = options.containing_list_view;
        this.init_collections();
        this.render();
        this.listenTo(this.files, "add", this.sync_file_changes);
        this.listenTo(this.files, "change", this.sync_file_changes);
        this.listenTo(this.files, "remove", this.sync_file_changes);
        this.listenTo(this.model, "change:files", this.update_metadata);
    },
    events: {
        'click .remove_from_dz ' : 'remove_item',
        'keyup .name_content_input': 'update_name',
        'paste .name_content_input': 'update_name',
        'click .expand_format_editor' : 'toggle'
    },
    render: function() {
        this.$el.html(this.template({
            presets:this.presets.toJSON(),
            files: this.files.toJSON(),
            node: this.model.toJSON()
        }));
        this.update_metadata();
        this.load_subfiles();
        this.create_thumbnail_view(this.disable_next, this.enable_next, this.enable_next);
    },
    update_name:function(event){
        this.model.set("title", event.target.value);
    }
});

var FormatSlotList = BaseViews.BaseEditableListView.extend({
    template: require("./hbtemplates/file_upload_format_slot_list.handlebars"),
    list_selector:">.preset_list",
    default_item:">.preset_list .default-slot-item",
    initialize: function(options) {
        this.content_node_view = options.content_node_view;
        this.allow_edit = options.allow_edit;
        this.files = options.files;
        this.collection = options.collection;
        if(!this.allow_edit){
            this.collection = new Models.FormatPresetCollection(_.reject(this.files.pluck('preset'),
                function(preset){return preset.thumbnail || !preset.display; }));
        }
        this.render();
    },
    render: function() {
        this.$el.html(this.template());
        this.load_content();
    },
    create_new_view: function(model){
        var associated_file = this.files.find(function(file){ return file.get("preset").id === model.get("id"); });
        var format_slot = new FormatSlot({
            model: model,
            node : this.model,
            file: associated_file,
            containing_list_view: this,
            allow_edit: this.allow_edit
        });
        this.views.push(format_slot);
        return format_slot;
    },
    set_file_format:function(file, preset, originalFile){
        var to_remove = [];
        this.files.forEach(function(file_obj){
            if(file_obj){
                var preset_check = (file_obj.get("preset").id)? file_obj.get("preset").id : file_obj.get("preset");
                if(preset_check == preset.toJSON().id){
                    to_remove.push(file_obj);
                }
            }
        });
        this.files.remove(to_remove);
        if(file){
            file.set({
                "preset": preset.toJSON(),
                "contentnode": this.model.get("id")
            });
            this.files.push(file);
        }
        if (preset.get('thumbnail')){
            this.content_node_view.set_thumbnail(file);
        }
    },
    set_uploading:function(uploading){
        this.content_node_view.set_uploading(uploading);
    }
});

var FormatSlot = BaseViews.BaseListNodeItemView.extend({
    template: require("./hbtemplates/format_item.handlebars"),
    dropzone_template : require("./hbtemplates/format_dropzone_item.handlebars"),
    upload_in_progress:false,

    'id': function() { return "format_slot_item_" + this.model.get("id"); },
    selector: function() { return this.model.get("id") + "_"  + this.node.get('id') + "_dropzone" + ((this.file)? "_swap" : "") },
    className:"row format_editor_item",
    initialize: function(options) {
        _.bindAll(this, 'remove_item','file_uploaded','file_added','file_removed','file_failed', 'create_dropzone', 'set_file');
        this.containing_list_view = options.containing_list_view;
        this.file = options.file;
        this.originalFile = this.file;
<<<<<<< HEAD
        this.allow_edit = options.allow_edit;
=======
>>>>>>> 57bebd7e
        this.node = options.node;
        this.render();
    },
    events: {
        'click .format_editor_remove ' : 'remove_item'
    },
    render: function() {
        this.$el.html(this.template({
            file: (this.file)? this.file.toJSON() : null,
            preset: this.model.toJSON(),
<<<<<<< HEAD
            selector: this.selector(),
            allow_edit: this.allow_edit,
            src: (this.file)? this.file.get('storage_url') : null
        }));
        if(this.allow_edit){
            _.defer(this.create_dropzone);
        }
=======
            selector: this.selector()
        }));
        _.defer(this.create_dropzone);
>>>>>>> 57bebd7e
    },
    create_dropzone:function(){
        var dz_selector="#" + this.selector();
        var clickables = [dz_selector + " .dz-clickable"];
        if(this.file){
            clickables.push(dz_selector + " .format_editor_file_name");
        }
        var dropzone = new Dropzone(this.$(dz_selector).get(0), {
           clickable: clickables,
           acceptedFiles: this.get_accepted_files(),
           url: window.Urls.file_upload(),
           previewTemplate:this.dropzone_template(),
           maxFiles: 1,
           previewsContainer: dz_selector,
           headers: {
                "X-CSRFToken": get_cookie("csrftoken"),
                "Node" : this.node.get('id'),
                "Preset": this.model.get("id")
            }
        });
        dropzone.on("success", this.file_uploaded);

        // Only enable the submit upload files button once all files have finished uploading.
        dropzone.on("addedfile", this.file_added);
        dropzone.on("removedfile", this.file_removed);
        dropzone.on("error", this.file_failed);
    },
    get_accepted_files:function(){
        var preset = window.formatpresets.findWhere({id: this.model.id});
        return preset.get("associated_mimetypes").join(",");
    },
    file_uploaded:function(file){
        var data = JSON.parse(file.xhr.response).file
        var new_file = new Models.FileModel(JSON.parse(data));
        this.set_file(new_file);
        this.set_uploading(false);
    },
    set_file:function(file){
        var originalFile = this.file;
        this.file = file;
        this.render();
        this.containing_list_view.set_file_format(this.file, this.model, originalFile);
    },
    file_added: function(file) {
        if(this.file){
            this.$(".format_metadata").css("display", "none");
        }
        this.$(".add_format_button").css("display", "none");
        this.set_uploading(true);
    },
    file_removed: function(file) {
        this.$(".add_format_button").css("display", "inline");
    },
    file_failed:function(file, error){
        alert(error);
        this.render();
        this.set_uploading(false);
    },
    remove_item:function(){
        this.containing_list_view.set_file_format(null, this.model, this.file);
        this.file = null;
        this.render();
    },
    set_uploading:function(uploading){
        this.containing_list_view.set_uploading(uploading);
    }
});

var ThumbnailUploadView = BaseViews.BaseView.extend({
    template: require("./hbtemplates/thumbnail_upload.handlebars"),
<<<<<<< HEAD
    preview_template: require("./hbtemplates/thumbnail_preview.handlebars"),
    dropzone_template: require("./hbtemplates/thumbnail_dropzone.handlebars"),
=======
    dropzone_template: require("./hbtemplates/thumbnail_preview.handlebars"),
>>>>>>> 57bebd7e
    initialize: function(options) {
        _.bindAll(this, 'image_uploaded','image_added','image_removed','create_dropzone', 'image_completed','image_failed', 'use_image');
        this.image_url = options.image_url;
        this.onsuccess = options.onsuccess;
        this.onremove = options.onremove;
        this.onerror = options.onerror;
        this.onfinish = options.onfinish;
        this.onstart = options.onstart;
        this.preset_id = options.preset_id;
        this.acceptedFiles = options.acceptedFiles;
        this.upload_url = options.upload_url;
        this.default_url = options.default_url;
<<<<<<< HEAD
        this.allow_edit = options.allow_edit;
=======
>>>>>>> 57bebd7e
        this.render();
        this.dropzone = null;
        this.image_success = true;
    },
    events: {
        'click .remove_image ' : 'remove_image',
        'click .open_thumbnail_generator': 'open_thumbnail_generator'
    },
    render: function() {
<<<<<<< HEAD
        if(this.allow_edit){
            this.$el.html(this.template({
                picture : this.get_thumbnail_url(),
                selector: this.get_selector()
            }));
            _.defer(this.create_dropzone, 1);
        }else{
            this.$el.html(this.preview_template({
                has_thumbnail: _.find(this.model.get('files'), function(f){ return f.preset.thumbnail; }),
                picture : this.get_thumbnail_url(),
                name: this.model.get('title')
            }));
        }
    },
    get_thumbnail_url:function(){
        var thumbnail = _.find(this.model.get('files'), function(f){ return f.preset.thumbnail; });
        return (thumbnail)?  thumbnail.storage_url : "/static/img/" + this.model.get("kind") + "_placeholder.png";
=======
        this.$el.html(this.template({
            picture : this.get_thumbnail_url(),
            selector: this.get_selector(),
            preview_only: false // Will be used more fully for read-only views
        }));
        _.defer(this.create_dropzone, 1);
    },
    get_thumbnail_url:function(){
        var thumbnail = _.find(this.model.get('files'), function(f){ return f.preset.thumbnail; });
        if(thumbnail){ return thumbnail.storage_url; }
        else if(this.model.get('kind')) { return "/static/img/" + this.model.get("kind") + "_placeholder.png"; }
        else{ return "/static/img/kolibri_placeholder.png"; }
>>>>>>> 57bebd7e
    },
    remove_image: function(){
        if(confirm("Are you sure you want to remove this image?")){
            this.image = null;
            this.image_url = this.default_url;
            this.render();
            this.onremove();
        }
    },
    get_selector: function(){
        return "dropzone_" + this.cid;
    },
    create_dropzone:function(){
        var selector = "#" + this.get_selector();
        this.dropzone = new Dropzone(this.$(selector).get(0), {
            maxFiles: 1,
            clickable: [selector + "_placeholder", selector + "_swap"],
            acceptedFiles: this.acceptedFiles,
            url: this.upload_url,
            previewTemplate:this.dropzone_template({src:"/static/img/" + this.model.get("kind") + "_placeholder.png"}),
            previewsContainer: selector,
            headers: {"X-CSRFToken": get_cookie("csrftoken"), "Preset": this.preset_id, "Node": this.model.id}
        });
        this.dropzone.on("success", this.image_uploaded);
        this.dropzone.on("addedfile", this.image_added);
        this.dropzone.on("removedfile", this.image_removed);
        this.dropzone.on("queuecomplete", this.image_completed);
        this.dropzone.on("error", this.image_failed);
    },
    image_uploaded:function(image){
        this.image_error = null;
        result = JSON.parse(image.xhr.response)
        if(result.file){
            this.image = new Models.FileModel(JSON.parse(result.file));
        }
        this.image_url = result.path;
        this.image_formatted_name = result.formatted_filename;
    },
    image_completed:function(){
        if(this.image_error){
            alert(this.image_error);
            if(this.onerror){ this.onerror(); }
        }else{
            if(this.onsuccess){ this.onsuccess(this.image, this.image_formatted_name, this.image_url); }
            if(this.onfinish){ this.onfinish(); }
        }
        this.render();
    },
    image_failed:function(data, error){
        this.image_error = error;
    },
    image_added:function(thumbnail){
        this.image_error = "Error uploading file: connection interrupted";
<<<<<<< HEAD
=======
        this.$(".finished_area").css('display', 'none');
>>>>>>> 57bebd7e
        this.$("#" + this.get_selector() + "_placeholder").css("display", "none");
        if(this.onstart){ this.onstart(); }
    },
    image_removed:function(thumbnail){
        this.image_error = null;
        this.$("#" + this.get_selector() + "_placeholder").css("display", "block");
<<<<<<< HEAD
=======
        this.$(".finished_area").css('display', 'block');
>>>>>>> 57bebd7e
        if(this.onfinish){ this.onfinish(); }
    },
    use_image:function(file){
        this.image = file;
        this.image_url = file.get('storage_url');
        this.onsuccess(this.image, this.image_formatted_name, this.image_url);
        this.render();
        if(this.onfinish){ this.onfinish(); }
    },
    open_thumbnail_generator:function(){
        var thumbnail_modal = new ThumbnailModalView({
            node: this.model,
            onuse: this.use_image,
            model: this.image
        });
    }
});

var ThumbnailModalView = BaseViews.BaseModalView.extend({
    template: require("./hbtemplates/thumbnail_generator_modal.handlebars"),
    img_template: require("./hbtemplates/thumbnail_generator_preview.handlebars"),
    initialize: function(options) {
        _.bindAll(this, "generate_thumbnail", 'use_thumbnail', 'render_preview');
        this.modal = true;
        this.node = options.node;
        this.onuse = options.onuse;
        this.render();

    },
    events: {
        'click #generate_thumbnail' : 'generate_thumbnail',
        'click #use_thumbnail' : 'use_thumbnail'
    },
    render: function() {
        this.$el.html(this.template());
        $("body").append(this.el);
        this.$("#thumbnail_modal").modal({show: true});
        this.$("#thumbnail_modal").on("hide.bs.modal", this.close);
        this.render_preview()
        this.$(".modal").on("hide.bs.modal", this.close);
        this.$(".modal").on("hidden.bs.modal", this.closed_modal);
    },
    render_preview:function(){
        this.$("#thumbnail_preview").html(this.img_template({
          model: this.model? this.model.toJSON() : null
        }));
        this.handle_file();
    },
    generate_thumbnail:function(){
        var self = this;
        this.$("#thumbnail_area").removeClass('error').addClass('loading');
        this.$("#generate_thumbnail").attr("disabled", "disabled");
        this.node.generate_thumbnail().then(function(result){
            self.$("#thumbnail_area").removeClass('loading');
            self.model = result;
            self.render_preview();
            self.enable_generate();
        }).catch(function(error){
            self.$("#thumbnail_area").removeClass('loading').addClass('error');
            self.$("#generate_thumbnail_error").text(error.responseText);
            self.enable_generate();
        });
    },
    enable_generate:function(){
        $("#generate_thumbnail").removeAttr("disabled");
        $("#generate_thumbnail").removeClass("disabled");
    },
    use_thumbnail:function(){
        this.onuse(this.model);
        this.close();
    },
    handle_file:function(){
        if(this.model){
           this.$("#use_thumbnail").removeAttr("disabled");
           this.$("#use_thumbnail").removeClass("disabled");
        } else{
            this.$("#use_thumbnail").attr("disabled", "disabled");
           this.$("#use_thumbnail").addClass("disabled");
        }
    }
});

var ImageUploadView = BaseViews.BaseModalView.extend({
    modal: true,

    initialize: function(options) {
        _.bindAll(this, "file_uploaded", "file_added", "file_removed", "file_failed", "submit_file", "file_complete", "set_alt_text");
        this.callback = options.callback;
        this.file = this.alt_text = null;
        this.preset_id = options.preset_id;
        this.render();
    },

    template: require("./hbtemplates/image_upload.handlebars"),
    dropzone_template : require("./hbtemplates/image_upload_dropzone.handlebars"),
    modal_template: require("./hbtemplates/image_upload_modal.handlebars"),

    events: {
        "click #submit_file": "submit_file",
        "change #alt_text_box": "set_alt_text"
    },

    render: function() {
        this.$el.html(this.modal_template());
        $("body").append(this.el);
        this.$(".modal").modal({show: true});
        this.$(".modal").on("hide.bs.modal", this.close);
        this.$(".modal").on("hidden.bs.modal", this.closed_modal);
        this.render_dropzone();
    },
    render_dropzone:function(){
        this.$(".modal-body").html(this.template({file: this.file, alt_text: this.alt_text}));
        this.dropzone = new Dropzone(this.$("#dropzone").get(0), {
            maxFiles: 1,
            clickable: ["#dropzone", "#dropzone_placeholder"],
            acceptedFiles: window.formatpresets.get({id:this.preset_id}).get('associated_mimetypes').join(','),
            url: window.Urls.exercise_image_upload(),
            thumbnailWidth:null,
            thumbnailHeight:null,
            previewTemplate:this.dropzone_template(),
            previewsContainer: "#dropzone",
            headers: {"X-CSRFToken": get_cookie("csrftoken")}
        });
        this.dropzone.on("success", this.file_uploaded);
        this.dropzone.on("addedfile", this.file_added);
        this.dropzone.on("removedfile", this.file_removed);
        this.dropzone.on("error", this.file_failed);
        this.dropzone.on("queuecomplete", this.file_complete);
    },
    set_alt_text: function(event){
        this.alt_text = event.target.value;
    },
    submit_file:function(){
        this.callback(this.file.file_id, this.file.formatted_filename, this.alt_text);
        this.close();
    },
    file_uploaded: function(file) {
        this.file_error = null;
        this.file = JSON.parse(file.xhr.response);
    },
    file_added:function(file){
        this.file_error = "Error uploading file: connection interrupted";
        this.$("#dropzone_placeholder").css("display", "none");
    },
    file_removed:function(){
        this.file_error = null;
        this.file = null;
        this.render_dropzone();
    },
    file_failed:function(data, error){
        this.file_error = error;
    },
    file_complete:function(){
        if(this.file_error){
            alert(this.file_error);
        }
        this.render_dropzone();
    }
});

module.exports = {
    FileUploadView:FileUploadView,
    FileModalView:FileModalView,
    FormatInlineItem:FormatInlineItem,
    ThumbnailUploadView: ThumbnailUploadView,
    ImageUploadView:ImageUploadView
}<|MERGE_RESOLUTION|>--- conflicted
+++ resolved
@@ -253,10 +253,7 @@
 });
 
 var FormatEditorItem = BaseViews.BaseListNodeItemView.extend({
-<<<<<<< HEAD
     allow_edit: true,
-=======
->>>>>>> 57bebd7e
     tagName:'div',
     className: "format_item_wrapper files",
     files: null,
@@ -342,12 +339,8 @@
               onremove: this.remove_thumbnail,
               onerror: onerror,
               onfinish:onfinish,
-<<<<<<< HEAD
               onstart: onstart,
               allow_edit: this.allow_edit
-=======
-              onstart: onstart
->>>>>>> 57bebd7e
           });
         }
         this.$(".preview_thumbnail").append(this.thumbnail_view.el);
@@ -399,11 +392,7 @@
     template: require("./hbtemplates/file_upload_format_item.handlebars"),
 
     initialize: function(options) {
-<<<<<<< HEAD
-        _.bindAll(this, 'update_name', 'remove_item', 'set_thumbnail', 'disable_next', 'enable_next');
-=======
         _.bindAll(this, 'update_name', 'remove_item', 'set_thumbnail', 'disable_next', 'enable_next', 'remove_thumbnail');
->>>>>>> 57bebd7e
         this.bind_node_functions();
         this.originalData = this.model.toJSON();
         this.containing_list_view = options.containing_list_view;
@@ -506,10 +495,7 @@
         this.containing_list_view = options.containing_list_view;
         this.file = options.file;
         this.originalFile = this.file;
-<<<<<<< HEAD
         this.allow_edit = options.allow_edit;
-=======
->>>>>>> 57bebd7e
         this.node = options.node;
         this.render();
     },
@@ -520,7 +506,6 @@
         this.$el.html(this.template({
             file: (this.file)? this.file.toJSON() : null,
             preset: this.model.toJSON(),
-<<<<<<< HEAD
             selector: this.selector(),
             allow_edit: this.allow_edit,
             src: (this.file)? this.file.get('storage_url') : null
@@ -528,11 +513,6 @@
         if(this.allow_edit){
             _.defer(this.create_dropzone);
         }
-=======
-            selector: this.selector()
-        }));
-        _.defer(this.create_dropzone);
->>>>>>> 57bebd7e
     },
     create_dropzone:function(){
         var dz_selector="#" + this.selector();
@@ -603,12 +583,8 @@
 
 var ThumbnailUploadView = BaseViews.BaseView.extend({
     template: require("./hbtemplates/thumbnail_upload.handlebars"),
-<<<<<<< HEAD
     preview_template: require("./hbtemplates/thumbnail_preview.handlebars"),
     dropzone_template: require("./hbtemplates/thumbnail_dropzone.handlebars"),
-=======
-    dropzone_template: require("./hbtemplates/thumbnail_preview.handlebars"),
->>>>>>> 57bebd7e
     initialize: function(options) {
         _.bindAll(this, 'image_uploaded','image_added','image_removed','create_dropzone', 'image_completed','image_failed', 'use_image');
         this.image_url = options.image_url;
@@ -621,10 +597,7 @@
         this.acceptedFiles = options.acceptedFiles;
         this.upload_url = options.upload_url;
         this.default_url = options.default_url;
-<<<<<<< HEAD
         this.allow_edit = options.allow_edit;
-=======
->>>>>>> 57bebd7e
         this.render();
         this.dropzone = null;
         this.image_success = true;
@@ -634,7 +607,6 @@
         'click .open_thumbnail_generator': 'open_thumbnail_generator'
     },
     render: function() {
-<<<<<<< HEAD
         if(this.allow_edit){
             this.$el.html(this.template({
                 picture : this.get_thumbnail_url(),
@@ -651,21 +623,9 @@
     },
     get_thumbnail_url:function(){
         var thumbnail = _.find(this.model.get('files'), function(f){ return f.preset.thumbnail; });
-        return (thumbnail)?  thumbnail.storage_url : "/static/img/" + this.model.get("kind") + "_placeholder.png";
-=======
-        this.$el.html(this.template({
-            picture : this.get_thumbnail_url(),
-            selector: this.get_selector(),
-            preview_only: false // Will be used more fully for read-only views
-        }));
-        _.defer(this.create_dropzone, 1);
-    },
-    get_thumbnail_url:function(){
-        var thumbnail = _.find(this.model.get('files'), function(f){ return f.preset.thumbnail; });
         if(thumbnail){ return thumbnail.storage_url; }
         else if(this.model.get('kind')) { return "/static/img/" + this.model.get("kind") + "_placeholder.png"; }
         else{ return "/static/img/kolibri_placeholder.png"; }
->>>>>>> 57bebd7e
     },
     remove_image: function(){
         if(confirm("Are you sure you want to remove this image?")){
@@ -719,20 +679,14 @@
     },
     image_added:function(thumbnail){
         this.image_error = "Error uploading file: connection interrupted";
-<<<<<<< HEAD
-=======
         this.$(".finished_area").css('display', 'none');
->>>>>>> 57bebd7e
         this.$("#" + this.get_selector() + "_placeholder").css("display", "none");
         if(this.onstart){ this.onstart(); }
     },
     image_removed:function(thumbnail){
         this.image_error = null;
         this.$("#" + this.get_selector() + "_placeholder").css("display", "block");
-<<<<<<< HEAD
-=======
         this.$(".finished_area").css('display', 'block');
->>>>>>> 57bebd7e
         if(this.onfinish){ this.onfinish(); }
     },
     use_image:function(file){
