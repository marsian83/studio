--- conflicted
+++ resolved
@@ -256,10 +256,18 @@
     className: "format_item_wrapper files",
     files: null,
     presets:null,
-<<<<<<< HEAD
-
+    expandedClass: "glyphicon-triangle-bottom",
+    collapsedClass: "glyphicon-triangle-top",
+    thumbnail_template: require("./hbtemplates/file_upload_thumbnail.handlebars"),
+
+    getToggler: function () { return this.$(".expand_format_editor"); },
+    getSubdirectory: function () {return this.$(".format_editor_list"); },
     'id': function() {
-        return "format_item_" + this.model.filename;
+        return this.model.get("id");
+    },
+    init_collections:function(){
+        this.presets = new Models.FormatPresetCollection(_.reject(this.model.get("associated_presets"),function(p) {return !p.display || p.thumbnail;}));
+        this.files = new Models.FileCollection(this.model.get("files"));
     },
     init_collections:function(){
         var all_presets = $.merge(this.model.get("associated_presets"), _.pluck(this.model.get("files"), "preset"));
@@ -276,102 +284,6 @@
 
         this.files=new Models.FileCollection(this.model.get("files"));
     },
-    remove_item:function(){
-        this.files.forEach(function(file){
-            file.destroy();
-        });
-        this.containing_list_view.remove_view(this);
-        this.model.destroy();
-    },
-    set_file_format:function(file, preset){
-        file.set({preset: preset.toJSON()});
-        this.model.set("files", this.files.toJSON());
-        this.containing_list_view.handle_completed();
-    },
-    get_thumbnail:function(){
-        var self = this;
-        var to_return = null;
-        this.files.forEach(function(file){
-            if (file.get("preset")){
-                var preset_id = (file.get("preset").id) ? file.get("preset").id : file.get("preset");
-                if(self.presets.get(preset_id).get("thumbnail")){
-                    to_return = file;
-                    return;
-                }
-            }
-        });
-        return to_return;
-    },
-    set_thumbnail:function(file){
-        var placeholder = "/static/img/" + this.model.get("kind") + "_placeholder.png";
-        this.$el.find(".preview_thumbnail").html(this.thumbnail_template({
-            thumbnail:(file && file.attributes)? file.get('storage_url') : placeholder
-        }));
-    },
-});
-
-var FormatUploadItem = FormatItem.extend({
-    template: require("./hbtemplates/file_upload_upload_item.handlebars"),
-    inline_template: require("./hbtemplates/file_upload_inline_item.handlebars"),
-
-    initialize: function(options) {
-        _.bindAll(this, 'remove_item', 'set_thumbnail', 'get_thumbnail');
-        this.containing_list_view = options.containing_list_view;
-        this.originalData = this.model.toJSON();
-        this.init_collections();
-        this.set_presets();
-        this.render();
-    },
-    events: {
-        'click .remove_from_dz ' : 'remove_item',
-    },
-    render: function() {
-        var total_file_size = 0;
-        this.initial = this.files.findWhere({preset:null});
-        this.files.forEach(function(file){
-            total_file_size += file.get("file_size");
-        })
-        this.$el.html(this.template({
-            initial: this.initial,
-            node: this.model.toJSON(),
-            files: this.files.toJSON(),
-            total_file_size: total_file_size
-        }));
-        this.set_thumbnail(this.get_thumbnail());
-    },
-    auto_assign_preset:function(){
-        var nonsupplementarypresets = this.presets.where({supplementary:false});
-        var to_assign = this.files.findWhere({preset:null});
-        if(nonsupplementarypresets.length === 1 && to_assign){
-            this.set_file_format(to_assign, nonsupplementarypresets[0]);
-        }
-    },
-    check_for_completion:function(){
-       return true;
-    },
-    set_presets:function(){
-        var self = this;
-        this.files.forEach(function(file){
-            self.set_file_format(file, self.presets.get(file.get("preset")));
-        });
-    }
-});
-var FormatEditorItem = FormatItem.extend({
-=======
->>>>>>> ddcc48b9
-    expandedClass: "glyphicon-triangle-bottom",
-    collapsedClass: "glyphicon-triangle-top",
-    thumbnail_template: require("./hbtemplates/file_upload_thumbnail.handlebars"),
-
-    getToggler: function () { return this.$(".expand_format_editor"); },
-    getSubdirectory: function () {return this.$(".format_editor_list"); },
-    'id': function() {
-        return this.model.get("id");
-    },
-    init_collections:function(){
-        this.presets = new Models.FormatPresetCollection(_.reject(this.model.get("associated_presets"),function(p) {return !p.display || p.thumbnail;}));
-        this.files = new Models.FileCollection(this.model.get("files"));
-    },
     check_for_completion:function(){
        return !this.files.findWhere({preset:null});
     },
@@ -404,27 +316,6 @@
         this.$(".format_size_text").html(stringHelper.format_size(all_metadata.size));
     },
     get_metadata:function(){
-<<<<<<< HEAD
-        var self = this;
-        var count = 0;
-        var main_count = 0;
-        var size = 0;
-        this.model.get("files").forEach(function(file){
-            var preset = get_preset_model(file.preset);
-            if(preset && preset.get("display")){
-                file.preset = preset.toJSON();
-                count ++;
-                if(!file.preset.supplementary){
-                    main_count++;
-                }
-                size += file.file_size;
-            }
-        });
-        return {"count": count, "size": size, "main_file_count" : main_count};
-    },
-    save_files:function(){
-
-=======
         return _.reduce(this.model.get("files"), function(dict, file){
             return !file.preset.display ? dict :
                 {
@@ -433,7 +324,6 @@
                     'main_file_count': dict.main_file_count + !file.preset.supplementary
                 };
         }, {'count': 0, 'size': 0, 'main_file_count': 0});
->>>>>>> ddcc48b9
     },
     set_uploading:function(uploading){
         this.containing_list_view.set_uploading(uploading);
@@ -533,29 +423,11 @@
         this.$el.html(this.template({
             presets:this.presets.toJSON(),
             files: this.files.toJSON(),
-<<<<<<< HEAD
-            node: this.model.toJSON(),
-            initial: !this.check_for_completion()
-        }));
-        this.update_metadata();
-        if(this.check_for_completion()){
-            this.load_subfiles();
-        }
-        this.set_thumbnail(this.get_thumbnail());
-    },
-
-    set_initial_format:function(event){
-        this.set_file_format(this.initial_file, window.formatpresets.findWhere({id: event.target.value}));
-        this.render();
-        this.containing_list_view.handle_completed();
-        this.containing_list_view.hide_assigned();
-=======
             node: this.model.toJSON()
         }));
         this.update_metadata();
         this.load_subfiles();
         this.create_thumbnail_view(this.disable_next, this.enable_next, this.enable_next);
->>>>>>> ddcc48b9
     },
     update_name:function(event){
         this.model.set("title", event.target.value);
@@ -670,33 +542,17 @@
     upload_in_progress:false,
     file:null,
     nodeid:null,
-    index:0,
     language_view: null,
     className:"row format_editor_item",
-
-<<<<<<< HEAD
-    'id': function() {
-        return "slot_" + this.model.get("id") + "_" + this.nodeid + "_" + this.index;
-    },
+    'id': function() { console.log(this.model.id); return "format_slot_item_" + this.model.get("id"); },
+    selector: function() { return this.model.get("id") + "_"  + this.node.get('id') + "_dropzone" + ((this.file)? "_swap" : "") },
     initialize: function(options) {
-        _.bindAll(this, 'remove_item','file_uploaded','file_added','file_removed','file_failed', 'create_dropzone', 'set_language');
-        this.index = options.index;
-        this.containing_list_view = options.containing_list_view;
-        this.file = options.file;
-        this.originalFile = this.file;
-        this.languages = options.languages;
-        this.nodeid = options.nodeid;
-=======
-    'id': function() { return "format_slot_item_" + this.model.get("id"); },
-    selector: function() { return this.model.get("id") + "_"  + this.node.get('id') + "_dropzone" + ((this.file)? "_swap" : "") },
-    className:"row format_editor_item",
-    initialize: function(options) {
-        _.bindAll(this, 'remove_item','file_uploaded','file_added','file_removed','file_failed', 'create_dropzone', 'set_file');
+        _.bindAll(this, 'remove_item','file_uploaded','file_added','file_removed','file_failed', 'create_dropzone');
         this.containing_list_view = options.containing_list_view;
         this.file = options.file;
         this.originalFile = this.file;
         this.node = options.node;
->>>>>>> ddcc48b9
+        this.languages = options.languages;
         this.render();
     },
     events: {
@@ -707,14 +563,10 @@
         this.$el.html(this.template({
             file: (this.file)? this.file.toJSON() : null,
             preset: this.model.toJSON(),
-<<<<<<< HEAD
             languages: this.languages.models,
             show_dropdown: this.model.get("multi_language") && (!this.file || !this.file.get("language")),
-            selector: this.id(),
+            selector: this.selector(),
             preset_name : (this.file && this.file.get("display_name")!="")? this.file.get("display_name") : this.model.get("readable_name")
-=======
-            selector: this.selector()
->>>>>>> ddcc48b9
         }));
         _.defer(this.create_dropzone);
     },
@@ -744,29 +596,6 @@
     },
 
     create_dropzone:function(){
-<<<<<<< HEAD
-        var dz_selector="#" + this.id() + "_dropzone" + ((this.file)? "_swap" : "");
-        if(this.$(dz_selector).is(":visible")){
-            var clickables = [dz_selector + " .dz_click"];
-            if(this.file){
-                clickables.push(dz_selector + " .format_editor_file_name");
-            }
-            var dropzone = new Dropzone(this.$(dz_selector).get(0), {
-               clickable: clickables,
-               acceptedFiles: this.get_accepted_files(),
-               url: window.Urls.file_upload(),
-               previewTemplate:this.dropzone_template(),
-               maxFiles: 1,
-               previewsContainer: dz_selector,
-               headers: {
-                    "X-CSRFToken": get_cookie("csrftoken"),
-                    "Node" : this.nodeid,
-                    "Preset": this.model.get("name"),
-                    "Language": (this.file && this.file.get("language"))? this.file.get("language").id : null
-                }
-            });
-            dropzone.on("success", this.file_uploaded);
-=======
         var dz_selector="#" + this.selector();
         var clickables = [dz_selector + " .dz-clickable"];
         if(this.file){
@@ -782,11 +611,11 @@
            headers: {
                 "X-CSRFToken": get_cookie("csrftoken"),
                 "Node" : this.node.get('id'),
-                "Preset": this.model.get("id")
+                "Preset": this.model.get("id"),
+                "Language": (this.file && this.file.get("language"))? this.file.get("language").id : null
             }
         });
         dropzone.on("success", this.file_uploaded);
->>>>>>> ddcc48b9
 
         // Only enable the submit upload files button once all files have finished uploading.
         dropzone.on("addedfile", this.file_added);
@@ -797,17 +626,6 @@
         return get_preset_model(this.model).get("associated_mimetypes").join(",");
     },
     file_uploaded:function(file){
-<<<<<<< HEAD
-        var new_file = new Models.FileModel({id: JSON.parse(file.xhr.response).object_id});
-        var self = this;
-        this.fetch_model(new_file).then(function(fetched){
-            var originalFile = self.file;
-            self.file = fetched;
-            (self.model.get("multi_language") && !originalFile) ? self.set_language(false) : self.containing_list_view.set_file_format(self.file, self.model, originalFile);
-            self.render();
-            self.set_uploading(false);
-        });
-=======
         var data = JSON.parse(file.xhr.response).file
         var new_file = new Models.FileModel(JSON.parse(data));
         this.set_file(new_file);
@@ -817,8 +635,7 @@
         var originalFile = this.file;
         this.file = file;
         this.render();
-        this.containing_list_view.set_file_format(this.file, this.model, originalFile);
->>>>>>> ddcc48b9
+        (this.model.get("multi_language") && !originalFile) ? this.set_language(false) : this.containing_list_view.set_file_format(this.file, this.model, originalFile);
     },
     file_added: function(file) {
         if(this.file){
@@ -1206,9 +1023,6 @@
     FileUploadView:FileUploadView,
     FileModalView:FileModalView,
     FormatInlineItem:FormatInlineItem,
-<<<<<<< HEAD
-=======
     ThumbnailUploadView: ThumbnailUploadView,
->>>>>>> ddcc48b9
     ImageUploadView:ImageUploadView
 }