--- conflicted
+++ resolved
@@ -90,30 +90,10 @@
     );
   },
 
-<<<<<<< HEAD
-    _startImport: function() {
-        // now that import is async, we don't want to leave the import selection dialog up while the import
-        // is happening. A seperate modal will appear to report task progress.
-        this.ImportModal.closeModal();
-    },
-
-    _finishImport: function() {
-      this.trigger('finish_import', false);
-=======
   _startImport: function() {
-    var self = this;
-    function onFinishImport(resolve, reject) {
-      self.once('finish_import', function(importFailed) {
-        self.ImportModal.closeModal();
-        if (importFailed) {
-          reject();
-        } else {
-          resolve(true);
-        }
-      });
->>>>>>> 657f8171
-    }
-    this.listView.display_load(this.get_translation('importing_content'), onFinishImport);
+    // now that import is async, we don't want to leave the import selection dialog up
+    // while the import is happening. A seperate modal will appear to report task progress.
+    this.ImportModal.closeModal();
   },
 
   _finishImport: function() {
