<div class="modal fade information_modal" id="license_modal"  tabindex="-1">
<div class="modal-dialog">
    <div class="modal-content">
        <div class="modal-header">
<<<<<<< HEAD
            <button type="button" class="close" data-dismiss="modal" aria-label="Close"><span aria-hidden="true">&times;</span></button>
            <h4 class="modal-title text-center">{{#translate license.license_name}}{{/translate}}</h4>
=======
            <button type="button" class="close" data-dismiss="modal" aria-label="Close" id="close_license"><span aria-hidden="true">&times;</span></button>
            <h4 class="modal-title text-center">{{license.license_name}}</h4>
>>>>>>> 66a2e017
        </div>
        <div class="modal-body">
        	<div  class="modal-body-content">
            	<p>{{#translate (concat license.license_name "_description")}}{{/translate}}</p>
            </div>
            <div class="container-fluid">
<<<<<<< HEAD
    			{{#if license.license_url}}<a target="_blank" href="{{license.license_url}}" class="action-text">{{formatMessage (intlGet 'messages.learn_more')}}</a>{{/if}}
    			<a class="action-text pull-right" data-dismiss="modal">
    	            <span>{{formatMessage (intlGet 'messages.close')}}</span>
    	        </a>
=======
                <div class="input-tab-control tab_item" data-next="#license_close_button"></div>
    			{{#if license.license_url}}<button target="_blank" href="{{license.license_url}}" class="action-text tab_item first_focus_item" id="learn_more_button">LEARN MORE</button>{{/if}}
    			<button class="action-button pull-right tab_item" data-dismiss="modal" id="license_close_button">CLOSE</button>
                <div class="input-tab-control tab_item" data-next="#learn_more_button"></div>
>>>>>>> 66a2e017
            </div>
        </div>
    </div>
</div>
</div><|MERGE_RESOLUTION|>--- conflicted
+++ resolved
@@ -2,30 +2,18 @@
 <div class="modal-dialog">
     <div class="modal-content">
         <div class="modal-header">
-<<<<<<< HEAD
-            <button type="button" class="close" data-dismiss="modal" aria-label="Close"><span aria-hidden="true">&times;</span></button>
+            <button type="button" class="close" data-dismiss="modal" aria-label="Close" id="close_license"><span aria-hidden="true">&times;</span></button>
             <h4 class="modal-title text-center">{{#translate license.license_name}}{{/translate}}</h4>
-=======
-            <button type="button" class="close" data-dismiss="modal" aria-label="Close" id="close_license"><span aria-hidden="true">&times;</span></button>
-            <h4 class="modal-title text-center">{{license.license_name}}</h4>
->>>>>>> 66a2e017
         </div>
         <div class="modal-body">
         	<div  class="modal-body-content">
             	<p>{{#translate (concat license.license_name "_description")}}{{/translate}}</p>
             </div>
             <div class="container-fluid">
-<<<<<<< HEAD
-    			{{#if license.license_url}}<a target="_blank" href="{{license.license_url}}" class="action-text">{{formatMessage (intlGet 'messages.learn_more')}}</a>{{/if}}
-    			<a class="action-text pull-right" data-dismiss="modal">
-    	            <span>{{formatMessage (intlGet 'messages.close')}}</span>
-    	        </a>
-=======
                 <div class="input-tab-control tab_item" data-next="#license_close_button"></div>
-    			{{#if license.license_url}}<button target="_blank" href="{{license.license_url}}" class="action-text tab_item first_focus_item" id="learn_more_button">LEARN MORE</button>{{/if}}
-    			<button class="action-button pull-right tab_item" data-dismiss="modal" id="license_close_button">CLOSE</button>
+    			{{#if license.license_url}}<button target="_blank" href="{{license.license_url}}" class="action-text tab_item first_focus_item" id="learn_more_button">{{formatMessage (intlGet 'messages.learn_more')}}</button>{{/if}}
+    			<button class="action-button pull-right tab_item" data-dismiss="modal" id="license_close_button">{{formatMessage (intlGet 'messages.close')}}</button>
                 <div class="input-tab-control tab_item" data-next="#learn_more_button"></div>
->>>>>>> 66a2e017
             </div>
         </div>
     </div>
