var Backbone = require("backbone");
var _= require("underscore");
var mail_helper = require("edit_channel/utils/mail");

/**** BASE MODELS ****/
var BaseModel = Backbone.Model.extend({
    root_list:null,
    model_name:"Model",
    urlRoot: function() {
        return window.Urls[this.root_list]();
    },
    toJSON: function() {
      var json = Backbone.Model.prototype.toJSON.apply(this, arguments);
      json.cid = this.cid;
      return json;
    },
    getName:function(){
        return this.model_name;
    }
});

var BaseCollection = Backbone.Collection.extend({
    list_name:null,
    model_name:"Collection",
    url: function() {
        return window.Urls[this.list_name]();
    },
    save: function(callback) {
        Backbone.sync("update", this, {url: this.model.prototype.urlRoot()});
    },
    set_comparator: function(comparator){
        this.comparator = comparator;
    },
    get_all_fetch: function(ids, force_fetch){
        force_fetch = (force_fetch)? true : false;
        var self = this;
        var promise = new Promise(function(resolve, reject){
            var promises = [];
            ids.forEach(function(id){
                promises.push(new Promise(function(modelResolve, modelReject){
                    var model = self.get({'id' : id});
                    if(force_fetch || !model){
                        model = self.add({'id': id});
                        model.fetch({
                            success:function(returned){
                                modelResolve(returned);
                            },
                            error:function(obj, error){
                                modelReject(error);
                            }
                        });
                    } else {
                        modelResolve(model);
                    }
                }));
            });
            Promise.all(promises).then(function(fetchedModels){
                var to_fetch = self.clone();
                to_fetch.reset();
                fetchedModels.forEach(function(entry){
                    to_fetch.add(entry);
                });
                resolve(to_fetch);
            });
        });
        return promise;
    },
    destroy:function(){
        var self = this;
        return new Promise(function(resolve, reject){
            var promise_list = [];
            self.forEach(function(model){
                promise_list.push(new Promise(function(subresolve, subreject){
                    model.destroy({
                        success:subresolve,
                        error:subreject
                    })
                }))
            });
            Promise.all(promise_list).then(function(){
                resolve(true);
            });
        });
    },
    getName:function(){
        return this.model_name;
    }
});

/**** USER-CENTERED MODELS ****/
var UserModel = BaseModel.extend({
    root_list : "user-list",
    model_name:"UserModel",
    defaults: {
        first_name: "Guest"
    },
    send_invitation_email:function(email, channel, share_mode){
        return mail_helper.send_mail(channel, email, share_mode);
    },
    get_clipboard:function(){
        return  new ContentNodeModel(this.get("clipboard_tree"));
    },
    get_full_name: function(){
        return this.get('first_name') + " " + this.get('last_name');
    },
    get_channels: function(){
        var self = this;
        return new Promise(function(resolve, reject){
            $.ajax({
                method:"GET",
                url: window.Urls.get_user_channels(),
                error: reject,
                success: function(data) {
                    resolve(new ChannelCollection(JSON.parse(data)));
                }
            });
        });
    },
    get_pending_invites: function(){
        var self = this;
        return new Promise(function(resolve, reject){
            $.ajax({
                method:"GET",
                url: window.Urls.get_user_pending_channels(),
                error: reject,
                success: function(data) {
                    resolve(new InvitationCollection(JSON.parse(data)));
                }
            });
        });
    }
});

var UserCollection = BaseCollection.extend({
    model: UserModel,
    list_name:"user-list",
    model_name:"UserCollection",
    send_custom_email:function(subject, message){
        return mail_helper.send_custom_email(this.pluck('email'), subject, message);
    },
    get_all_users: function(){
        var self = this;
        return new Promise(function(resolve, reject){
            $.ajax({
                method:"GET",
                url: window.Urls.get_all_users(),
                error:reject,
                success: function(users) {
                    self.reset(JSON.parse(users));
                    resolve(self);
                }
            });
        });
    }
});

var InvitationModel = BaseModel.extend({
    root_list : "invitation-list",
    model_name:"InvitationModel",
    defaults: {
        first_name: "Guest"
    },
    resend_invitation_email:function(channel){
        return mail_helper.send_mail(channel, this.get("email"), this.get("share_mode"));
    },
    accept_invitation:function(){
        var self = this;
        return new Promise(function(resolve, reject){
            $.ajax({
                method:"POST",
                url: window.Urls.accept_channel_invite(),
                data:  JSON.stringify({ "invitation_id" : self.id }),
                error: reject,
                success: function(data){
                    resolve(new ChannelModel(JSON.parse(data)));
                }
            });
        });
    },
    decline_invitation:function(){
        var self = this;
        return new Promise(function(resolve, reject){
            self.destroy({ success: resolve, error: reject });
        });
    }
});

var InvitationCollection = BaseCollection.extend({
    model: InvitationModel,
    list_name:"invitation-list",
    model_name:"InvitationCollection"
});

/**** CHANNEL AND CONTENT MODELS ****/
function fetch_nodes(ids, url){
    return new Promise(function(resolve, reject){
        if(ids.length === 0) {
            resolve(new ContentNodeCollection()); // No need to make a call to the server
        }
        $.ajax({
            method:"POST",
            url: url,
            data:  JSON.stringify(ids),
            error: reject,
            success: function(data) {
                resolve(new ContentNodeCollection(JSON.parse(data)));
            }
        });
    });
}
function fetch_nodes_by_ids(ids){
    return fetch_nodes(ids, window.Urls.get_nodes_by_ids());
}

var ContentNodeModel = BaseModel.extend({
    root_list:"contentnode-list",
    model_name:"ContentNodeModel",
    defaults: {
        title:"Untitled",
        children:[],
        tags:[],
        assessment_items:[],
        metadata: {"resource_size" : 0, "resource_count" : 0},
        created: new Date(),
        ancestors: [],
        extra_fields: {}
    },
    generate_thumbnail:function(){
        var self = this;
        return new Promise(function(resolve, reject){
            $.ajax({
                method:"POST",
                url: window.Urls.generate_thumbnail(),
                data:  JSON.stringify({"node_id": self.id}),
                success: function(result) {
                    file = JSON.parse(result).file
                    resolve(new FileModel(JSON.parse(file)));
                },
                error:reject
            });
        });
    },
    has_related_content: function(){
        return this.get('prerequisite').length || this.get('is_prerequisite_of').length;
    },
    initialize: function () {
		if (this.get("extra_fields") && typeof this.get("extra_fields") !== "object"){
			this.set("extra_fields", JSON.parse(this.get("extra_fields")))
		}
		if (this.get("thumbnail_encoding") && typeof this.get("thumbnail_encoding") !== "object"){
			this.set("thumbnail_encoding", JSON.parse(this.get("thumbnail_encoding")))
		}
	},
	parse: function(response) {
    	if (response !== undefined && response.extra_fields) {
    		response.extra_fields = JSON.parse(response.extra_fields);
    	}
    	if (response !== undefined && response.thumbnail_encoding) {
    		response.thumbnail_encoding = JSON.parse(response.thumbnail_encoding);
    	}
	    return response;
	},
	toJSON: function() {
	    var attributes = _.clone(this.attributes);
	    if (typeof attributes.extra_fields !== "string") {
		    attributes.extra_fields = JSON.stringify(attributes.extra_fields);
		}
		if (attributes.thumbnail_encoding !== null && typeof attributes.thumbnail_encoding !== "string") {
		    attributes.thumbnail_encoding = JSON.stringify(attributes.thumbnail_encoding);
		}
	    return attributes;
	},
    setExtraFields:function(){
        if(typeof this.get('extra_fields') === 'string'){
            this.set('extra_fields', JSON.parse(this.get('extra_fields')));
        }
        if(this.get('kind') === 'exercise'){
            var data = (this.get('extra_fields'))? this.get('extra_fields') : {};
            data['mastery_model'] = (data['mastery_model'])? data['mastery_model'] : window.preferences.mastery_model;
            data['m'] = (data['m'])? data['m'] : window.preferences.m_value;
            data['n'] = (data['n'])? data['n'] : window.preferences.n_value;
            data['randomize'] = (data['randomize'] !== undefined)? data['randomize'] : window.preferences.auto_randomize_questions;
            this.set('extra_fields', data);
        }
    },
    calculate_size: function(){
        var self = this;
        var promise = new Promise(function(resolve, reject){
            $.ajax({
                method:"POST",
                url: window.Urls.get_total_size(),
                data:  JSON.stringify([self.id]),
                error:reject,
                success: function(data) {
                    resolve(JSON.parse(data).size);
                }
            });
        });
        return promise;
    }
});

var ContentNodeCollection = BaseCollection.extend({
    model: ContentNodeModel,
    list_name:"contentnode-list",
    highest_sort_order: 1,
    model_name:"ContentNodeCollection",

    save: function() {
        var self = this;
        return new Promise(function(saveResolve, saveReject){
            var numParser = require("edit_channel/utils/number_parser");
            var fileCollection = new FileCollection();
            var assessmentCollection = new AssessmentItemCollection();
            self.forEach(function(node){
                node.get("files").forEach(function(file){
                    var to_add = new FileModel(file);
                    var preset_data = to_add.get("preset");
                    preset_data.id = file.preset.name || file.preset.id;
                    to_add.set('preset', preset_data);
                    to_add.set('contentnode', node.id);
                    fileCollection.add(to_add);
                });
                assessmentCollection.add(node.get('assessment_items'));
                assessmentCollection.forEach(function(item){
                    item.set('contentnode', node.id);
                    if(item.get('type') === 'input_question'){
                        item.get('answers').each( function(a){
                            var value = numParser.extract_value(a.get('answer'))
                            a.set('answer', (value)? value.toString() : "");
                        });
                    }
                })
            });
            Promise.all([fileCollection.save(), assessmentCollection.save()]).then(function() {
                Backbone.sync("update", self, {
                    url: self.model.prototype.urlRoot(),
                    success: function(data){
                        saveResolve(new ContentNodeCollection(data));
                    },
                    error:function(obj, error){
                        saveReject(error);
                    }
                });
            });
        });
    },
    has_prerequisites: function(){
        return this.some(function(model) { return model.get('prerequisite').length; })
    },
    has_postrequisites: function(){
        return this.some(function(model) { return model.get('is_prerequisite_of').length; })
    },
    has_related_content: function(){
        return this.has_prerequisites() || this.has_postrequisites();
    },
    get_prerequisites: function(ids, get_postrequisites){
        var self = this;
        return new Promise(function(resolve, reject){
            $.ajax({
                method:"POST",
                url: window.Urls.get_prerequisites(),
                data:  JSON.stringify({"nodes": ids, "get_postrequisites": get_postrequisites}),
                success: function(data) {
                    nodes = JSON.parse(data);
                    resolve({
                        "prerequisite_mapping": nodes.prerequisite_mapping,
                        "postrequisite_mapping": nodes.postrequisite_mapping,
                        "prerequisite_tree_nodes": new ContentNodeCollection(JSON.parse(nodes.prerequisite_tree_nodes)),
                    });
                },
                error:reject
            });
        });
    },
    calculate_size: function(){
        var self = this;
        return new Promise(function(resolve, reject){
            $.ajax({
                method:"POST",
                url: window.Urls.get_total_size(),
                data:  JSON.stringify(self.pluck('id')),
                success: function(data) {
                    resolve(JSON.parse(data).size);
                },
                error:reject
            });
        });
    },
    create_new_node: function(data){
        var self = this;
        return new Promise(function(resolve, reject){
            $.ajax({
                method:"POST",
                url: window.Urls.create_new_node(),
                data:  JSON.stringify(data),
                success: function(data) {
                    var new_node = new ContentNodeModel(JSON.parse(data));
                    self.add(new_node);
                    resolve(new_node);
                },
                error:reject
            });
        });
    },
    has_all_data: function(){
        return this.every(function(node){
            var files_objects = _.every(node.get('files'), function(file){
                return typeof file == 'object';
            });
            var ai_objects = _.every(node.get('assessment_items'), function(ai){
                return typeof ai == 'object';
            });
            return files_objects && ai_objects;
        });
    },
    get_all_fetch: function(ids, force_fetch){
        return this.get_fetch_nodes(ids, window.Urls.get_nodes_by_ids(), force_fetch);
    },
    get_all_fetch_simplified: function(ids, force_fetch){
        return this.get_fetch_nodes(ids, window.Urls.get_nodes_by_ids_simplified(), force_fetch);
    },
    fetch_nodes_by_ids_complete: function(ids, force_fetch){
        return this.get_fetch_nodes(ids, window.Urls.get_nodes_by_ids_complete(), force_fetch);
    },
    get_fetch_nodes: function(ids, url, force_fetch){
        force_fetch = (force_fetch)? true : false;
        var self = this;
        return new Promise(function(resolve, reject){
            var idlists = _.partition(ids, function(id){return force_fetch || !self.get({'id': id});});
            var returnCollection = new ContentNodeCollection(self.filter(function(n){ return idlists[1].indexOf(n.id) >= 0; }))
            fetch_nodes(idlists[0], url).then(function(fetched){
                returnCollection.add(fetched.toJSON());
                self.add(fetched.toJSON());
                self.sort();
                resolve(returnCollection);
            });
        });
    },
    comparator : function(node){
        return node.get("sort_order");
    },
    sort_by_order:function(){
        this.sort();
        this.highest_sort_order = (this.length > 0)? this.at(this.length - 1).get("sort_order") : 1;
    },
    duplicate:function(target_parent){
        var self = this;
        return new Promise(function(resolve, reject){
            var sort_order =(target_parent) ? target_parent.get("metadata").max_sort_order + 1 : 1;
            var parent_id = target_parent.get("id");

            var data = {"nodes": self.toJSON(),
                        "sort_order": sort_order,
                        "target_parent": parent_id,
                        "channel_id": window.current_channel.id
            };
            $.ajax({
                method:"POST",
                url: window.Urls.duplicate_nodes(),
                data:  JSON.stringify(data),
                success: function(data) {
                    resolve(new ContentNodeCollection(JSON.parse(data)));
                },
                error:reject
            });
        });
    },
    move:function(target_parent, max_order, min_order){
        var self = this;
        return new Promise(function(resolve, reject){
            var data = {
                "nodes" : self.toJSON(),
                "target_parent" : target_parent.get("id"),
                "channel_id" : window.current_channel.id,
                "max_order": max_order,
                "min_order": min_order
            };
            $.ajax({
                method:"POST",
                url: window.Urls.move_nodes(),
                data:  JSON.stringify(data),
                error:reject,
                success: function(moved) {
                    resolve(new ContentNodeCollection(JSON.parse(moved)));
                }
            });
        });
    },
<<<<<<< HEAD
    sync: function(models){
=======
    sync_nodes: function(models){
>>>>>>> ab08d5d0
        var self = this;
        return new Promise(function(resolve, reject){
            var data = { "nodes" : _.pluck(models, 'id'), "channel_id": window.current_channel.id };
            $.ajax({
                method:"POST",
                url: window.Urls.sync_nodes(),
                data:  JSON.stringify(data),
                error:reject,
                success: function(synced) {
                    resolve(new ContentNodeCollection(JSON.parse(synced)));
                }
            });
        });
    }
});

var ChannelModel = BaseModel.extend({
    //idAttribute: "channel_id",
    root_list : "channel-list",
    defaults: {
        name: "",
        description:"",
        thumbnail_url: "/static/img/kolibri_placeholder.png",
        count: 0,
        size: 0,
        published: false,
        view_only: false,
        viewers: []
    },
    model_name:"ChannelModel",
    get_root:function(tree_name){
        var root_node = new ContentNodeModel(this.get(tree_name));
        root_node.set({'title': this.get('name')});
        return root_node;
    },
    initialize: function () {
        if (this.get("preferences") && typeof this.get("preferences") !== "object"){
            this.set("preferences", JSON.parse(this.get("preferences")))
        }
        if (this.get("thumbnail_encoding") && typeof this.get("thumbnail_encoding") !== "object"){
            this.set("thumbnail_encoding", JSON.parse(this.get("thumbnail_encoding").replace(/u*'/g, "\"")))
        }
    },
    parse: function(response) {
        if (response !== undefined && response.preferences) {
            response.preferences = JSON.parse(response.preferences);
        }
        if (response.thumbnail_encoding !== undefined && response.thumbnail_encoding) {
            response.thumbnail_encoding = JSON.parse(response.thumbnail_encoding.replace(/u*'/g, "\""));
        }
        return response;
    },
    toJSON: function() {
        var attributes = _.clone(this.attributes);
        if (typeof attributes.preferences !== "string") {
            attributes.preferences = JSON.stringify(attributes.preferences);
        }
        if (attributes.thumbnail_encoding && typeof attributes.thumbnail_encoding !== "string") {
            attributes.thumbnail_encoding = JSON.stringify(attributes.thumbnail_encoding);
        }
        return attributes;
    },
    publish:function(callback){
        var self = this;
        return new Promise(function(resolve, reject){
            var data = {"channel_id": self.get("id")};
            $.ajax({
                method:"POST",
                url: window.Urls.publish_channel(),
                data:  JSON.stringify(data),
                success:function(){
                    resolve(true);
                },
                error:function(error){
                    reject(error);
                }
            });
        });
    },
    get_accessible_channel_roots:function(){
        var self = this;
        return new Promise(function(resolve, reject){
            $.ajax({
                method:"POST",
                data: JSON.stringify({'channel_id': self.id}),
                url: window.Urls.accessible_channels(),
                success: function(data) {
                    resolve(new ContentNodeCollection(JSON.parse(data)));
                },
                error:function(e){
                    reject(e);
                }
            });
        });
    },
    get_node_diff: function(){
        var self = this;
        return new Promise(function(resolve, reject){
            $.ajax({
                method:"POST",
                url: window.Urls.get_node_diff(),
                data:  JSON.stringify({'channel_id': self.id}),
                success: function(data) {
                    nodes = JSON.parse(data);
                    resolve({
                        "original" : new ContentNodeCollection(JSON.parse(nodes.original)),
                        "changed" : new ContentNodeCollection(JSON.parse(nodes.changed))
                    });
                },
                error:reject
            });
        });
    },
<<<<<<< HEAD
    sync: function(options){
=======
    sync_channel: function(options){
>>>>>>> ab08d5d0
        var self = this;
        return new Promise(function(resolve, reject){
            var data = {
                'channel_id': self.id,
                'attributes': options.attributes,
                'tags': options.tags,
                'files': options.files,
                'assessment_items': options.assessment_items,
                'sort': options.sort
            }
            $.ajax({
                method:"POST",
                url: window.Urls.sync_channel(),
                data:  JSON.stringify(data),
                success: function(data) {
                    resolve(new ContentNodeCollection(JSON.parse(data)));
                },
                error:reject
            });
        });
    },
    activate_channel:function(){
        var self = this;
        return new Promise(function(resolve, reject){
            $.ajax({
                method:"POST",
                data: JSON.stringify({'channel_id': self.id}),
                url: window.Urls.activate_channel(),
                success: resolve,
                error:function(error){reject(error.responseText);}
            });
        });
    },
    get_staged_diff: function(){
        var self = this;
        return new Promise(function(resolve, reject){
            $.ajax({
                method:"POST",
                data: JSON.stringify({'channel_id': self.id}),
                url: window.Urls.get_staged_diff(),
                success: function(data){
                    resolve(JSON.parse(data))
                },
                error:function(error){reject(error.responseText);}
            });
        });
    },
    add_editor: function(user_id){
        var self = this;
        return new Promise(function(resolve, reject){
            $.ajax({
                method:"POST",
                data: JSON.stringify({
                    "channel_id": self.id,
                    "user_id": user_id
                }),
                url: window.Urls.make_editor(),
                success: resolve,
                error:function(error){reject(error.responseText);}
            });
        });
    },
    remove_editor: function(user_id){
        var self = this;
        return new Promise(function(resolve, reject){
            $.ajax({
                method:"POST",
                data: JSON.stringify({
                    "channel_id": self.id,
                    "user_id": user_id
                }),
                url: window.Urls.remove_editor(),
                success: resolve,
                error:function(error){reject(error.responseText);}
            });
        });
    },
    get_channel_counts: function(){
        var self = this;
        return new Promise(function(resolve, reject){
            $.ajax({
                method:"GET",
                url: window.Urls.get_channel_kind_count(self.id),
                error:reject,
                success: function(data) {
                    resolve(JSON.parse(data));
                }
            });
        });
    }
});

var ChannelCollection = BaseCollection.extend({
    model: ChannelModel,
    list_name:"channel-list",
    model_name:"ChannelCollection",
    comparator:function(channel){
        return -new Date(channel.get('created'));
    },
    get_all_channels: function(){
        var self = this;
        return new Promise(function(resolve, reject){
            $.ajax({
                method:"GET",
                url: window.Urls.get_all_channels(),
                error:reject,
                success: function(channels) {
                    self.reset(JSON.parse(channels))
                    resolve(self);
                }
            });
        });
    }
});

var TagModel = BaseModel.extend({
    root_list : "contenttag-list",
    model_name:"TagModel",
    defaults: {
        tag_name: "Untagged"
    }
});

var TagCollection = BaseCollection.extend({
    model: TagModel,
    list_name:"contenttag-list",
    model_name:"TagCollection",
    get_all_fetch:function(ids){
        var self = this;
        var fetched_collection = new TagCollection();
        ids.forEach(function(id){
            var tag = self.get(id);
            if(!tag){
                tag = new TagModel({"id":id});
                tag.fetch({async:false});
                if(tag){
                    self.add(tag);
                }
            }
            fetched_collection.add(tag);
        });
        return fetched_collection;
    }
});

/**** MODELS SPECIFIC TO FILE NODES ****/
var FileModel = BaseModel.extend({
    root_list:"file-list",
    model_name:"FileModel",
    get_preset:function(){
        return window.formatpresets.get({'id':this.get("id")});
    },
    initialize: function () {
        this.set_preset(this.get("preset"), this.get("language"));
    },
    set_preset: function(preset, language){
        if(preset && language &&
            !preset.id.endsWith("_" + language.id)){
            var preset_data = preset;
            preset_data.name = preset_data.id;
            preset_data.id = preset_data.id + "_" + language.id;
            preset_data.readable_name = language.readable_name;
            this.set("preset", preset_data);
        }
    }
});

var FileCollection = BaseCollection.extend({
    model: FileModel,
    list_name:"file-list",
    model_name:"FileCollection",
    get_or_fetch: function(data){
        var newCollection = new FileCollection();
        newCollection.fetch({
            traditional:true,
            data: data
        });
        var file = newCollection.findWhere(data);
        return file;
    },
    save: function() {
        var self = this;
        return new Promise(function(resolve, reject){
            Backbone.sync("update", self, {
                url: self.model.prototype.urlRoot(),
                success:function(data){
                    resolve(new FileCollection(data));
                },
                error:reject
            });
        });
    }
});

var FormatPresetModel = BaseModel.extend({
    root_list:"formatpreset-list",
    attached_format: null,
    model_name:"FormatPresetModel"
});

var FormatPresetCollection = BaseCollection.extend({
    model: FormatPresetModel,
    list_name:"formatpreset-list",
    model_name:"FormatPresetCollection",
    comparator : function(preset){
        return [preset.get('order'), preset.get('readable_name')];
    }
});


/**** PRESETS AUTOMATICALLY GENERATED UPON FIRST USE ****/
var FileFormatModel = Backbone.Model.extend({
    root_list: "fileformat-list",
    model_name:"FileFormatModel",
    defaults: {
        extension:"invalid"
    }
});

var FileFormatCollection = BaseCollection.extend({
    model: FileFormatModel,
    list_name:"fileformat-list",
    model_name:"FileFormatCollection"
});

var LicenseModel = BaseModel.extend({
    root_list:"license-list",
    model_name:"LicenseModel",
    defaults: {
        license_name:"Unlicensed",
        exists: false
    }
});

var LicenseCollection = BaseCollection.extend({
    model: LicenseModel,
    list_name:"license-list",
    model_name:"LicenseCollection",

    get_default:function(){
        return this.findWhere({license_name:"CC-BY"});
    },
    comparator: function(license){
        return license.id;
    }
});

var LanguageModel = BaseModel.extend({
    root_list:"language-list",
    model_name:"LanguageModel"
});

var LanguageCollection = BaseCollection.extend({
    model: LanguageModel,
    list_name:"language-list",
    model_name:"LanguageCollection",
    comparator: function(language){
        return language.get("readable_name");
    }
});

var ContentKindModel = BaseModel.extend({
    root_list:"contentkind-list",
    model_name:"ContentKindModel",
    defaults: {
        kind:"topic"
    },
    get_presets:function(){
        return window.formatpresets.where({kind: this.get("kind")})
    }
});

var ContentKindCollection = BaseCollection.extend({
    model: ContentKindModel,
    list_name:"contentkind-list",
    model_name:"ContentKindCollection",
    get_default:function(){
        return this.findWhere({kind:"topic"});
    }
});

var ExerciseModel = BaseModel.extend({
    root_list:"exercise-list",
    model_name:"ExerciseModel"
});

var ExerciseCollection = BaseCollection.extend({
    model: ExerciseModel,
    list_name:"exercise-list",
    model_name:"ExerciseCollection"
});

var ExerciseItemCollection = Backbone.Collection.extend({
    comparator: function(item){
        return item.get('order');
    }
});

var AssessmentItemModel = BaseModel.extend({
    root_list:"assessmentitem-list",
    model_name:"AssessmentItemModel",
    defaults: {
        type: "single_selection",
        question: "",
        answers: "[]",
        hints: "[]",
        files: []
    },

    initialize: function () {
        if (typeof this.get("answers") !== "object") {
            this.set("answers", new ExerciseItemCollection(JSON.parse(this.get("answers"))), {silent: true});
        }
        if (typeof this.get("hints") !== "object"){
            this.set("hints", new ExerciseItemCollection(JSON.parse(this.get("hints"))), {silent:true});
        }
    },

    parse: function(response) {
        if (response !== undefined) {
            if (response.answers) {
                response.answers = new ExerciseItemCollection(JSON.parse(response.answers));
            }
            if(response.hints){
                response.hints = new ExerciseItemCollection(JSON.parse(response.hints));
            }
        }
        return response;
    },

    toJSON: function() {
        var attributes = _.clone(this.attributes);
        if (typeof attributes.answers !== "string") {
            attributes.answers = JSON.stringify(attributes.answers.toJSON());
        }
        if (typeof attributes.hints !== "string") {
            attributes.hints = JSON.stringify(attributes.hints.toJSON());
        }
        return attributes;
    }
});

var AssessmentItemCollection = BaseCollection.extend({
    model: AssessmentItemModel,
    model_name:"AssessmentItemCollection",
    comparator : function(assessment_item){
        return assessment_item.get("order");
    },
    get_all_fetch: function(ids, force_fetch){
        force_fetch = (force_fetch)? true : false;
        var self = this;
        var promise = new Promise(function(resolve, reject){
            var promises = [];
            ids.forEach(function(id){
                promises.push(new Promise(function(modelResolve, modelReject){
                    var model = self.get(id);
                    if(force_fetch || !model){
                        model = self.add(id);
                        model.fetch({
                            success:function(returned){
                                modelResolve(returned);
                            },
                            error:function(obj, error){
                                modelReject(error);
                            }
                        });
                    } else {
                        modelResolve(model);
                    }
                }));
            });
            Promise.all(promises).then(function(fetchedModels){
                var to_fetch = self.clone();
                to_fetch.reset();
                fetchedModels.forEach(function(entry){
                    to_fetch.add(entry);
                });
                resolve(to_fetch);
            });
        });
        return promise;
    },
    save:function(){
        var self = this;
        return new Promise(function(resolve, reject){
            Backbone.sync("update", self, {
                url: self.model.prototype.urlRoot(),
                success:function(data){
                    resolve(new AssessmentItemCollection(data));
                },
                error:function(error){
                    reject(error);
                }
            });
        });
    }
});

module.exports = {
    fetch_nodes_by_ids: fetch_nodes_by_ids,
    ContentNodeModel: ContentNodeModel,
    ContentNodeCollection: ContentNodeCollection,
    ChannelModel: ChannelModel,
    ChannelCollection: ChannelCollection,
    TagModel: TagModel,
    TagCollection:TagCollection,
    FileFormatCollection:FileFormatCollection,
    LicenseCollection:LicenseCollection,
    FileCollection: FileCollection,
    FileModel: FileModel,
    FormatPresetModel: FormatPresetModel,
    FormatPresetCollection: FormatPresetCollection,
    LanguageModel : LanguageModel,
    LanguageCollection : LanguageCollection,
    ContentKindModel: ContentKindModel,
    ContentKindCollection : ContentKindCollection,
    UserModel:UserModel,
    UserCollection:UserCollection,
    InvitationModel: InvitationModel,
    InvitationCollection: InvitationCollection,
    ExerciseModel:ExerciseModel,
    ExerciseCollection:ExerciseCollection,
    AssessmentItemModel:AssessmentItemModel,
    AssessmentItemCollection:AssessmentItemCollection,
}<|MERGE_RESOLUTION|>--- conflicted
+++ resolved
@@ -487,11 +487,7 @@
             });
         });
     },
-<<<<<<< HEAD
-    sync: function(models){
-=======
     sync_nodes: function(models){
->>>>>>> ab08d5d0
         var self = this;
         return new Promise(function(resolve, reject){
             var data = { "nodes" : _.pluck(models, 'id'), "channel_id": window.current_channel.id };
@@ -605,11 +601,7 @@
             });
         });
     },
-<<<<<<< HEAD
-    sync: function(options){
-=======
     sync_channel: function(options){
->>>>>>> ab08d5d0
         var self = this;
         return new Promise(function(resolve, reject){
             var data = {
