--- conflicted
+++ resolved
@@ -180,15 +180,9 @@
 		});
         return promise;
 	},
-<<<<<<< HEAD
 	comparator : function(node){
     	return node.get("sort_order");
     },
-=======
-	comparator:function(node){
-		return node.get("sort_order");
-	},
->>>>>>> e23daa30
     sort_by_order:function(){
     	this.sort();
     	this.highest_sort_order = (this.length > 0)? this.at(this.length - 1).get("sort_order") : 1;
