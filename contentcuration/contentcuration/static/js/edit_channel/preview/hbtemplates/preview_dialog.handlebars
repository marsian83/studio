--- conflicted
+++ resolved
@@ -1,33 +1,20 @@
 <div id="preview_content_main" allowfullscreen>
 <div class="row">
     <div class="btn-group col-sm-6">
-<<<<<<< HEAD
-      <button class="btn btn-default btn-sm dropdown-toggle truncate preview_format_switch" type="button" data-toggle="dropdown" aria-haspopup="true" aria-expanded="false">
+      <button class="btn btn-default btn-sm dropdown-toggle truncate preview_format_switch btn-preview" type="button" data-toggle="dropdown" aria-haspopup="true" aria-expanded="false">
         {{formatMessage (intlGet 'messages.no_preview')}}
-=======
-      <button class="btn btn-default btn-sm dropdown-toggle truncate preview_format_switch btn-preview" type="button" data-toggle="dropdown" aria-haspopup="true" aria-expanded="false">
-        No preview available
->>>>>>> 66a2e017
       </button>
       <ul class="dropdown-menu" id="preview_tabs_dropdown"></ul>
     </div>
     <div class="col-sm-6">
-<<<<<<< HEAD
-      <a class="btn btn-default view_fullscreen">{{formatMessage (intlGet 'messages.show_fullscreen')}}</a>
-=======
-      <a class="btn btn-default view_fullscreen btn-preview">Show Fullscreen</a>
->>>>>>> 66a2e017
+      <a class="btn btn-default view_fullscreen btn-preview">{{formatMessage (intlGet 'messages.show_fullscreen')}}</a>
     </div>
 </div>
 
 <div id="preview_window" class="list-unstyled text-center">
     {{#unless file}}
     <div class="container-fluid">
-<<<<<<< HEAD
         <h5 class="default_preview_text text-center"><em>{{formatMessage (intlGet 'messages.select_file')}}</em></h5>
-=======
-        <h5 class="default_preview_text"><em>Select a format to preview.</em></h5>
->>>>>>> 66a2e017
     </div>
     {{/unless}}
 </div>
