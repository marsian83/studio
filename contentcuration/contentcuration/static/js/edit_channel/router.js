--- conflicted
+++ resolved
@@ -1,14 +1,9 @@
-<<<<<<< HEAD
 import Vue from 'vue';
 import Vuetify from 'vuetify';
-
-import ChannelListPage from 'edit_channel/channel_list/views/ChannelListPage.vue';
 import PublishWrapper from 'edit_channel/publish/views/PublishWrapper.vue';
 
 Vue.use(Vuetify, { rtl: window.isRTL });
 
-=======
->>>>>>> a892e8c9
 var _ = require('underscore');
 var Backbone = require('backbone');
 var State = require('./state');
