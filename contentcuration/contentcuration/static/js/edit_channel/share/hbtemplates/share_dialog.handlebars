<div class="input-tab-control" tabindex="{{#tabindex}}{{/tabindex}}" data-next="#share_close_button"></div>
<div id="share_area">
	<div id="editor_list_area">
		<h4>Invite people to this channel</h4>
		<div id="share_email">
			<p id="share_error"></p>
<<<<<<< HEAD
			<input type="text" placeholder="Enter email address..." id="share_email_address" tabindex='{{#tabindex}}{{/tabindex}}' autofocus>
			<select id="share_mode" tabindex='{{#tabindex}}{{/tabindex}}'>
=======
			<p id="share_success"></p>
			<input type="text" placeholder="Enter email address..." id="share_email_address">
			<select id="share_mode" {{#if single_share_option}}title="You can only grant {{share_modes.0.share_mode}} access" class="disabled" disabled{{/if}}>
>>>>>>> ca2b9ca9
				{{#each share_modes}}<option value="{{share_mode}}">{{text}}</option>{{/each}}
			</select>
			<input type="submit" class="action-button" value="Invite" id="share_invite_button" tabindex='{{#tabindex}}{{/tabindex}}'>
		</div>
		{{#if show_list}}
			<hr/>
			<h4>People who can access this channel</h4>
			<div id="editor_list_wrapper">
				<ul class="list-unstyled">
					<li id="share_item_{{user.id}}" class="share_list_item">
						<span class="editor_name truncate" title="{{user.first_name}} {{user.last_name}}">
							{{user.first_name}} {{user.last_name}}
						</span>
						<span class="editor_email">&nbsp;({{user.email}})</span>
						<div class="pull-right"><span class="pending_indicator"><strong>You</strong></span></div>
					</li>
				</ul>
				<div id="current_list_wrapper"><em>Loading editor list...</em></div>
				<div id="pending_list_wrapper"></div>
			</div>
		{{/if}}
	</div>
	<br/>
	<div id="share_bottom_container">
		<a id="share_close_button" class="action-text" data-dismiss="modal" tabindex="{{#tabindex}}{{/tabindex}}">
			<span>CLOSE</span>
		</a>
		<!-- <button class="action-button pull-right" id="share_content_submit">
			<span>SAVE</span>
		</button> -->
		<span id="share_change_indicator" class="pull-right">Changes Saved</span>
	</div>
</div>
<div class="input-tab-control" tabindex="5" data-next="#share_email_address"></div><|MERGE_RESOLUTION|>--- conflicted
+++ resolved
@@ -4,14 +4,9 @@
 		<h4>Invite people to this channel</h4>
 		<div id="share_email">
 			<p id="share_error"></p>
-<<<<<<< HEAD
+			<p id="share_success"></p>
 			<input type="text" placeholder="Enter email address..." id="share_email_address" tabindex='{{#tabindex}}{{/tabindex}}' autofocus>
-			<select id="share_mode" tabindex='{{#tabindex}}{{/tabindex}}'>
-=======
-			<p id="share_success"></p>
-			<input type="text" placeholder="Enter email address..." id="share_email_address">
-			<select id="share_mode" {{#if single_share_option}}title="You can only grant {{share_modes.0.share_mode}} access" class="disabled" disabled{{/if}}>
->>>>>>> ca2b9ca9
+			<select id="share_mode" tabindex='{{#tabindex}}{{/tabindex}}' {{#if single_share_option}}title="You can only grant {{share_modes.0.share_mode}} access" class="disabled" disabled{{/if}}>
 				{{#each share_modes}}<option value="{{share_mode}}">{{text}}</option>{{/each}}
 			</select>
 			<input type="submit" class="action-button" value="Invite" id="share_invite_button" tabindex='{{#tabindex}}{{/tabindex}}'>
