var Backbone = require("backbone");
var _ = require("underscore");
var BaseViews = require("edit_channel/views");
var Models = require("edit_channel/models");
require("share.less");
var stringHelper = require("edit_channel/utils/string_helper");

var ShareModalView = BaseViews.BaseModalView.extend({
    template: require("./hbtemplates/share_modal.handlebars"),
    initialize: function(options) {
        _.bindAll(this, "close");
        this.render(this.close, {
            channel: this.model.toJSON()
        });
        this.save_changes = false;
        this.share_view = new ShareView({
            el: this.$(".modal-body"),
            container: this,
            model: this.model,
            current_user: options.current_user
        });
    }
});

var ShareView = BaseViews.BaseView.extend({
    template: require("./hbtemplates/share_dialog.handlebars"),

    initialize: function(options) {
        _.bindAll(this, "send_invite");
        this.container = options.container;
        this.current_user = options.current_user;
        this.originalData = this.model.toJSON();
        this.render();
        var self = this;
        Promise.all([this.fetch_model(this.model), this.fetch_model(this.current_user)]).then(function(data){
            self.load_lists();
        });
    },
    events:{
        'keypress #share_email_address' : 'send_invite',
         "click #share_invite_button" : "send_invite"
    },

    render: function() {
        this.$el.html(this.template({
            channel:this.model.toJSON(),
            user: this.current_user.toJSON()
        }));
    },
    load_lists:function(){
        this.editor_list = this.model.get("editors").concat(this.model.get("viewers"));
        this.editor_list.splice(this.editor_list.indexOf(this.current_user.id), 1);
        this.collection = new Models.UserCollection();
        this.pending_collection = new Models.InvitationCollection();
        var current_promise = this.collection.get_all_fetch(this.editor_list);
        var pending_promise = this.pending_collection.get_all_fetch(this.model.get("pending_editors"));
        var self = this;
        Promise.all([current_promise, pending_promise]).then(function(collections){
            self.current_view = new ShareCurrentList({
                collection: collections[0],
                el: self.$("#current_list_wrapper"),
                model: self.model,
                current_user: this.current_user
            });
            collections[1].reject({email:null})
            self.pending_view = new SharePendingList({
                collection: collections[1],
                el: self.$("#pending_list_wrapper"),
                model: self.model
            });
        });
    },
    send_invite:function(event){
        var code = (!event)? 1 : event.keyCode ? event.keyCode : event.which;
        if((code == 1 || code == 13) && this.$el.find("#share_email_address").val().trim() != ""){
            var email = this.$("#share_email_address").val().trim();
            var share_mode = this.$("#share_mode").val();
            this.$(".share_list_item").removeClass("error_share_list_item");
            this.$("#share_error").text("");

            if(this.validate(email, share_mode)){
                this.send_mail(email, share_mode);
            }
        }
    },
    validate:function(email, share_mode){
        return this.check_email(email) && this.check_current_user(email)
            && this.check_current_editors(email, share_mode)
            && this.check_pending_editors(email, share_mode);
    },
    check_email:function(email){
        var emailtest = /^(([^<>()\[\]\\.,;:\s@"]+(\.[^<>()\[\]\\.,;:\s@"]+)*)|(".+"))@((\[[0-9]{1,3}\.[0-9]{1,3}\.[0-9]{1,3}\.[0-9]{1,3}])|(([a-zA-Z\-0-9]+\.)+[a-zA-Z]{2,}))$/;
        if(!emailtest.test(email)){
            this.$("#share_error").text("Invalid email address.");
            return false;
        }
        return true;
    },
    check_current_user:function(email){
        if(this.current_user.get("email")===email){
            this.$("#share_error").text("You already have editing permission for this channel.");
            this.$("#share_item_" + this.current_user.id).addClass("error_share_list_item");
            return false;
        }
        return true;
    },
    check_current_editors:function(email, share_mode){
        var result = this.collection.findWhere({"email": email});
        if(result){
<<<<<<< HEAD
            this.$("#share_error").text("This person already has access to this channel.");
            this.$("#share_item_" + result.get("id")).addClass("error_share_list_item");
            $('#editor_list_wrapper').animate({
                scrollTop : this.$("#share_item_" + result.get("id")).position().top,
            }, 100);
=======
            if (share_mode === "edit" &&
                window.current_channel.get("viewers").indexOf(result.id) >= 0
                && confirm("This person already has viewing access. Would you like to grant editing permissions?")){
                return true;
            }else{
                this.$("#share_error").text("This person already has access to this channel.");
                this.$("#share_item_" + result.get("id")).addClass("error_share_list_item");
                $('#editor_list_wrapper').animate({
                    scrollTop : this.$("#share_item_" + result.get("id")).position().top,
                }, 100);
            }
>>>>>>> b4cb6c90
            return false;
        }
        return true;
    },
    check_pending_editors:function(email, share_mode){
        var result = this.pending_collection.findWhere({"email": email, "share_mode" : share_mode});
        if(result){
           this.$("#share_error").text("This person has already been invited.");
           this.$("#share_item_" + result.get("id")).addClass("error_share_list_item");
           $('#editor_list_wrapper').animate({
                scrollTop : this.$("#share_item_" + result.get("id")).position().top,
            }, 100);
           return false;
        }
        return true;
    },
    send_mail:function(email, share_mode){
        this.$("#share_email_address").val("");
        var user = new Models.UserModel();
        var self = this;
<<<<<<< HEAD
        user.send_invitation_email(email, this.model, this.$("#share_mode").val()).then(function(invite){
=======
        user.send_invitation_email(email, this.model, share_mode).then(function(invite){
>>>>>>> b4cb6c90
            self.$("#share_invite_button").val("Invite");
            self.pending_view.add_to_pending_collection(invite);
        });
    }
});

var ShareCurrentList = BaseViews.BaseEditableListView.extend({
    template: require("./hbtemplates/share_current_list.handlebars"),
    list_selector:"#current-list",
    default_item:"#current-default",

    initialize: function(options) {
        this.bind_edit_functions();
        _.bindAll(this, 'remove_editor');
        this.collection = options.collection;
        this.current_user = options.current_user;
        this.render();
    },
    render: function() {
        this.$el.html(this.template());
        this.load_content(this.collection, " ");
    },
    create_new_view: function(model){
        var share_item = new ShareCurrentItem({
            model:model,
            containing_list_view:this,
        });
        this.views.push(share_item);
        return share_item;
    },
    remove_editor:function(editor){
        this.collection.remove(editor);
        var editor_list = this.collection.pluck("id");
        editor_list.push(this.current_user.id);
        this.model.save({
            "editors": editor_list,
            // "public": this.$("#share_public_channel").is(':checked')
        });
    }
});

var SharePendingList = BaseViews.BaseEditableListView.extend({
    template: require("./hbtemplates/share_pending_list.handlebars"),
    list_selector:"#pending-list",
    default_item:"#pending-default",

    initialize: function(options) {
        this.bind_edit_functions();
        _.bindAll(this, 'add_to_pending_collection');
        this.collection = options.collection;
        this.render();
    },
    render: function() {
        this.$el.html(this.template());
        this.load_content(this.collection, " ");
    },
    create_new_view: function(model){
        var share_item = new SharePendingItem({
            model:model,
            containing_list_view:this,
        });
        this.views.push(share_item);
        return share_item;
    },
    add_to_pending_collection:function(user){
        this.collection.add(user);
        this.render();
        this.views.forEach(function(view){
            if(view.model === user){
                view.show_invitation_sent();
            }
        })
    }
});

var ShareItem = BaseViews.BaseListEditableItemView.extend({
    template: require("./hbtemplates/share_editor_item.handlebars"),
    tagName: "li",
    className: "share_list_item",
    share_mode: "edit",
    'id': function() {
        return "share_item_" + this.model.get("id");
    },
    render: function() {
        this.$el.html(this.template({
            editor:this.model.toJSON(),
            isviewonly:this.share_mode=="view"
        }));
    },
});

var SharePendingItem = ShareItem.extend({
    initialize: function(options) {
        _.bindAll(this, 'remove_editor', 'reinvite_editor');
        this.bind_edit_functions();
        this.containing_list_view = options.containing_list_view;
        this.share_mode = this.model.get("share_mode");
        this.render();
    },
    events: {
        'click .remove_editor' : 'remove_editor',
        'click .reinvite_editor' : 'reinvite_editor'
    },
    remove_editor:function(){
       if(confirm("Are you sure you want to uninvite " + this.model.get("email") + "?")){
            this.model.destroy();
            this.remove();
        }
    },
    reinvite_editor:function(){
        if(confirm("Send invitation to edit to " + this.model.get("first_name") + " " + this.model.get("last_name") + " again?")){
            var self = this;
            this.model.resend_invitation_email(this.containing_list_view.model).then(function(){
                self.show_invitation_sent();
            });
        }
    },
    show_invitation_sent:function(){
        this.$el.addClass("adding_to_list");
        this.$el.find(".pending_indicator").text("Invitation Sent!");
        var self = this;
        setTimeout(function(){
            self.$el.removeClass("adding_to_list").addClass("added_to_list");
            setTimeout(function(){
               self.$el.removeClass("added_to_list");
            }, 800);
        }, 2500);
    }
});

var ShareCurrentItem = ShareItem.extend({
    initialize: function(options) {
        _.bindAll(this, 'remove_editor');
        this.bind_edit_functions();
        this.containing_list_view = options.containing_list_view;
        if(window.current_channel.get("viewers").indexOf(this.model.get("id")) >= 0){
            this.share_mode = "view";
        }
        this.render();
    },
    events: {
        'click .remove_editor' : 'remove_editor',
    },
    remove_editor:function(){
        if(confirm("Are you sure you want to remove " + this.model.get("first_name")
            + " " + this.model.get("last_name") + " from the list?")){
            this.containing_list_view.remove_editor(this.model);
            this.remove();
        }
    }
});

module.exports = {
    ShareModalView: ShareModalView,
    ShareView:ShareView
}<|MERGE_RESOLUTION|>--- conflicted
+++ resolved
@@ -107,13 +107,6 @@
     check_current_editors:function(email, share_mode){
         var result = this.collection.findWhere({"email": email});
         if(result){
-<<<<<<< HEAD
-            this.$("#share_error").text("This person already has access to this channel.");
-            this.$("#share_item_" + result.get("id")).addClass("error_share_list_item");
-            $('#editor_list_wrapper').animate({
-                scrollTop : this.$("#share_item_" + result.get("id")).position().top,
-            }, 100);
-=======
             if (share_mode === "edit" &&
                 window.current_channel.get("viewers").indexOf(result.id) >= 0
                 && confirm("This person already has viewing access. Would you like to grant editing permissions?")){
@@ -125,7 +118,6 @@
                     scrollTop : this.$("#share_item_" + result.get("id")).position().top,
                 }, 100);
             }
->>>>>>> b4cb6c90
             return false;
         }
         return true;
@@ -146,11 +138,7 @@
         this.$("#share_email_address").val("");
         var user = new Models.UserModel();
         var self = this;
-<<<<<<< HEAD
-        user.send_invitation_email(email, this.model, this.$("#share_mode").val()).then(function(invite){
-=======
         user.send_invitation_email(email, this.model, share_mode).then(function(invite){
->>>>>>> b4cb6c90
             self.$("#share_invite_button").val("Invite");
             self.pending_view.add_to_pending_collection(invite);
         });
