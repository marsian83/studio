<template>
<<<<<<< HEAD
  <VLayout grid wrap align-center>
=======

  <VLayout grid wrap alignCenter>
>>>>>>> 1814732c
    <VSelect
      ref="visibility"
      v-model="role"
      :items="roles"
      :label="$tr('labelText')"
      :placeholder="placeholder"
      color="primary"
      itemValue="id"
      :disabled="disabled"
      :readonly="readonly"
      :required="required"
      :rules="rules"
    >
      <template v-slot:append-outer>
        <InfoModal :header="$tr('visibilityHeader')">
          <template v-slot:content>
            <p>{{ $tr('visibilityDescription') }}</p>
            <VDivider />
            <div class="role-table">
              <VLayout v-for="roleOption in roles" :key="roleOption.id" row>
                <VFlex xs3 text-right class="role-label">
                  {{ translate(roleOption.id) }}
                  <VIcon v-if="roleOption.icon" color="primary">
                    {{ roleOption.icon }}
                  </VIcon>
                </VFlex>
                <VFlex xs9>
                  {{ $tr(roleOption.id) }}
                </VFlex>
              </VLayout>
            </div>
          </template>
        </InfoModal>
      </template>
      <template v-slot:selection="{ item, index }">
        <VIcon v-if="item.icon" color="primary">
          {{ item.icon }}
        </VIcon>
        {{ translate(item.id) }}
      </template>
      <template v-slot:item="{ item, index }">
        <VIcon v-if="item.icon">
          {{ item.icon }}
        </VIcon>
        {{ translate(item.id) }}
      </template>
    </VSelect>
  </VLayout>

</template>

<script>

  import _ from 'underscore';
  import Constants from 'edit_channel/constants/index';
  import InfoModal from 'edit_channel/sharedComponents/InfoModal.vue';
  import { translate } from 'edit_channel/utils/string_helper';

  const roleIcons = { coach: 'local_library' };

  // Vuetify item-text property must use objects to translate
  const roleMap = _.map(Constants.Roles, r => {
    return {
      id: r,
      icon: roleIcons[r],
    };
  });

  export default {
    name: 'VisibilityDropdown',
    components: {
      InfoModal,
    },
    props: {
      value: {
        type: String,
        default: 'learner',
        validator: function(value) {
          return !value || Constants.Roles.includes(value);
        },
      },
      placeholder: {
        type: String,
        required: false,
      },
      required: {
        type: Boolean,
        default: false,
      },
      disabled: {
        type: Boolean,
        default: false,
      },
      readonly: {
        type: Boolean,
        default: false,
      },
    },
    computed: {
      role: {
        get() {
          return this.value;
        },
        set(value) {
          this.$emit('input', value);
        },
      },
      roles() {
        return roleMap;
      },
      rules() {
        return this.required ? [v => !!v || this.$tr('visibilityRequired')] : [];
      },
    },
    methods: {
      translate(item) {
        return translate(item.id || item);
      },
    },
    $trs: {
      labelText: 'Visible to',
      visibilityHeader: 'What is content visibility?',
      visibilityDescription:
        'Content visibility determines what type of Kolibri users can see this content.',
      /* eslint-disable kolibri/vue-no-unused-translations */
      coach:
        'This is support content and is visible only to coaches (teachers, facilitators, administrators)',
      /* eslint-enable */
      learner: 'This content is visible to anyone',
      visibilityRequired: 'Visibility is required',
    },
  };

</script>


<style lang="less" scoped>

  @import '../../../less/global-variables.less';

  .v-icon {
    margin-left: 5px;
    font-size: 12pt;
    vertical-align: text-top;
  }

  .role-table {
    padding: 15px;
    .row {
      padding: 5px;
      .role-label {
        padding-right: 15px;
        font-weight: bold;
      }
    }
  }

  /deep/ a {
    .linked-list-item;
  }

</style><|MERGE_RESOLUTION|>--- conflicted
+++ resolved
@@ -1,10 +1,6 @@
 <template>
-<<<<<<< HEAD
+
   <VLayout grid wrap align-center>
-=======
-
-  <VLayout grid wrap alignCenter>
->>>>>>> 1814732c
     <VSelect
       ref="visibility"
       v-model="role"
