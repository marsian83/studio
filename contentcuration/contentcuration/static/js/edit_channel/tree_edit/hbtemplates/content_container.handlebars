--- conflicted
+++ resolved
@@ -15,16 +15,10 @@
 		    <span class="sr-only">Toggle Dropdown</span>
 		  </button>
 		  <ul class="dropdown-menu add_content_dropdown">
-<<<<<<< HEAD
-		    <li><a class="disable-on-edit create_new_button" name="{{topic.title}}">Create a new topic</a></li>
-		    <li><a class="disable-on-edit upload_files_button" name="{{topic.title}}">Upload files from computer</a></li>
-		    <li><a class="disable-on-edit import_button" name="{{topic.title}}">Import from another channel</a></li>
+		    <li><a class="disable-on-edit create_new_button" name="{{topic.title}}">Add Topics</a></li>
+		    <li><a class="disable-on-edit upload_files_button" name="{{topic.title}}">Upload Files</a></li>
 		    <li><a class="disable-on-edit create_exercise_button" name="{{topic.title}}">Create Exercise</a></li>
-=======
-		    <li><a class="disable-on-edit create_new_button" name="{{topic.title}}">Add Topic</a></li>
-		    <li><a class="disable-on-edit upload_files_button" name="{{topic.title}}">Upload Files</a></li>
 		    <li><a class="disable-on-edit import_button" name="{{topic.title}}">Import from channel</a></li>
->>>>>>> 661f3c16
 		  </ul>
 		</div>
 	</div>
