--- conflicted
+++ resolved
@@ -32,12 +32,8 @@
 		'change input[type=checkbox]' : 'handle_checked',
 		'click .permissions_button' : 'edit_permissions',
 		'click .archive_button' : 'open_archive',
-<<<<<<< HEAD
-		'click .move_button' : 'move_content',
 		'click .sync_button' : 'sync_content'
-=======
 		'click .move_button' : 'move_items'
->>>>>>> 7ffdd780
 	},
 	edit_content:function(){ this.edit_selected(this.is_edit_page)},
 	render: function() {
