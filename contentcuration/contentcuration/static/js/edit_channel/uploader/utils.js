--- conflicted
+++ resolved
@@ -1,12 +1,6 @@
 import _ from 'underscore';
 import translator from './translator';
-<<<<<<< HEAD
-import { AssessmentItemTypes, ValidationErrors } from './constants';
-import Constants from 'edit_channel/constants/index';
-=======
-
 import { AssessmentItemTypes } from 'frontend/channelEdit/constants';
->>>>>>> 7a08eedb
 
 /**
  * Get correct answer index/indices out of an array of answer objects.
@@ -118,104 +112,6 @@
   }
 };
 
-/**
-<<<<<<< HEAD
- * Sanitize assesment item answers
- * - trim answers
- * - (optional) remove empty answers
- * @param {Array} answers Assessment item answers
- * @param {Boolean} removeEmpty Remove all empty answers?
- * @returns {Array} Cleaned answers
- */
-export const sanitizeAssessmentItemAnswers = (answers, removeEmpty = false) => {
-  if (!answers || !answers.length) {
-    return [];
-  }
-
-  let sanitizedAnswers = answers.map(answer => {
-    const answerText = answer.answer ? answer.answer.trim() : '';
-
-    return {
-      ...answer,
-      answer: answerText,
-    };
-  });
-
-  if (removeEmpty) {
-    sanitizedAnswers = sanitizedAnswers.filter(answer => answer.answer.length > 0);
-  }
-
-  sanitizedAnswers = sanitizedAnswers.map((answer, answerIdx) => {
-    return {
-      ...answer,
-      order: answerIdx + 1,
-    };
-  });
-
-  return sanitizedAnswers;
-};
-
-/**
- * Sanitize assesment item hints
- *  - trim hints
- *  - (optional) remove empty hints
- * @param {Array} hints Assessment item hints
- * @param {Boolean} removeEmpty Remove all empty hints?
- * @returns {Array} Cleaned hints
- */
-export const sanitizeAssessmentItemHints = (hints, removeEmpty = false) => {
-  if (!hints || !hints.length) {
-    return [];
-  }
-
-  let sanitizedHints = hints.map(hint => {
-    const hintText = hint.hint ? hint.hint.trim() : '';
-
-    return {
-      ...hint,
-      hint: hintText,
-    };
-  });
-
-  if (removeEmpty) {
-    sanitizedHints = sanitizedHints.filter(hint => hint.hint.length > 0);
-  }
-
-  sanitizedHints = sanitizedHints.map((hint, hintIdx) => {
-    return {
-      ...hint,
-      order: hintIdx + 1,
-    };
-  });
-
-  return sanitizedHints;
-};
-
-/**
- * Sanitize an assesment item
- *  - trim question text
- *  - sanitize answers and hints
- * @param {Array} assessmentItem An assessment item
- * @param {Boolean} removeEmpty Remove empty answers and hints?
- * @returns {Array} Cleaned assessment item
- */
-export const sanitizeAssessmentItem = (assessmentItem, removeEmpty = false) => {
-  const question = assessmentItem.question ? assessmentItem.question.trim() : '';
-  const answers = assessmentItem.answers
-    ? sanitizeAssessmentItemAnswers(assessmentItem.answers, removeEmpty)
-    : [];
-  const hints = assessmentItem.hints
-    ? sanitizeAssessmentItemHints(assessmentItem.hints, removeEmpty)
-    : [];
-
-  return {
-    ...assessmentItem,
-    question,
-    answers,
-    hints,
-  };
-};
-
 export const sanitizeFiles = files => {
   // Remove invalid primary files if a valid primary file exists
   let primaryFiles = _.filter(files, f => !f.preset.supplementary);
@@ -230,52 +126,6 @@
 };
 
 /**
- * Validate node details - title, licence etc.
- * @param {Object} node A node.
- * @returns {Array} An array of error codes.
- */
-export const validateNodeDetails = node => {
-  const errors = [];
-
-  // title is required
-  if (!node.title) {
-    errors.push(ValidationErrors.TITLE_REQUIRED);
-  }
-
-  // authoring information is required for resources
-  if (!node.freeze_authoring_data && node.kind !== 'topic') {
-    const licenseId = node.license && (node.license.id || node.license);
-    const license = node.license && Constants.Licenses.find(license => license.id === licenseId);
-
-    if (!license) {
-      // license is required
-      errors.push(ValidationErrors.LICENCE_REQUIRED);
-    } else if (license.copyright_holder_required && !node.copyright_holder) {
-      // copyright holder is required for certain licenses
-      errors.push(ValidationErrors.COPYRIGHT_HOLDER_REQUIRED);
-    } else if (license.is_custom && !node.license_description) {
-      // license description is required for certain licenses
-      errors.push(ValidationErrors.LICENCE_DESCRIPTION_REQUIRED);
-    }
-  }
-
-  // mastery is required on exercises
-  if (node.kind === 'exercise') {
-    const mastery = node.extra_fields;
-    if (!mastery || !mastery.mastery_model) {
-      errors.push(ValidationErrors.MASTERY_MODEL_REQUIRED);
-    } else if (
-      mastery.mastery_model === 'm_of_n' &&
-      (!mastery.m || !mastery.n || mastery.m > mastery.n)
-    ) {
-      errors.push(ValidationErrors.MASTERY_MODEL_INVALID);
-    }
-  }
-
-  return errors;
-};
-
-/**
  * Validate node files - correct types, no associated errors, etc.
  * @param {Object} node A node.
  * @returns {Array} An array of error codes.
@@ -290,77 +140,6 @@
 };
 
 /**
- * Validate an assessment item.
- * @param {Object} assessmentItem An assessment item.
- * @returns {Array} An array of error codes.
- */
-export const validateAssessmentItem = assessmentItem => {
-  const errors = [];
-
-  const hasOneCorrectAnswer =
-    assessmentItem.answers &&
-    assessmentItem.answers.filter(
-      answer => answer.answer && answer.answer.trim() && answer.correct === true
-    ).length === 1;
-  const hasAtLeatOneCorrectAnswer =
-    assessmentItem.answers &&
-    assessmentItem.answers.filter(
-      answer => answer.answer && answer.answer.trim() && answer.correct === true
-    ).length > 0;
-
-  if (!assessmentItem.question || !assessmentItem.question.trim()) {
-    errors.push(ValidationErrors.QUESTION_REQUIRED);
-  }
-
-  switch (assessmentItem.type) {
-    case AssessmentItemTypes.MULTIPLE_SELECTION:
-    case AssessmentItemTypes.INPUT_QUESTION:
-      if (!hasAtLeatOneCorrectAnswer) {
-        errors.push(ValidationErrors.INVALID_NUMBER_OF_CORRECT_ANSWERS);
-      }
-      break;
-
-    case AssessmentItemTypes.TRUE_FALSE:
-    case AssessmentItemTypes.SINGLE_SELECTION:
-      if (!hasOneCorrectAnswer) {
-        errors.push(ValidationErrors.INVALID_NUMBER_OF_CORRECT_ANSWERS);
-      }
-      break;
-  }
-
-  return errors;
-};
-
-/**
- * Sanitize assessment items
- * - sanitize each assessment item
- * - remove all empty assessment items (an assessment item is considered
- *   empty if there is no question text, no answers and no hints)
- *
- * @param {Array} assessmentItems Assessment items
- * @returns {Array} Sanitized assessment items
- */
-export const sanitizeAssessmentItems = assessmentItems => {
-  return assessmentItems
-    .map(item => sanitizeAssessmentItem(item, true))
-    .filter(item => {
-      const hasQuestion = item.question.length > 0;
-      const hasAnswers = item.answers.length > 0;
-      const hasHints = item.hints.length > 0;
-
-      return hasQuestion || hasAnswers || hasHints;
-    })
-    .map((item, itemIdx) => {
-      return {
-        ...item,
-        order: itemIdx,
-      };
-    });
-};
-
-/**
-=======
->>>>>>> 7a08eedb
  * Convert a node retrieved from API to a format suitable for any
  * further client-side work:
  * - if node has some assessment items, parse stringified data
