<template>

<<<<<<< HEAD
  <div v-if="nodes.length" class="details-edit-view">
    <VForm ref="form" v-model="valid" :disabled="viewOnly">
      <VLayout grid wrap>
        <!-- File upload and preview section -->
        <FileUpload
          v-if="oneSelected && allResources && !allExercises"
          :key="firstNode.id"
          :nodeId="firstNode.id"
=======
  <div v-if="Object.keys(changes).length" class="details-edit-view">
    <div style="width:250px;">
      <Thumbnail
        v-model="thumbnail"
        :kind="selected[0].kind"
        :primaryFilePath="primaryFile"
        :encoding="thumbnailEncoding"
        @encoded="setEncoding"
      />
    </div>
    <VForm ref="form" v-model="valid" :lazyValidation="newContent" :disabled="viewOnly">
      <template v-if="oneSelected && allResources && !allExercises">
        <FileUpload
          :key="selectedIndices[0]"
          :nodeIndex="selectedIndices[0]"
>>>>>>> 9b93fefc
          :viewOnly="viewOnly"
        />
        <VDivider />
      </template>

      <!-- Basic information + audience -->
      <VLayout row wrap class="section">
        <VFlex v-if="oneSelected" xs12 md6 lg7>
          <h1 class="subheading">
            {{ $tr('basicInfoHeader') }}
          </h1>
          <!-- Title -->
          <VTextField
            ref="title"
            v-model="title"
            :counter="(viewOnly)? null : 200"
            maxlength="200"
            :rules="titleRules"
            :label="$tr('titleLabel')"
            autofocus
            required
            :readonly="viewOnly"
          />
          <!-- Description -->
          <VTextarea
            ref="description"
            v-model="description"
            :label="$tr('descriptionLabel')"
            :counter="!viewOnly && 400"
            autoGrow
            :readonly="viewOnly"
          />
        </VFlex>
        <VSpacer v-if="oneSelected" />
        <VFlex xs12 md5 lg4 xl3>
          <h1 class="subheading">
            {{ $tr('audienceHeader') }}
          </h1>
          <!-- Language -->
          <LanguageDropdown
            ref="language"
            v-model="language"
            style="margin-bottom: 16px;"
            :hint="languageHint"
            :placeholder="getPlaceholder('language')"
            :readonly="viewOnly"
          />

          <!-- Visibility -->
          <VisibilityDropdown
            v-if="allResources"
            ref="role_visibility"
            v-model="role"
            :placeholder="getPlaceholder('role_visibility')"
            :required="!changes.role_visibility.varied"
            :readonly="viewOnly"
          />
        </VFlex>
        <VFlex xs12>
          <!-- Tags -->
          <VCombobox
            ref="tags"
            v-model="contentTags"
            class="tagbox"
            :items="tags"
            :searchInput.sync="tagText"
            :readonly="viewOnly"
            chips
            :label="$tr('tagsLabel')"
            multiple
            deletableChips
            hideSelected
            maxlength="30"
            autoSelectFirst
          >
            <template v-slot:no-data>
              <VListTile v-if="tagText && tagText.trim()">
                <VListTileContent>
                  <VListTileTitle>
                    {{ $tr('noTagsFoundText', {text: tagText.trim()}) }}
                  </VListTileTitle>
                </VListTileContent>
              </VListTile>
            </template>
          </VCombobox>
        </VFlex>
      </VLayout>

<<<<<<< HEAD
      <v-expansion-panel v-model="panel" expand>
        <v-expansion-panel-content key="audience">
          <template v-slot:header>
            <div class="headline">
              {{ $tr('audienceHeader') }}
            </div>
          </template>
          <v-card>
            <!-- Language -->
            <VFlex sm12 md8 lg6>
              <LanguageDropdown
                ref="language"
                v-model="language"
                :hint="languageHint"
                :placeholder="getPlaceholder('language')"
                :readonly="viewOnly"
              />
            </VFlex>
            <!-- Visibility -->
            <VFlex sm12 md8 lg6>
              <VisibilityDropdown
                v-if="allResources"
                ref="role_visibility"
                v-model="role"
                :placeholder="getPlaceholder('role_visibility')"
                :required="isUnique(role)"
                :readonly="viewOnly"
              />
            </VFlex>
          </v-card>
        </v-expansion-panel-content>
        <v-expansion-panel-content v-if="allExercises" key="assessments">
          <template v-slot:header>
            <div class="headline">
              {{ $tr('assessmentHeader') }}
            </div>
          </template>
          <v-card>
            <!-- Mastery -->
            <VFlex sm12>
              <MasteryDropdown
                v-if="extra_fields"
                ref="mastery_model"
                v-model="masteryModelItem"
                :placeholder="getPlaceholder('mastery_model')"
                :required="isUnique(mastery_model)"
                :mPlaceholder="getPlaceholder('m')"
                :mRequired="isUnique(m)"
                :nPlaceholder="getPlaceholder('n')"
                :nRequired="isUnique(n)"
                :readonly="viewOnly"
              />
            </VFlex>
            <v-spacer />
            <VFlex sm12>
              <v-checkbox
                v-if="extra_fields"
                ref="randomize"
                v-model="randomizeOrder"
                :label="$tr('randomizeQuestionLabel')"
                :indeterminate="!isUnique(randomizeOrder)"
                color="primary"
                :readonly="viewOnly"
              />
            </VFlex>
          </v-card>
        </v-expansion-panel-content>
        <v-expansion-panel-content v-if="allResources" key="source">
          <template v-slot:header>
            <div class="headline">
=======
      <!-- Source + thumbnail -->
      <VLayout row wrap class="section">
        <template v-if="allResources">
          <VFlex xs12>
            <VDivider />
          </VFlex>
          <VFlex xs12 md6 class="auth-section">
            <h1 class="subheading">
>>>>>>> 9b93fefc
              {{ $tr('sourceHeader') }}
            </h1>
            <p v-if="disableAuthEdits" class="grey--text">
              {{ $tr('detectedImportText') }}
            </p>
            <p v-if="oneSelected && isImported">
              <ActionLink
                :href="importUrl"
                target="_blank"
                :text="$tr('importedFromButtonText', {channel: importChannelName})"
              />
            </p>

            <!-- Author -->
            <VCombobox
              ref="author"
              v-model="author"
              :items="authors"
              :label="$tr('authorLabel')"
              :readonly="viewOnly || disableAuthEdits"
              maxlength="200"
              autoSelectFirst
              :placeholder="getPlaceholder('author')"
            >
              <template v-slot:append-outer>
                <HelpTooltip :text="$tr('authorToolTip')" top />
              </template>
            </VCombobox>

            <!-- Provider -->
            <VCombobox
              ref="provider"
              v-model="provider"
              :items="providers"
              :label="$tr('providerLabel')"
              :readonly="viewOnly || disableAuthEdits"
              maxlength="200"
              :placeholder="getPlaceholder('provider')"
              autoSelectFirst
            >
              <template v-slot:append-outer>
                <HelpTooltip :text="$tr('providerToolTip')" top />
              </template>
            </VCombobox>

            <!-- Aggregator -->
            <VCombobox
              ref="aggregator"
              v-model="aggregator"
              :items="aggregators"
              :label="$tr('aggregatorLabel')"
              :readonly="viewOnly || disableAuthEdits"
              maxlength="200"
              autoSelectFirst
              :placeholder="getPlaceholder('aggregator')"
            >
              <template v-slot:append-outer>
                <HelpTooltip :text="$tr('aggregatorToolTip')" top />
              </template>
            </VCombobox>

            <!-- License -->
<<<<<<< HEAD
            <VFlex sm12 md8 lg6>
              <LicenseDropdown
                ref="license"
                v-model="licenseItem"
                :required="isUnique(license) && isUnique(license_description) && !disableAuthEdits"
                :readonly="viewOnly || disableAuthEdits"
                :placeholder="getPlaceholder('license')"
                :descriptionPlaceholder="getPlaceholder('license_description')"
              />
            </VFlex>

            <!-- Copyright Holder -->
            <VFlex sm12 md8 lg6>
              <VCombobox
                v-if="copyrightHolderRequired"
                ref="copyright_holder"
                v-model="copyright_holder"
                :items="copyrightHolders"
                :label="$tr('copyrightHolderLabel')"
                maxlength="200"
                :required="isUnique(copyright_holder) && !disableAuthEdits"
                :rules="copyrightHolderRules"
                :placeholder="getPlaceholder('copyright_holder')"
                autoSelectFirst
                :readonly="viewOnly || disableAuthEdits"
              />
            </VFlex>
          </v-card>
        </v-expansion-panel-content>
      </v-expansion-panel>
=======
            <LicenseDropdown
              ref="license"
              v-model="license"
              :required="!changes.license.varied && !disableAuthEdits"
              :readonly="viewOnly || disableAuthEdits"
              :descriptionRequired="!changes.license_description.varied && !disableAuthEdits"
              :placeholder="getPlaceholder('license')"
              :descriptionPlaceholder="getPlaceholder('license_description')"
            />

            <!-- Copyright Holder -->
            <VCombobox
              v-if="copyrightHolderRequired"
              ref="copyright_holder"
              v-model="copyrightHolder"
              :items="copyrightHolders"
              :label="$tr('copyrightHolderLabel') + (viewOnly || disableAuthEdits ? '' : ' *')"
              maxlength="200"
              :required="!changes.copyright_holder.varied && !disableAuthEdits"
              :rules="copyrightHolderRules"
              :placeholder="getPlaceholder('copyright_holder')"
              autoSelectFirst
              :readonly="viewOnly || disableAuthEdits"
            />
          </VFlex>
          <VSpacer />
        </template>

        <VFlex v-if="oneSelected" xs12 md5 lg4 xl3>
          <h1 class="subheading">
            {{ $tr('thumbnailHeader') }}
          </h1>
          <!-- Thumbnail -->
          <div style="width:250px;">
          </div>
        </VFlex>
      </VLayout>

      <!-- Assessment options -->
      <VLayout v-if="allExercises" row wrap class="section">
        <VFlex xs12>
          <VDivider />
        </VFlex>
        <VFlex xs12>
          <h1 class="subheading">
            {{ $tr('assessmentHeader') }}
          </h1>

          <!-- Mastery -->
          <MasteryDropdown
            v-if="changes.extra_fields"
            ref="mastery_model"
            v-model="masteryModel"
            :placeholder="getExtraFieldPlaceholder('mastery_model')"
            :required="!changes.extra_fields.mastery_model.varied"
            :mPlaceholder="getExtraFieldPlaceholder('m')"
            :mRequired="!changes.extra_fields.m.varied"
            :nPlaceholder="getExtraFieldPlaceholder('n')"
            :nRequired="!changes.extra_fields.n.varied"
            :readonly="viewOnly"
          />

          <!-- Randomize question order -->
          <VCheckbox
            v-if="changes.extra_fields"
            ref="randomize"
            v-model="randomizeOrder"
            :label="$tr('randomizeQuestionLabel')"
            :indeterminate="changes.extra_fields.randomize.varied"
            color="primary"
            hide-details
            :readonly="viewOnly"
          />
        </VFlex>
      </VLayout>

      <!-- Subtitles -->
      <VLayout v-if="videoSelected" row wrap class="section">
        <VFlex xs12>
          <VDivider />
        </VFlex>
        <VFlex xs12 md8 lg7>
          <SubtitlesList :nodeIndex="selectedIndices[0]" :readonly="viewOnly" />
        </VFlex>
      </VLayout>
>>>>>>> 9b93fefc
    </VForm>
  </div>

</template>

<script>

  import difference from 'lodash/difference';
  import intersection from 'lodash/intersection';
  import uniq from 'lodash/uniq';
  import { mapGetters, mapActions } from 'vuex';
  import Constants from 'edit_channel/constants';
<<<<<<< HEAD
  import LanguageDropdown from 'edit_channel/sharedComponents/LanguageDropdown';
  import HelpTooltip from 'edit_channel/sharedComponents/HelpTooltip';
  import LicenseDropdown from 'edit_channel/sharedComponents/LicenseDropdown';
  import MasteryDropdown from 'edit_channel/sharedComponents/MasteryDropdown';
  import VisibilityDropdown from 'edit_channel/sharedComponents/VisibilityDropdown';
  import FileUpload from 'frontend/channelEdit/views/files/FileUpload';

  // Define an object to act as the place holder for non unique values.
  const nonUniqueValue = {};
  nonUniqueValue.toString = () => '';

  function getValueFromResults(results) {
    if (results.length === 0) {
      return null;
    } else if (results.length === 1) {
      return results[0];
    } else {
      return nonUniqueValue;
    }
  }

  function generateGetterSetter(key) {
    return {
      get() {
        return this.getValueFromNodes(key);
      },
      set(value) {
        if (!this.viewOnly) {
          this.update({ [key]: value });
        }
      },
    };
  }

  function generateExtraFieldsGetterSetter(key) {
    return {
      get() {
        return this.getExtraFieldsValueFromNodes(key);
      },
      set(value) {
        if (!this.viewOnly) {
          this.updateExtraFields({ [key]: value });
        }
      },
    };
  }
=======
  import LanguageDropdown from 'edit_channel/sharedComponents/LanguageDropdown.vue';
  import HelpTooltip from 'edit_channel/sharedComponents/HelpTooltip.vue';
  import LicenseDropdown from 'edit_channel/sharedComponents/LicenseDropdown.vue';
  import MasteryDropdown from 'edit_channel/sharedComponents/MasteryDropdown.vue';
  import VisibilityDropdown from 'edit_channel/sharedComponents/VisibilityDropdown.vue';
  import FileUpload from 'edit_channel/file_upload/views/FileUpload.vue';
  import ActionLink from 'edit_channel/sharedComponents/ActionLink.vue';
  import SubtitlesList from 'edit_channel/file_upload/views/SubtitlesList.vue';
  import Thumbnail from 'shared/views/Thumbnail.vue';
>>>>>>> 9b93fefc

  export default {
    name: 'DetailsTabView',
    components: {
      LanguageDropdown,
      HelpTooltip,
      LicenseDropdown,
      MasteryDropdown,
      VisibilityDropdown,
      FileUpload,
      ActionLink,
      SubtitlesList,
      Thumbnail,
    },
    props: {
      viewOnly: {
        type: Boolean,
        default: true,
      },
      nodeIds: {
        type: Array,
        default: () => [],
      },
    },
    data() {
      return {
        tagText: null,
        valid: true,
      };
    },
    computed: {
      ...mapGetters('contentNode', [
        'getContentNodes',
        'authors',
        'providers',
        'aggregators',
        'copyrightHolders',
        'tags',
      ]),
<<<<<<< HEAD
      ...mapGetters('currentChannel', ['currentChannel']),
      nodes() {
        return this.getContentNodes(this.nodeIds);
=======

      /* FORM FIELDS */
      title: {
        get() {
          return this.changes.title.value || '';
        },
        set(value) {
          this.update({ title: value });
        },
>>>>>>> 9b93fefc
      },
      firstNode() {
        return this.nodes.length ? this.nodes[0] : null;
      },
      allExercises() {
        return this.nodes.every(node => node.kind === 'exercise');
      },
      allResources() {
        return !this.nodes.some(node => node.kind === 'topic');
      },
      title: generateGetterSetter('title'),
      description: generateGetterSetter('description'),
      randomizeOrder: generateExtraFieldsGetterSetter('randomize'),
      author: generateGetterSetter('author'),
      provider: generateGetterSetter('provider'),
      aggregator: generateGetterSetter('aggregator'),
      copyright_holder: generateGetterSetter('copyright_holder'),
      contentTags: {
        get() {
          return intersection(...this.nodes.map(node => node.tags));
        },
        set(newValue, oldValue) {
          if (!this.viewOnly) return;

          // If selecting a tag, clear the text field
          if (newValue.length > oldValue.length) {
            this.tagText = null;
            this.addTags(difference(newValue, oldValue));
          } else {
            this.removeTags(difference(oldValue, newValue));
          }
        },
      },
      role: generateGetterSetter('role_visibility'),
      language: generateGetterSetter('language'),
      mastery_model() {
        return this.getExtraFieldsValueFromNodes('mastery_model');
      },
      m() {
        return this.getExtraFieldsValueFromNodes('m');
      },
      n() {
        return this.getExtraFieldsValueFromNodes('n');
      },
      masteryModelItem: {
        get() {
          return {
            mastery_model: this.mastery_model,
            m: this.m,
            n: this.n,
          };
        },
        set(value) {
          this.updateExtraFields(value);
        },
      },
      license() {
        return this.getValueFromNodes('license');
      },
      license_description() {
        return this.getValueFromNodes('license_description');
      },
      licenseItem: {
        get() {
          return {
            license: this.license,
            license_description: this.license_description,
          };
        },
        set(value) {
          this.update(value);
        },
      },
<<<<<<< HEAD
      extra_fields() {
        return this.getValueFromNodes('extra_fields');
      },
=======
      thumbnail: {
        get() {
          return this.selected[0].files.find(f => f.preset.thumbnail);
        },
        set(file) {
          let index = this.selectedIndices[0];
          file
            ? this.addFileToNode({ index, file })
            : this.removeFileFromNode({ fileID: this.thumbnail.id, index });
        },
      },
      thumbnailEncoding: {
        get() {
          return this.selected[0].thumbnail_encoding;
        },
        set(encoding) {
          this.update({ thumbnail_encoding: encoding });
        },
      },

      /* COMPUTED PROPS */
>>>>>>> 9b93fefc
      disableAuthEdits() {
        return this.nodes.some(node => node.freeze_authoring_data);
      },
      oneSelected() {
        return this.nodeIds.length === 1;
      },
      languageHint() {
        if (this.viewOnly) return '';
        let topLevel = this.nodes.some(node => node.parent === this.currentChannel.main_tree);
        return topLevel ? this.$tr('languageChannelHelpText') : this.$tr('languageHelpText');
      },
      copyrightHolderRequired() {
        // Needs to appear when any of the selected licenses require a copyright holder
        return this.nodes.some(node => {
          return Boolean(
            Constants.Licenses.find(
              license => license.id === node.license && license.copyright_holder_required
            )
          );
        });
      },
      isImported() {
        return this.firstNode && this.firstNode.node_id !== this.firstNode.original_source_node_id;
      },
      importUrl() {
        return (
          this.firstNode &&
          window.Urls.channel(this.firstNode.original_channel.id) +
            '/' +
            this.firstNode.original_source_node_id
        );
      },
      importChannelName() {
        return this.firstNode && this.firstNode.original_channel.name;
      },
      titleRules() {
        return [v => !!v || this.$tr('titleValidationMessage')];
      },
      copyrightHolderRules() {
        return [
          v =>
            this.disableAuthEdits ||
            !this.isUnique(this.copyright_holder) ||
            Boolean(v) ||
            this.$tr('copyrightHolderValidationMessage'),
        ];
      },
      primaryFile() {
        let file =
          this.oneSelected &&
          this.selected[0].files.find(f => !f.preset.supplementary && f.file_on_disk);
        return (file && file.file_on_disk.split('?')[0]) || '';
      },
      videoSelected() {
        return this.oneSelected && this.selected[0].kind === 'video';
      },
    },
    methods: {
<<<<<<< HEAD
      ...mapActions('contentNode', ['updateContentNodes', 'addTags', 'removeTags']),
=======
      ...mapMutations('edit_modal', {
        updateNode: 'UPDATE_NODE',
        updateNodeExtraFields: 'UPDATE_EXTRA_FIELDS',
        validateNodeDetails: 'VALIDATE_NODE_DETAILS',
        setTags: 'SET_TAGS',
        addFileToNode: 'ADD_FILE_TO_NODE',
        removeFileFromNode: 'REMOVE_FILE_FROM_NODE',
      }),
>>>>>>> 9b93fefc
      update(payload) {
        this.updateContentNodes({ ids: this.nodeIds, ...payload });
      },
      updateExtraFields(payload) {
        this.updateContentNodes({ ids: this.nodeIds, extra_fields: payload });
      },
      addTags(tags) {
        this.addTags({ ids: this.nodeIds, tags });
      },
      removeTags(tags) {
        this.removeTags({ ids: this.nodeIds, tags });
      },
      isUnique(value) {
        return value !== nonUniqueValue;
      },
      getValueFromNodes(key) {
        let results = uniq(this.nodes.map(node => node[key]));
        return getValueFromResults(results);
      },
      getExtraFieldsValueFromNodes(key) {
        let results = uniq(this.nodes.map(node => node.extra_fields[key]));
        return getValueFromResults(results);
      },
      getPlaceholder(field) {
        return this.isUnique(this[field]) || this.viewOnly
          ? this.$tr('variedFieldPlaceholder')
          : null;
      },
<<<<<<< HEAD
=======
      handleValidation() {
        this.$refs.form && this.newContent
          ? this.$refs.form.resetValidation()
          : this.$refs.form.validate();
      },
      setEncoding(encoding) {
        this.thumbnail_encoding = encoding;
      },
>>>>>>> 9b93fefc
    },
    $trs: {
      basicInfoHeader: 'Basic information',
      audienceHeader: 'Audience',
      sourceHeader: 'Source',
      assessmentHeader: 'Assessment options',
      thumbnailHeader: 'Thumbnail',
      titleLabel: 'Title',
      titleValidationMessage: 'Title is required',
      languageHelpText: 'Leave blank to default to topic language',
      languageChannelHelpText: 'Leave blank to default to channel language',
      importedFromButtonText: 'Imported from {channel}',
      detectedImportText: 'Read-only: content has been imported with view-only permission',
      authorLabel: 'Author',
      authorToolTip: 'Person or organization who created this content',
      providerLabel: 'Provider',
      providerToolTip: 'Organization that commissioned or is distributing the content',
      aggregatorLabel: 'Aggregator',
      aggregatorToolTip:
        'Website or org hosting the content collection but not necessarily the creator or copyright holder',
      copyrightHolderLabel: 'Copyright Holder',
      copyrightHolderValidationMessage: 'Copyright holder is required',
      descriptionLabel: 'Description',
      tagsLabel: 'Tags',
      variedFieldPlaceholder: '---',
      noTagsFoundText: 'No results matching "{text}". Press \'enter\'to create a new tag',
      randomizeQuestionLabel: 'Randomize question order for learners',
    },
  };

</script>

<style lang="less" scoped>

<<<<<<< HEAD
  @space-between-sections: 64px;

  /deep/ a,
  /deep/ a:hover {
    color: inherit;
    text-decoration: none;
  }
=======
  @import '../../../../less/global-variables.less';
>>>>>>> 9b93fefc

  /deep/ .error--text {
    font-weight: bold;
  }

  .details-edit-view {
    max-width: 1800px;
    padding: 10px;

<<<<<<< HEAD
    .v-expansion-panel {
      margin-top: @space-between-sections;
      box-shadow: none !important;
      /deep/ .v-expansion-panel__container {
        border: 0;
        &:hover {
          .v-expansion-panel__header {
            background-color: var(--v-lighten-2);
          }
        }
        /deep/ .v-expansion-panel__header {
          padding: 0 15px;
          cursor: pointer;

          .headline {
            span {
              margin-left: 5px;
              font-size: 11pt;
              color: var(--v-darken-2);
            }
          }
          /deep/ .v-icon,
          .v-icon {
            margin-right: 10px;
            font-size: 28px;
            vertical-align: bottom;
          }
        }
        /deep/ .v-expansion-panel__body {
          padding: 5px 25px @space-between-sections;
          .layout {
            margin-left: 0;
          }
          .auth-section {
            .import-link {
              margin-left: -15px;
              font-weight: bold;
              text-transform: none;
              .v-icon {
                margin-left: 10px;
                font-size: 12pt;
              }
            }
            .flex {
              padding-right: 30px;
            }
            /deep/ .v-autocomplete {
              /deep/ .v-input__append-inner {
                visibility: hidden;
              }
            }
          }
=======
    /deep/ .subheading {
      margin-bottom: 8px;
      font-weight: bold;
    }
    .section .flex {
      margin: 24px 0 !important;
    }
    .auth-section {
      /deep/ .v-autocomplete {
        /deep/ .v-input__append-inner {
          visibility: hidden;
>>>>>>> 9b93fefc
        }
      }
    }

    .v-form {
      margin-top: 30px;
      .tagbox /deep/ .v-chip__content {
        color: black; // Read-only tag box grays out tags
      }

      /deep/ .v-input--is-readonly {
        /deep/ label {
          color: var(--v-grey-darken2) !important;
        }
        /deep/ .v-input__append-inner {
          display: none;
        }
        /deep/ .v-input__slot {
          &::before {
            border-style: dotted;
          }
          &::after {
            border: 0;
          }
        }
      }
    }
  }

</style><|MERGE_RESOLUTION|>--- conflicted
+++ resolved
@@ -1,31 +1,13 @@
 <template>
 
-<<<<<<< HEAD
   <div v-if="nodes.length" class="details-edit-view">
     <VForm ref="form" v-model="valid" :disabled="viewOnly">
-      <VLayout grid wrap>
-        <!-- File upload and preview section -->
+      <!-- File upload and preview section -->
+      <template v-if="oneSelected && allResources && !allExercises">
         <FileUpload
           v-if="oneSelected && allResources && !allExercises"
           :key="firstNode.id"
           :nodeId="firstNode.id"
-=======
-  <div v-if="Object.keys(changes).length" class="details-edit-view">
-    <div style="width:250px;">
-      <Thumbnail
-        v-model="thumbnail"
-        :kind="selected[0].kind"
-        :primaryFilePath="primaryFile"
-        :encoding="thumbnailEncoding"
-        @encoded="setEncoding"
-      />
-    </div>
-    <VForm ref="form" v-model="valid" :lazyValidation="newContent" :disabled="viewOnly">
-      <template v-if="oneSelected && allResources && !allExercises">
-        <FileUpload
-          :key="selectedIndices[0]"
-          :nodeIndex="selectedIndices[0]"
->>>>>>> 9b93fefc
           :viewOnly="viewOnly"
         />
         <VDivider />
@@ -68,7 +50,7 @@
           <LanguageDropdown
             ref="language"
             v-model="language"
-            style="margin-bottom: 16px;"
+            class="mb-2"
             :hint="languageHint"
             :placeholder="getPlaceholder('language')"
             :readonly="viewOnly"
@@ -80,7 +62,7 @@
             ref="role_visibility"
             v-model="role"
             :placeholder="getPlaceholder('role_visibility')"
-            :required="!changes.role_visibility.varied"
+            :required="isUnique(role)"
             :readonly="viewOnly"
           />
         </VFlex>
@@ -114,78 +96,7 @@
         </VFlex>
       </VLayout>
 
-<<<<<<< HEAD
-      <v-expansion-panel v-model="panel" expand>
-        <v-expansion-panel-content key="audience">
-          <template v-slot:header>
-            <div class="headline">
-              {{ $tr('audienceHeader') }}
-            </div>
-          </template>
-          <v-card>
-            <!-- Language -->
-            <VFlex sm12 md8 lg6>
-              <LanguageDropdown
-                ref="language"
-                v-model="language"
-                :hint="languageHint"
-                :placeholder="getPlaceholder('language')"
-                :readonly="viewOnly"
-              />
-            </VFlex>
-            <!-- Visibility -->
-            <VFlex sm12 md8 lg6>
-              <VisibilityDropdown
-                v-if="allResources"
-                ref="role_visibility"
-                v-model="role"
-                :placeholder="getPlaceholder('role_visibility')"
-                :required="isUnique(role)"
-                :readonly="viewOnly"
-              />
-            </VFlex>
-          </v-card>
-        </v-expansion-panel-content>
-        <v-expansion-panel-content v-if="allExercises" key="assessments">
-          <template v-slot:header>
-            <div class="headline">
-              {{ $tr('assessmentHeader') }}
-            </div>
-          </template>
-          <v-card>
-            <!-- Mastery -->
-            <VFlex sm12>
-              <MasteryDropdown
-                v-if="extra_fields"
-                ref="mastery_model"
-                v-model="masteryModelItem"
-                :placeholder="getPlaceholder('mastery_model')"
-                :required="isUnique(mastery_model)"
-                :mPlaceholder="getPlaceholder('m')"
-                :mRequired="isUnique(m)"
-                :nPlaceholder="getPlaceholder('n')"
-                :nRequired="isUnique(n)"
-                :readonly="viewOnly"
-              />
-            </VFlex>
-            <v-spacer />
-            <VFlex sm12>
-              <v-checkbox
-                v-if="extra_fields"
-                ref="randomize"
-                v-model="randomizeOrder"
-                :label="$tr('randomizeQuestionLabel')"
-                :indeterminate="!isUnique(randomizeOrder)"
-                color="primary"
-                :readonly="viewOnly"
-              />
-            </VFlex>
-          </v-card>
-        </v-expansion-panel-content>
-        <v-expansion-panel-content v-if="allResources" key="source">
-          <template v-slot:header>
-            <div class="headline">
-=======
+
       <!-- Source + thumbnail -->
       <VLayout row wrap class="section">
         <template v-if="allResources">
@@ -194,7 +105,6 @@
           </VFlex>
           <VFlex xs12 md6 class="auth-section">
             <h1 class="subheading">
->>>>>>> 9b93fefc
               {{ $tr('sourceHeader') }}
             </h1>
             <p v-if="disableAuthEdits" class="grey--text">
@@ -257,44 +167,11 @@
             </VCombobox>
 
             <!-- License -->
-<<<<<<< HEAD
-            <VFlex sm12 md8 lg6>
-              <LicenseDropdown
-                ref="license"
-                v-model="licenseItem"
-                :required="isUnique(license) && isUnique(license_description) && !disableAuthEdits"
-                :readonly="viewOnly || disableAuthEdits"
-                :placeholder="getPlaceholder('license')"
-                :descriptionPlaceholder="getPlaceholder('license_description')"
-              />
-            </VFlex>
-
-            <!-- Copyright Holder -->
-            <VFlex sm12 md8 lg6>
-              <VCombobox
-                v-if="copyrightHolderRequired"
-                ref="copyright_holder"
-                v-model="copyright_holder"
-                :items="copyrightHolders"
-                :label="$tr('copyrightHolderLabel')"
-                maxlength="200"
-                :required="isUnique(copyright_holder) && !disableAuthEdits"
-                :rules="copyrightHolderRules"
-                :placeholder="getPlaceholder('copyright_holder')"
-                autoSelectFirst
-                :readonly="viewOnly || disableAuthEdits"
-              />
-            </VFlex>
-          </v-card>
-        </v-expansion-panel-content>
-      </v-expansion-panel>
-=======
             <LicenseDropdown
               ref="license"
-              v-model="license"
-              :required="!changes.license.varied && !disableAuthEdits"
+              v-model="licenseItem"
+              :required="isUnique(license) && isUnique(license_description) && !disableAuthEdits"
               :readonly="viewOnly || disableAuthEdits"
-              :descriptionRequired="!changes.license_description.varied && !disableAuthEdits"
               :placeholder="getPlaceholder('license')"
               :descriptionPlaceholder="getPlaceholder('license_description')"
             />
@@ -303,11 +180,11 @@
             <VCombobox
               v-if="copyrightHolderRequired"
               ref="copyright_holder"
-              v-model="copyrightHolder"
+              v-model="copyright_holder"
               :items="copyrightHolders"
-              :label="$tr('copyrightHolderLabel') + (viewOnly || disableAuthEdits ? '' : ' *')"
+              :label="$tr('copyrightHolderLabel')"
               maxlength="200"
-              :required="!changes.copyright_holder.varied && !disableAuthEdits"
+              :required="isUnique(copyright_holder) && !disableAuthEdits"
               :rules="copyrightHolderRules"
               :placeholder="getPlaceholder('copyright_holder')"
               autoSelectFirst
@@ -323,6 +200,13 @@
           </h1>
           <!-- Thumbnail -->
           <div style="width:250px;">
+            <Thumbnail
+              v-model="thumbnail"
+              :kind="firstNode.kind"
+              :primaryFilePath="primaryFile"
+              :encoding="thumbnailEncoding"
+              @encoded="setEncoding"
+            />
           </div>
         </VFlex>
       </VLayout>
@@ -339,25 +223,24 @@
 
           <!-- Mastery -->
           <MasteryDropdown
-            v-if="changes.extra_fields"
+            v-if="extra_fields"
             ref="mastery_model"
-            v-model="masteryModel"
-            :placeholder="getExtraFieldPlaceholder('mastery_model')"
-            :required="!changes.extra_fields.mastery_model.varied"
-            :mPlaceholder="getExtraFieldPlaceholder('m')"
-            :mRequired="!changes.extra_fields.m.varied"
-            :nPlaceholder="getExtraFieldPlaceholder('n')"
-            :nRequired="!changes.extra_fields.n.varied"
+            v-model="masteryModelItem"
+            :placeholder="getPlaceholder('mastery_model')"
+            :required="isUnique(mastery_model)"
+            :mPlaceholder="getPlaceholder('m')"
+            :mRequired="isUnique(m)"
+            :nPlaceholder="getPlaceholder('n')"
+            :nRequired="isUnique(n)"
             :readonly="viewOnly"
           />
 
           <!-- Randomize question order -->
           <VCheckbox
-            v-if="changes.extra_fields"
             ref="randomize"
             v-model="randomizeOrder"
             :label="$tr('randomizeQuestionLabel')"
-            :indeterminate="changes.extra_fields.randomize.varied"
+            :indeterminate="!isUnique(randomizeOrder)"
             color="primary"
             hide-details
             :readonly="viewOnly"
@@ -371,10 +254,9 @@
           <VDivider />
         </VFlex>
         <VFlex xs12 md8 lg7>
-          <SubtitlesList :nodeIndex="selectedIndices[0]" :readonly="viewOnly" />
+          <SubtitlesList :nodeId="firstNode.id" :readonly="viewOnly" />
         </VFlex>
       </VLayout>
->>>>>>> 9b93fefc
     </VForm>
   </div>
 
@@ -387,13 +269,15 @@
   import uniq from 'lodash/uniq';
   import { mapGetters, mapActions } from 'vuex';
   import Constants from 'edit_channel/constants';
-<<<<<<< HEAD
   import LanguageDropdown from 'edit_channel/sharedComponents/LanguageDropdown';
   import HelpTooltip from 'edit_channel/sharedComponents/HelpTooltip';
   import LicenseDropdown from 'edit_channel/sharedComponents/LicenseDropdown';
   import MasteryDropdown from 'edit_channel/sharedComponents/MasteryDropdown';
   import VisibilityDropdown from 'edit_channel/sharedComponents/VisibilityDropdown';
   import FileUpload from 'frontend/channelEdit/views/files/FileUpload';
+  import ActionLink from 'edit_channel/sharedComponents/ActionLink';
+  import SubtitlesList from 'frontend/channelEdit/views/files/supplementaryLists/SubtitlesList';
+  import Thumbnail from 'frontend/channelEdit/views/files/thumbnails/Thumbnail';
 
   // Define an object to act as the place holder for non unique values.
   const nonUniqueValue = {};
@@ -434,17 +318,6 @@
       },
     };
   }
-=======
-  import LanguageDropdown from 'edit_channel/sharedComponents/LanguageDropdown.vue';
-  import HelpTooltip from 'edit_channel/sharedComponents/HelpTooltip.vue';
-  import LicenseDropdown from 'edit_channel/sharedComponents/LicenseDropdown.vue';
-  import MasteryDropdown from 'edit_channel/sharedComponents/MasteryDropdown.vue';
-  import VisibilityDropdown from 'edit_channel/sharedComponents/VisibilityDropdown.vue';
-  import FileUpload from 'edit_channel/file_upload/views/FileUpload.vue';
-  import ActionLink from 'edit_channel/sharedComponents/ActionLink.vue';
-  import SubtitlesList from 'edit_channel/file_upload/views/SubtitlesList.vue';
-  import Thumbnail from 'shared/views/Thumbnail.vue';
->>>>>>> 9b93fefc
 
   export default {
     name: 'DetailsTabView',
@@ -484,21 +357,10 @@
         'copyrightHolders',
         'tags',
       ]),
-<<<<<<< HEAD
       ...mapGetters('currentChannel', ['currentChannel']),
+      ...mapGetters('file', ['getFiles']),
       nodes() {
         return this.getContentNodes(this.nodeIds);
-=======
-
-      /* FORM FIELDS */
-      title: {
-        get() {
-          return this.changes.title.value || '';
-        },
-        set(value) {
-          this.update({ title: value });
-        },
->>>>>>> 9b93fefc
       },
       firstNode() {
         return this.nodes.length ? this.nodes[0] : null;
@@ -509,6 +371,8 @@
       allResources() {
         return !this.nodes.some(node => node.kind === 'topic');
       },
+
+      /* FORM FIELDS */
       title: generateGetterSetter('title'),
       description: generateGetterSetter('description'),
       randomizeOrder: generateExtraFieldsGetterSetter('randomize'),
@@ -572,25 +436,22 @@
           this.update(value);
         },
       },
-<<<<<<< HEAD
       extra_fields() {
         return this.getValueFromNodes('extra_fields');
       },
-=======
       thumbnail: {
         get() {
-          return this.selected[0].files.find(f => f.preset.thumbnail);
+          return this.getFiles(this.firstNode.files).find(f => f.preset.thumbnail);
         },
         set(file) {
-          let index = this.selectedIndices[0];
           file
-            ? this.addFileToNode({ index, file })
-            : this.removeFileFromNode({ fileID: this.thumbnail.id, index });
+            ? this.addFiles({ id: this.firstNode.id, files: [file] })
+            : this.removeFiles({ id: this.firstNode.id, files: [this.thumbnail.id] });
         },
       },
       thumbnailEncoding: {
         get() {
-          return this.selected[0].thumbnail_encoding;
+          return this.firstNode.thumbnail_encoding;
         },
         set(encoding) {
           this.update({ thumbnail_encoding: encoding });
@@ -598,7 +459,6 @@
       },
 
       /* COMPUTED PROPS */
->>>>>>> 9b93fefc
       disableAuthEdits() {
         return this.nodes.some(node => node.freeze_authoring_data);
       },
@@ -647,28 +507,33 @@
         ];
       },
       primaryFile() {
-        let file =
-          this.oneSelected &&
-          this.selected[0].files.find(f => !f.preset.supplementary && f.file_on_disk);
-        return (file && file.file_on_disk.split('?')[0]) || '';
+        // let file =
+        //   this.oneSelected &&
+        //   this.getFiles(this.firstNode.files)
+        //     .find(f => !f.preset.supplementary && f.file_on_disk);
+        // return (file && file.file_on_disk.split('?')[0]) || '';
+        return '';
       },
       videoSelected() {
-        return this.oneSelected && this.selected[0].kind === 'video';
+        return this.oneSelected && this.firstNode.kind === 'video';
       },
     },
     methods: {
-<<<<<<< HEAD
-      ...mapActions('contentNode', ['updateContentNodes', 'addTags', 'removeTags']),
-=======
-      ...mapMutations('edit_modal', {
-        updateNode: 'UPDATE_NODE',
-        updateNodeExtraFields: 'UPDATE_EXTRA_FIELDS',
-        validateNodeDetails: 'VALIDATE_NODE_DETAILS',
-        setTags: 'SET_TAGS',
-        addFileToNode: 'ADD_FILE_TO_NODE',
-        removeFileFromNode: 'REMOVE_FILE_FROM_NODE',
-      }),
->>>>>>> 9b93fefc
+      ...mapActions('contentNode', [
+        'updateContentNodes',
+        'addTags',
+        'removeTags',
+        'addFiles',
+        'removeFiles',
+      ]),
+      // ...mapMutations('edit_modal', {
+      //   updateNode: 'UPDATE_NODE',
+      //   updateNodeExtraFields: 'UPDATE_EXTRA_FIELDS',
+      //   validateNodeDetails: 'VALIDATE_NODE_DETAILS',
+      //   setTags: 'SET_TAGS',
+      //   addFileToNode: 'ADD_FILE_TO_NODE',
+      //   removeFileFromNode: 'REMOVE_FILE_FROM_NODE',
+      // }),
       update(payload) {
         this.updateContentNodes({ ids: this.nodeIds, ...payload });
       },
@@ -697,17 +562,14 @@
           ? this.$tr('variedFieldPlaceholder')
           : null;
       },
-<<<<<<< HEAD
-=======
-      handleValidation() {
-        this.$refs.form && this.newContent
-          ? this.$refs.form.resetValidation()
-          : this.$refs.form.validate();
-      },
+      // handleValidation() {
+      //   this.$refs.form && this.newContent
+      //     ? this.$refs.form.resetValidation()
+      //     : this.$refs.form.validate();
+      // },
       setEncoding(encoding) {
         this.thumbnail_encoding = encoding;
       },
->>>>>>> 9b93fefc
     },
     $trs: {
       basicInfoHeader: 'Basic information',
@@ -742,7 +604,6 @@
 
 <style lang="less" scoped>
 
-<<<<<<< HEAD
   @space-between-sections: 64px;
 
   /deep/ a,
@@ -750,9 +611,6 @@
     color: inherit;
     text-decoration: none;
   }
-=======
-  @import '../../../../less/global-variables.less';
->>>>>>> 9b93fefc
 
   /deep/ .error--text {
     font-weight: bold;
@@ -762,60 +620,6 @@
     max-width: 1800px;
     padding: 10px;
 
-<<<<<<< HEAD
-    .v-expansion-panel {
-      margin-top: @space-between-sections;
-      box-shadow: none !important;
-      /deep/ .v-expansion-panel__container {
-        border: 0;
-        &:hover {
-          .v-expansion-panel__header {
-            background-color: var(--v-lighten-2);
-          }
-        }
-        /deep/ .v-expansion-panel__header {
-          padding: 0 15px;
-          cursor: pointer;
-
-          .headline {
-            span {
-              margin-left: 5px;
-              font-size: 11pt;
-              color: var(--v-darken-2);
-            }
-          }
-          /deep/ .v-icon,
-          .v-icon {
-            margin-right: 10px;
-            font-size: 28px;
-            vertical-align: bottom;
-          }
-        }
-        /deep/ .v-expansion-panel__body {
-          padding: 5px 25px @space-between-sections;
-          .layout {
-            margin-left: 0;
-          }
-          .auth-section {
-            .import-link {
-              margin-left: -15px;
-              font-weight: bold;
-              text-transform: none;
-              .v-icon {
-                margin-left: 10px;
-                font-size: 12pt;
-              }
-            }
-            .flex {
-              padding-right: 30px;
-            }
-            /deep/ .v-autocomplete {
-              /deep/ .v-input__append-inner {
-                visibility: hidden;
-              }
-            }
-          }
-=======
     /deep/ .subheading {
       margin-bottom: 8px;
       font-weight: bold;
@@ -827,7 +631,6 @@
       /deep/ .v-autocomplete {
         /deep/ .v-input__append-inner {
           visibility: hidden;
->>>>>>> 9b93fefc
         }
       }
     }
