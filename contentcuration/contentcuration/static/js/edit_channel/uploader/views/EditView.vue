<template>

  <VContent>
    <VContainer fluid fill-height>
<<<<<<< HEAD
      <FileUploadDefault v-if="uploadMode && !nodes.length" />
      <VLayout v-else-if="!selected.length" justify-center align-center fill-height>
=======
      <VLayout v-if="!nodeIds.length" justify-center align-center fill-height>
>>>>>>> 7a08eedb
        <VFlex grow class="default-content">
          {{ noItemText }}
        </VFlex>
      </VLayout>
<<<<<<< HEAD
      <VLayout v-else-if="loadError" justify-center align-center fill-height>
        <VFlex grow class="default-content">
          <Icon color="red" class="error-icon">
            error
          </Icon>
          <p>{{ $tr('loadErrorText') }}</p>
        </VFlex>
      </VLayout>
      <VLayout v-else-if="!allLoaded" justify-center align-center fill-height>
        <VFlex grow class="default-content">
          <VProgressCircular :indeterminate="true" size="50" color="primary" />
          <br><br>
          <p>{{ $tr('loadingText') }}</p>
        </VFlex>
      </VLayout>
=======
>>>>>>> 7a08eedb
      <VLayout v-else justify-center>
        <VFlex grow>
          <VTabs v-model="currentTab" slider-color="primary">
            <!-- Details tab -->
            <VTab ref="detailstab" :href="`#${tabs.DETAILS}`">
              {{ $tr(tabs.DETAILS) }}
              <VTooltip v-if="invalidSelected || !areFilesValid" top>
                <template v-slot:activator="{ on }">
                  <Icon color="red" dark v-on="on">
                    error
                  </Icon>
                </template>
                <span>{{ $tr('invalidFieldsToolTip') }}</span>
              </VTooltip>
            </VTab>

            <!-- Questions tab -->
            <VTab v-if="showQuestionsTab" ref="questiontab" :href="`#${tabs.QUESTIONS}`">
              {{ $tr(tabs.QUESTIONS) }}
              <VTooltip v-if="!areAssessmentItemsValid" top>
                <template v-slot:activator="{ on }">
                  <Icon color="red" dark v-on="on">
                    error
                  </Icon>
                </template>
                <span>{{ $tr('invalidFieldsToolTip') }}</span>
              </VTooltip>
              <VChip v-else color="gray" dark>
                {{ assessmentItemsCount }}
              </VChip>
            </VTab>

            <!-- Prerequisites tab -->
            <VTab
              v-if="showPrerequisitesTab"
              ref="prerequisitetab"
              :href="`#${tabs.PREREQUISITES}`"
            >
              {{ $tr(tabs.PREREQUISITES) }}
              <VChip v-if="firstNode.prerequisite.length" color="gray" dark>
                {{ firstNode.prerequisite.length }}
              </VChip>
            </VTab>
          </VTabs>
          <VTabsItems v-model="currentTab">
            <VTabItem :key="tabs.DETAILS" ref="detailswindow" :value="tabs.DETAILS" lazy>
<<<<<<< HEAD
              <VAlert :value="selected.length > 1" type="info" color="primary" outline>
=======
              <VAlert :value="nodeIds.length > 1" type="info" outline>
>>>>>>> 7a08eedb
                {{ countText }}
              </VAlert>
              <VAlert v-if="invalidSelected" :value="true" type="error" outline icon="error">
                {{ $tr('errorBannerText') }}
              </VAlert>
              <DetailsTabView :viewOnly="viewOnly" :nodeIds="nodeIds" />
            </VTabItem>
            <VTabItem :key="tabs.QUESTIONS" ref="questionwindow" :value="tabs.QUESTIONS" lazy>
              <AssessmentView />
            </VTabItem>
            <VTabItem
              :key="tabs.PREREQUISITES"
              ref="prerequisiteswindow"
              :value="tabs.PREREQUISITES"
              lazy
            >
              Prerequisites
            </VTabItem>
          </VTabsItems>
        </VFlex>
      </VLayout>
    </VContainer>
  </VContent>

</template>

<script>

  import { mapGetters } from 'vuex';
  import { TabNames } from '../constants';
  import DetailsTabView from './DetailsTabView.vue';
  import AssessmentView from './AssessmentView.vue';
  import FileUploadDefault from 'edit_channel/file_upload/views/FileUploadDefault.vue';

  export default {
    name: 'EditView',
    components: {
      DetailsTabView,
      FileUploadDefault,
      AssessmentView,
    },
    props: {
      isClipboard: {
        type: Boolean,
        default: false,
      },
      nodeIds: {
        type: Array,
        default: () => [],
      },
    },
    data() {
      return {
        currentTab: null,
      };
    },
    computed: {
<<<<<<< HEAD
      ...mapGetters('edit_modal', [
        'selected',
        'allExercises',
        'allResources',
        'isNodeNew',
        'areNodeDetailsValid',
        'areNodeFilesValid',
        'areNodeAssessmentItemsValid',
        'nodeAssessmentItemsCount',
      ]),
      ...mapState('edit_modal', ['nodes', 'selectedIndices', 'mode']),
=======
      ...mapGetters('contentNode', ['getContentNodes', 'getContentNodeIsValid']),
      ...mapGetters('currentChannel', ['canEdit']),
      firstNode() {
        return this.nodes.length ? this.nodes[0] : null;
      },
      nodes() {
        return this.getContentNodes(this.nodeIds);
      },
>>>>>>> 7a08eedb
      noItemText() {
        if (!this.nodes.length) {
          /* eslint-disable no-constant-condition */
          if (true) {
            return this.$tr('addExerciseText');
          } else if (false) {
            return this.$tr('addTopicText');
          }
          /* eslint-enable */
        }
        return this.viewOnly ? this.$tr('noItemsToViewText') : this.$tr('noItemsToEditText');
      },
      uploadMode() {
        return this.mode === modes.UPLOAD;
      },
      tabs() {
        return TabNames;
      },
      viewOnly() {
        return !this.canEdit;
      },
      oneSelected() {
        return this.nodeIds.length === 1;
      },
<<<<<<< HEAD
=======
      showPreviewTab() {
        return this.oneSelected && this.firstNode && this.firstNode.files.length;
      },
>>>>>>> 7a08eedb
      showQuestionsTab() {
        return this.oneSelected && this.firstNode && this.firstNode.kind === 'exercise';
      },
      showPrerequisitesTab() {
        return (
          this.oneSelected && !this.isClipboard && this.firstNode && this.firstNode.kind !== 'topic'
        );
      },
      invalidSelected() {
        return !this.viewOnly && this.nodeIds.some(nodeId => !this.getContentNodeIsValid(nodeId));
      },
      countText() {
        let messageArgs = { count: this.nodeIds.length };
        if (this.viewOnly) return this.$tr('viewingMultipleCount', messageArgs);
        return this.$tr('editingMultipleCount', messageArgs);
      },
      areAssessmentItemsValid() {
        return true;
      },
      areFilesValid() {
        return this.areNodeFilesValid(this.selectedIndices[0]);
      },
      assessmentItemsCount() {
        return 0;
      },
    },
    $trs: {
      [TabNames.DETAILS]: 'Details',
      [TabNames.PREVIEW]: 'Preview',
      [TabNames.QUESTIONS]: 'Questions',
      [TabNames.PREREQUISITES]: 'Prerequisites',
      noItemsToEditText: 'Please select an item or items to edit',
      noItemsToViewText: 'Please select an item or items to view',
      addTopicText: 'Please add a topic to get started',
      addExerciseText: 'Please add an exercise to get started',
      invalidFieldsToolTip: 'Invalid fields detected',
      errorBannerText: 'Please address invalid fields',
      editingMultipleCount: 'Editing details for {count, plural,\n =1 {# item}\n other {# items}}',
      viewingMultipleCount: 'Viewing details for {count, plural,\n =1 {# item}\n other {# items}}',
    },
  };

</script>

<style lang="less" scoped>

  @import '../../../../less/global-variables.less';

  .container {
    width: unset;
  }

  .v-alert {
    padding: 10px;
    margin: 15px;
    font-weight: bold;
  }

  .default-content {
    .empty_default;

    margin: 10% auto;
  }
  .v-tabs {
    margin: -32px -31px 0;
    border-bottom: 1px solid @gray-300;
  }

  .v-tabs__div {
    padding: 0 20px;
    font-weight: bold;
    .v-icon {
      margin-left: 5px;
      font-size: 12pt;
    }
  }

  .v-chip {
    height: 20px;
    margin-left: 10px;
  }

  .error-icon {
    margin-bottom: 20px;
    font-size: 45pt;
  }

</style><|MERGE_RESOLUTION|>--- conflicted
+++ resolved
@@ -1,109 +1,80 @@
 <template>
 
-  <VContent>
-    <VContainer fluid fill-height>
-<<<<<<< HEAD
-      <FileUploadDefault v-if="uploadMode && !nodes.length" />
-      <VLayout v-else-if="!selected.length" justify-center align-center fill-height>
-=======
-      <VLayout v-if="!nodeIds.length" justify-center align-center fill-height>
->>>>>>> 7a08eedb
-        <VFlex grow class="default-content">
-          {{ noItemText }}
-        </VFlex>
-      </VLayout>
-<<<<<<< HEAD
-      <VLayout v-else-if="loadError" justify-center align-center fill-height>
-        <VFlex grow class="default-content">
-          <Icon color="red" class="error-icon">
-            error
-          </Icon>
-          <p>{{ $tr('loadErrorText') }}</p>
-        </VFlex>
-      </VLayout>
-      <VLayout v-else-if="!allLoaded" justify-center align-center fill-height>
-        <VFlex grow class="default-content">
-          <VProgressCircular :indeterminate="true" size="50" color="primary" />
-          <br><br>
-          <p>{{ $tr('loadingText') }}</p>
-        </VFlex>
-      </VLayout>
-=======
->>>>>>> 7a08eedb
-      <VLayout v-else justify-center>
-        <VFlex grow>
-          <VTabs v-model="currentTab" slider-color="primary">
-            <!-- Details tab -->
-            <VTab ref="detailstab" :href="`#${tabs.DETAILS}`">
-              {{ $tr(tabs.DETAILS) }}
-              <VTooltip v-if="invalidSelected || !areFilesValid" top>
-                <template v-slot:activator="{ on }">
-                  <Icon color="red" dark v-on="on">
-                    error
-                  </Icon>
-                </template>
-                <span>{{ $tr('invalidFieldsToolTip') }}</span>
-              </VTooltip>
-            </VTab>
-
-            <!-- Questions tab -->
-            <VTab v-if="showQuestionsTab" ref="questiontab" :href="`#${tabs.QUESTIONS}`">
-              {{ $tr(tabs.QUESTIONS) }}
-              <VTooltip v-if="!areAssessmentItemsValid" top>
-                <template v-slot:activator="{ on }">
-                  <Icon color="red" dark v-on="on">
-                    error
-                  </Icon>
-                </template>
-                <span>{{ $tr('invalidFieldsToolTip') }}</span>
-              </VTooltip>
-              <VChip v-else color="gray" dark>
-                {{ assessmentItemsCount }}
-              </VChip>
-            </VTab>
-
-            <!-- Prerequisites tab -->
-            <VTab
-              v-if="showPrerequisitesTab"
-              ref="prerequisitetab"
-              :href="`#${tabs.PREREQUISITES}`"
-            >
-              {{ $tr(tabs.PREREQUISITES) }}
-              <VChip v-if="firstNode.prerequisite.length" color="gray" dark>
-                {{ firstNode.prerequisite.length }}
-              </VChip>
-            </VTab>
-          </VTabs>
-          <VTabsItems v-model="currentTab">
-            <VTabItem :key="tabs.DETAILS" ref="detailswindow" :value="tabs.DETAILS" lazy>
-<<<<<<< HEAD
-              <VAlert :value="selected.length > 1" type="info" color="primary" outline>
-=======
-              <VAlert :value="nodeIds.length > 1" type="info" outline>
->>>>>>> 7a08eedb
-                {{ countText }}
-              </VAlert>
-              <VAlert v-if="invalidSelected" :value="true" type="error" outline icon="error">
-                {{ $tr('errorBannerText') }}
-              </VAlert>
-              <DetailsTabView :viewOnly="viewOnly" :nodeIds="nodeIds" />
-            </VTabItem>
-            <VTabItem :key="tabs.QUESTIONS" ref="questionwindow" :value="tabs.QUESTIONS" lazy>
-              <AssessmentView />
-            </VTabItem>
-            <VTabItem
-              :key="tabs.PREREQUISITES"
-              ref="prerequisiteswindow"
-              :value="tabs.PREREQUISITES"
-              lazy
-            >
-              Prerequisites
-            </VTabItem>
-          </VTabsItems>
-        </VFlex>
-      </VLayout>
-    </VContainer>
-  </VContent>
+  <VContainer fluid fill-height>
+    <VLayout v-if="!nodeIds.length" justify-center align-center fill-height>
+      <VFlex grow class="text-xs-center title grey--text">
+        {{ noItemText }}
+      </VFlex>
+    </VLayout>
+    <VLayout v-else justify-center>
+      <VFlex grow>
+        <VTabs v-model="currentTab" slider-color="primary">
+          <!-- Details tab -->
+          <VTab ref="detailstab" :href="`#${tabs.DETAILS}`">
+            {{ $tr(tabs.DETAILS) }}
+            <VTooltip v-if="invalidSelected || !areFilesValid" top>
+              <template v-slot:activator="{ on }">
+                <Icon color="red" dark small class="ml-2" v-on="on">
+                  error
+                </Icon>
+              </template>
+              <span>{{ $tr('invalidFieldsToolTip') }}</span>
+            </VTooltip>
+          </VTab>
+
+          <!-- Questions tab -->
+          <VTab v-if="showQuestionsTab" ref="questiontab" :href="`#${tabs.QUESTIONS}`">
+            {{ $tr(tabs.QUESTIONS) }}
+            <VTooltip v-if="!areAssessmentItemsValid" top>
+              <template v-slot:activator="{ on }">
+                <Icon color="red" dark v-on="on">
+                  error
+                </Icon>
+              </template>
+              <span>{{ $tr('invalidFieldsToolTip') }}</span>
+            </VTooltip>
+            <VChip v-else color="gray" dark>
+              {{ assessmentItemsCount }}
+            </VChip>
+          </VTab>
+
+          <!-- Prerequisites tab -->
+          <VTab
+            v-if="showPrerequisitesTab"
+            ref="prerequisitetab"
+            :href="`#${tabs.PREREQUISITES}`"
+          >
+            {{ $tr(tabs.PREREQUISITES) }}
+            <VChip v-if="firstNode.prerequisite.length" color="gray" dark>
+              {{ firstNode.prerequisite.length }}
+            </VChip>
+          </VTab>
+        </VTabs>
+        <VTabsItems v-model="currentTab">
+          <VTabItem :key="tabs.DETAILS" ref="detailswindow" :value="tabs.DETAILS" lazy>
+            <VAlert :value="nodeIds.length > 1" type="info" color="primary" outline>
+              {{ countText }}
+            </VAlert>
+            <VAlert v-if="invalidSelected" :value="true" type="error" outline icon="error">
+              {{ $tr('errorBannerText') }}
+            </VAlert>
+            <DetailsTabView :viewOnly="!canEdit" :nodeIds="nodeIds" />
+          </VTabItem>
+          <VTabItem :key="tabs.QUESTIONS" ref="questionwindow" :value="tabs.QUESTIONS" lazy>
+            <AssessmentView />
+          </VTabItem>
+          <VTabItem
+            :key="tabs.PREREQUISITES"
+            ref="prerequisiteswindow"
+            :value="tabs.PREREQUISITES"
+            lazy
+          >
+            Prerequisites
+          </VTabItem>
+        </VTabsItems>
+      </VFlex>
+    </VLayout>
+  </VContainer>
 
 </template>
 
@@ -111,15 +82,13 @@
 
   import { mapGetters } from 'vuex';
   import { TabNames } from '../constants';
-  import DetailsTabView from './DetailsTabView.vue';
-  import AssessmentView from './AssessmentView.vue';
-  import FileUploadDefault from 'edit_channel/file_upload/views/FileUploadDefault.vue';
+  import DetailsTabView from './DetailsTabView';
+  import AssessmentView from './AssessmentView';
 
   export default {
     name: 'EditView',
     components: {
       DetailsTabView,
-      FileUploadDefault,
       AssessmentView,
     },
     props: {
@@ -138,20 +107,11 @@
       };
     },
     computed: {
-<<<<<<< HEAD
-      ...mapGetters('edit_modal', [
-        'selected',
-        'allExercises',
-        'allResources',
-        'isNodeNew',
-        'areNodeDetailsValid',
-        'areNodeFilesValid',
-        'areNodeAssessmentItemsValid',
-        'nodeAssessmentItemsCount',
+      ...mapGetters('contentNode', [
+        'getContentNodes',
+        'getContentNodeDetailsAreValid',
+        'getContentNodeFilesAreValid',
       ]),
-      ...mapState('edit_modal', ['nodes', 'selectedIndices', 'mode']),
-=======
-      ...mapGetters('contentNode', ['getContentNodes', 'getContentNodeIsValid']),
       ...mapGetters('currentChannel', ['canEdit']),
       firstNode() {
         return this.nodes.length ? this.nodes[0] : null;
@@ -159,37 +119,16 @@
       nodes() {
         return this.getContentNodes(this.nodeIds);
       },
->>>>>>> 7a08eedb
+
       noItemText() {
-        if (!this.nodes.length) {
-          /* eslint-disable no-constant-condition */
-          if (true) {
-            return this.$tr('addExerciseText');
-          } else if (false) {
-            return this.$tr('addTopicText');
-          }
-          /* eslint-enable */
-        }
-        return this.viewOnly ? this.$tr('noItemsToViewText') : this.$tr('noItemsToEditText');
-      },
-      uploadMode() {
-        return this.mode === modes.UPLOAD;
+        return this.canEdit ? this.$tr('noItemsToEditText') : this.$tr('noItemsToViewText');
       },
       tabs() {
         return TabNames;
       },
-      viewOnly() {
-        return !this.canEdit;
-      },
       oneSelected() {
         return this.nodeIds.length === 1;
       },
-<<<<<<< HEAD
-=======
-      showPreviewTab() {
-        return this.oneSelected && this.firstNode && this.firstNode.files.length;
-      },
->>>>>>> 7a08eedb
       showQuestionsTab() {
         return this.oneSelected && this.firstNode && this.firstNode.kind === 'exercise';
       },
@@ -199,18 +138,20 @@
         );
       },
       invalidSelected() {
-        return !this.viewOnly && this.nodeIds.some(nodeId => !this.getContentNodeIsValid(nodeId));
+        return (
+          this.canEdit && this.nodeIds.some(nodeId => !this.getContentNodeDetailsAreValid(nodeId))
+        );
       },
       countText() {
         let messageArgs = { count: this.nodeIds.length };
-        if (this.viewOnly) return this.$tr('viewingMultipleCount', messageArgs);
-        return this.$tr('editingMultipleCount', messageArgs);
+        if (this.canEdit) return this.$tr('editingMultipleCount', messageArgs);
+        return this.$tr('viewingMultipleCount', messageArgs);
       },
       areAssessmentItemsValid() {
         return true;
       },
       areFilesValid() {
-        return this.areNodeFilesValid(this.selectedIndices[0]);
+        return !this.oneSelected || this.getContentNodeFilesAreValid(this.nodeIds[0]);
       },
       assessmentItemsCount() {
         return 0;
@@ -223,8 +164,6 @@
       [TabNames.PREREQUISITES]: 'Prerequisites',
       noItemsToEditText: 'Please select an item or items to edit',
       noItemsToViewText: 'Please select an item or items to view',
-      addTopicText: 'Please add a topic to get started',
-      addExerciseText: 'Please add an exercise to get started',
       invalidFieldsToolTip: 'Invalid fields detected',
       errorBannerText: 'Please address invalid fields',
       editingMultipleCount: 'Editing details for {count, plural,\n =1 {# item}\n other {# items}}',
@@ -236,8 +175,6 @@
 
 <style lang="less" scoped>
 
-  @import '../../../../less/global-variables.less';
-
   .container {
     width: unset;
   }
@@ -248,18 +185,13 @@
     font-weight: bold;
   }
 
-  .default-content {
-    .empty_default;
-
-    margin: 10% auto;
-  }
   .v-tabs {
-    margin: -32px -31px 0;
-    border-bottom: 1px solid @gray-300;
+    margin: -32px -32px 0;
+    border-bottom: 1px solid var(--v-grey-lighten3);
   }
 
   .v-tabs__div {
-    padding: 0 20px;
+    padding: 20px;
     font-weight: bold;
     .v-icon {
       margin-left: 5px;
