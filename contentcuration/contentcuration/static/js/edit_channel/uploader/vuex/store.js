import Vue from 'vue';

import { modes } from './../constants';
import State from 'edit_channel/state';

const Vuex = require('vuex');
var mutations = require('./mutations');
var actions = require('./actions');
var getters = require('./getters');

Vue.use(Vuex);

if (State.current_channel) {
  State.current_channel.fetch({ async: false });
}

const store = new Vuex.Store({
  modules: {
    edit_modal: {
      namespaced: true,
      state: {
        nodes: [],
        selectedIndices: [],
        changes: {},
        mode: modes.VIEW_ONLY,
<<<<<<< HEAD
        files: [],
=======
        /* Nodes validation errors in form of an array consisting
           of objects with the following interface:
           {
              // index of a node in state.nodes
              // (TODO - switch to node and assessment items IDs when possible
              // will require migration to a new data structure since everything
              // is currently built on indexes)
              nodeIdx: <Number>,
              errors: {
                // errors related to node details like title, licence, etc.
                details: [],
                assessment_items: [
                  [], // first assessment item errors
                  []  // second assessment item errors
                ]
              }
            }
        */
        validation: [],
        dialog: {
          open: false,
          title: '',
          message: '',
          submitLabel: '',
          onSubmit: () => {},
          onCancel: () => {},
        },
>>>>>>> b4b74abc
      },
      getters: getters,
      mutations: mutations,
      actions: actions,
    },
  },
});

export default store;
module.exports = store;<|MERGE_RESOLUTION|>--- conflicted
+++ resolved
@@ -23,9 +23,7 @@
         selectedIndices: [],
         changes: {},
         mode: modes.VIEW_ONLY,
-<<<<<<< HEAD
         files: [],
-=======
         /* Nodes validation errors in form of an array consisting
            of objects with the following interface:
            {
@@ -53,7 +51,6 @@
           onSubmit: () => {},
           onCancel: () => {},
         },
->>>>>>> b4b74abc
       },
       getters: getters,
       mutations: mutations,
