--- conflicted
+++ resolved
@@ -147,8 +147,40 @@
       $(this).attr('tabindex', TABINDEX++);
     });
   },
+  state_changed: function() {
+    // If tasks are running, show modal so that the user cannot edit during this process.
+    let runningTasks = State.Store.getters.runningTasks;
+
+    if (runningTasks.length > 0) {
+      this.show_loading_modal('Updating channel, please wait...');
+    } else if ($('#loading_modal').length > 0) {
+      this.dismiss_loading_modal();
+      this.render();
+    }
+  },
   display_load: function(message, callback) {
-    if (message.trim() != '') {
+    if (callback) {
+      this.show_loading_modal(message);
+      var promise = new Promise(function(resolve, reject) {
+        callback(resolve, reject);
+      });
+      promise
+        .then(() => {
+          if (message.trim() != '') {
+            $('#loading_modal').remove();
+          }
+        })
+        .catch(() => {
+          if (message != '') {
+            $('#kolibri_load_text').text(this.get_translation('refresh_page'));
+          }
+        });
+    } else {
+      this.dismiss_loading_modal();
+    }
+  },
+  show_loading_modal: function(message) {
+    if ($('#loading_modal').length == 0 && message.trim() != '') {
       var load =
         '<div id="loading_modal" class="text-center fade">' +
         '<div id="kolibri_load_gif"></div>' +
@@ -158,87 +190,9 @@
         '</div>';
       $(load).appendTo('body');
     }
-    if (callback) {
-      var promise = new Promise(function(resolve, reject) {
-        callback(resolve, reject);
-      });
-      promise
-        .then(() => {
-          if (message.trim() != '') {
-            $('#loading_modal').remove();
-          }
-        })
-        .catch(error => {
-          if (message != '') {
-            $('#kolibri_load_text').text(this.get_translation('refresh_page'));
-          }
-          // eslint-disable-next-line no-console
-          console.warn(this.get_translation('call_error'), error);
-        });
-<<<<<<< HEAD
-    },
-	state_changed: function(mutation, state) {
-    // If tasks are running, show modal so that the user cannot edit during this process.
-    let runningTasks = State.Store.getters.runningTasks;
-
-    if (runningTasks.length > 0) {
-      this.show_loading_modal("Updating channel, please wait...");
-    } else if ($("#loading_modal").length > 0) {
-      this.dismiss_loading_modal();
-      this.render();
-    }
-  },
-	display_load:function(message, callback){
-    if (callback) {
-      this.show_loading_modal(message);
-      var promise = new Promise(function(resolve, reject){
-        callback(resolve, reject);
-      });
-      promise.then(() => {
-        if(message.trim()!=""){
-          $("#loading_modal").remove();
-        }
-      }).catch((error) => {
-        if(message!=""){
-          $("#kolibri_load_text").text(this.get_translation("refresh_page"));
-        }
-        console.log(this.get_translation("call_error"), error);
-      });
-    } else {
-      this.dismiss_loading_modal();
-  	}
-  },
-  show_loading_modal: function(message) {
-    if($("#loading_modal").length == 0 && message.trim()!=""){
-      var load = '<div id="loading_modal" class="text-center fade">' +
-          '<div id="kolibri_load_gif"></div>' +
-          '<h4 id="kolibri_load_text" class="text-center">' + message + '</h4>' +
-          '</div>';
-      $(load).appendTo('body');
-    }
   },
   dismiss_loading_modal: function() {
-    $("#loading_modal").remove();
-  },
-  	reload_ancestors:function(collection, include_collection, callback){
-  		include_collection = include_collection==null || include_collection;
-		var list_to_reload = collection.chain()
-						.reduce(function(list, item){ return list.concat(item.get('ancestors'));}, [])
-						.union((include_collection) ? collection.pluck("id") : [])
-						.union((State.current_channel)? [State.current_channel.get("main_tree").id] : [])
-						.uniq().value();
-		var self = this;
-		this.retrieve_nodes($.unique(list_to_reload), true).then(function(fetched){
-			fetched.forEach(function(model){
-				var object = WorkspaceManager.get(model.get("id"));
-				if(object){
-					if(object.node) object.node.reload(model);
-					if(object.list) object.list.set_root_model(model);
-				}
-=======
-    } else {
-      $('#loading_modal').remove();
-    }
+    $('#loading_modal').remove();
   },
   reload_ancestors: function(collection, include_collection, callback) {
     include_collection = include_collection == null || include_collection;
@@ -259,7 +213,6 @@
           if (object.node) object.node.reload(model);
           if (object.list) object.list.set_root_model(model);
         }
->>>>>>> 657f8171
 
         if (model.id === State.current_channel.get('main_tree').id) {
           State.current_channel.set('main_tree', model.toJSON());
