/* GLOBAL VARIABLES */
@icon-font-path: "/static/fonts/";

@font-face {
  font-family: "Noto Sans";
  src: url("@{icon-font-path}NotoSans-Regular.ttf") format("truetype");
}

/* ICONS AND BUTTONS */
@topnav-active-tab-color:#564462; 
.action-button {
  background: @blue-500;
  color: white;
  padding: 6px 16px;
  border: none;
  border-radius: 2px;
}
.action-text {
  color: @blue-500;
  font-weight: bold;
}

/* TYPOGRAPHY */
@title: 24px;
@larger-body-text: 16px;
@body-text: 14px;
@annotation-text: 12px;


@body-font-color: #30302F;
@annotation-gray: #A4A4A4;
@error-input-color : #F6CECE;
@delete-color: #FF5252;

/* CONTAINERS */
@body-background: #FAFAFA;
@panel-container-color: #EEEEEE;
@topnav-bg-color: #816793;
@box-shadow: 0 0 2px 0px rgba(0,0,0,0.4);

/* COLOR PALETTE */
@blue-100: #BBDEFB;
@blue-500: #2196F3;
@blue-700: #1976D2;
@blue-900: #0D47A1;

/* GLOBAL STYLES */
.inline-block {
  display: inline-block;
}
a {
  text-decoration: none;
}
body {
  background: @body-background;
}

body.dragging, body.dragging * {
  cursor: move !important;
}

.dragged {
  position: absolute;
  opacity: 0.5;
  z-index: 999999999999999;
}

ul li.placeholder {
  position: relative;
}
ul li.placeholder:before {
  position: absolute;
}

.error_input{
  background-color :@error-input-color;
}

.construction{
<<<<<<< HEAD
  cursor: not-allowed;
  opacity:0.6;
}

.btn, a {
  cursor: pointer;
}

::-webkit-scrollbar {
  width: 8px;
  margin-left:-100px;
  position: relative;
}
 
::-webkit-scrollbar-track {
  /*-webkit-box-shadow: inset 0 0 6px rgba(0,0,0,0.3);*/
}
 
::-webkit-scrollbar-thumb {
  border-radius: 10px;
  /*-webkit-box-shadow: inset 0 0 6px rgba(0,0,0,0.5);*/
   background-color:gray;
=======
  display:none;
>>>>>>> 66423c8e
}<|MERGE_RESOLUTION|>--- conflicted
+++ resolved
@@ -77,7 +77,7 @@
 }
 
 .construction{
-<<<<<<< HEAD
+  display:none;
   cursor: not-allowed;
   opacity:0.6;
 }
@@ -100,7 +100,4 @@
   border-radius: 10px;
   /*-webkit-box-shadow: inset 0 0 6px rgba(0,0,0,0.5);*/
    background-color:gray;
-=======
-  display:none;
->>>>>>> 66423c8e
 }