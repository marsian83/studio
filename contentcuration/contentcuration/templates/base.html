--- conflicted
+++ resolved
@@ -110,13 +110,8 @@
         {% endif %}
         {% endcache %}
       {% endblock %}
-<<<<<<< HEAD
-    </head>
-  <body>
-=======
 	</head>
   <body data-app>
->>>>>>> a6fa202a
       {% block nav %}
       <!-- Navigation bar -->
       <nav>
