<!DOCTYPE HTML>
{% extends "base.html" %}

{% load staticfiles %}
{% load i18n %}

{% block nav %}{% endblock nav %}

{% block content %}

<<<<<<< HEAD
<div id="login-container">
	<div id="login-overlay" class="text-center">
		<br/>
		<div id="login-form" class="container">
			<div id="login-title-area">
				<img id="login-image" class="pull-left" src="{% static 'img/kolibri_login.png' %}"/>
				<h1 id="login-title">Kolibri</h1>
				<p id="login-subheading">{% trans "Content Curation" %}</p>
			</div>

				<ul>
					{% if form.errors %}
					<li>{% trans "Your username and password didn't match. Please try again." %}</li>
					{% endif %}

					{% if next %}
						{% if user.is_authenticated %}
						<li>{% trans "Your account doesn't have access to this page. To proceed, please login with an account that has access." %}</li>
						{% else %}
						<li>{% trans "Please login to see this page." %}</li>
						{% endif %}
					{% endif %}
				</ul>

				<form method="post" action="{% url 'django.contrib.auth.views.login' %}">
					<div id="form-wrapper">
						{% csrf_token %}
						<div class="form-group">
							{% trans "Email:" %}
							{{ form.username }}
						</div>
						<div class="form-group">
							{% trans "Password:" %}
							{{ form.password }}
							{# Assumes you setup the password_reset view in your URLconf #}
							<p id="lost_password_prompt"><a  class="action-text login-action-text" href="{% url 'auth_password_reset' %}">{% trans "Lost password?" %}</a></p>
						</div>
					</div>


				<input class="btn btn-login" type="submit" value="{% trans 'Login' %}" />
				<input type="hidden" name="next" value="{{ next }}" />
			</form>
			<a href="/accounts/register" class="action-text login-action-text" id="register_prompt">{% trans "Create an Account" %}</a>
=======
<div class="login container-fluid">
	<!-- Branding block -->
	<div class="login-branding center-block text-center col-md-5 container">
			<img class="login-branding-kolibri-logo img-responsive col-md-5" src="{% static 'img/kolibri_login.png' %}"/>
			<h1 class="login-branding-kolibri-title"> Kolibri </h1>
			<p class="login-branding-subtitle"> Content Curation </p>
>>>>>>> c9df69a3

			<a href="https://learningequality.org/" class="pull-left login-branding-footer" target="_blank">
				<img src="{% static 'img/le_logo.png' %}" class="login-branding-footer-le-logo img-responsive">
				<span class="login-branding-footer-le-title"> Learning Equality </span>
			<a>
	</div>

	<div class="col-md-7 login-content"
	<!-- Login Form Block -->
	<form method="post" class="login-content-form text-center" action="{% url 'django.contrib.auth.views.login' %}">
		{% csrf_token %}
		<div class="form-group">
		    {{ form.username.label_tag }}
		    {{ form.username }}
		</div>
		<div class="form-group">
		    {{ form.password.label_tag }}
		    {{ form.password }}
		    {# Assumes you setup the password_reset view in your URLconf #}
			<p class="lost_password_prompt">
				<a  class="action-text login-action-text" href="{% url 'auth_password_reset' %}">
					{% trans "Lost password?" %}
				</a>
			</p>
		</div>

		<ul>
			{% if form.errors %}
			<li>{% trans "Your username and password didn't match. Please try again." %}</li>
			{% endif %}

			{% if next %}
			{% if user.is_authenticated %}
			<li>{% trans "Your account doesn't have access to this page. To proceed, please login with an account that has access." %}</li>
			{% else %}
			<li>{% trans "Please login to see this page." %}</li>
			{% endif %}
			{% endif %}
		</ul>

		<input class="btn btn-login" type="submit" value="Login" />
		<input type="hidden" name="next" value="{{ next }}" />

		<a href="/accounts/register" class="action-text login-action-text" class="register_prompt">Create an Account</a>
	</form>


	</div>

{% endblock %}<|MERGE_RESOLUTION|>--- conflicted
+++ resolved
@@ -1,113 +1,57 @@
 <!DOCTYPE HTML>
-{% extends "base.html" %}
+{% extends "registration/getting_started.html" %}
 
 {% load staticfiles %}
 {% load i18n %}
 
 {% block nav %}{% endblock nav %}
 
-{% block content %}
+{% block login %}
+<ul>
+	{% if form.errors %}
+	<li>{% trans "Email or password is incorrect" %}</li>
+	{% endif %}
 
-<<<<<<< HEAD
-<div id="login-container">
-	<div id="login-overlay" class="text-center">
-		<br/>
-		<div id="login-form" class="container">
-			<div id="login-title-area">
-				<img id="login-image" class="pull-left" src="{% static 'img/kolibri_login.png' %}"/>
-				<h1 id="login-title">Kolibri</h1>
-				<p id="login-subheading">{% trans "Content Curation" %}</p>
-			</div>
+	{% if next %}
+	{% if user.is_authenticated %}
+	<li>{% trans "Your account doesn't have access to this page. To proceed, please login with an account that has access." %}</li>
+	{% else %}
+	<li>{% trans "Please login to see this page." %}</li>
+	{% endif %}
+	{% endif %}
+</ul>
 
-				<ul>
-					{% if form.errors %}
-					<li>{% trans "Your username and password didn't match. Please try again." %}</li>
-					{% endif %}
-
-					{% if next %}
-						{% if user.is_authenticated %}
-						<li>{% trans "Your account doesn't have access to this page. To proceed, please login with an account that has access." %}</li>
-						{% else %}
-						<li>{% trans "Please login to see this page." %}</li>
-						{% endif %}
-					{% endif %}
-				</ul>
-
-				<form method="post" action="{% url 'django.contrib.auth.views.login' %}">
-					<div id="form-wrapper">
-						{% csrf_token %}
-						<div class="form-group">
-							{% trans "Email:" %}
-							{{ form.username }}
-						</div>
-						<div class="form-group">
-							{% trans "Password:" %}
-							{{ form.password }}
-							{# Assumes you setup the password_reset view in your URLconf #}
-							<p id="lost_password_prompt"><a  class="action-text login-action-text" href="{% url 'auth_password_reset' %}">{% trans "Lost password?" %}</a></p>
-						</div>
-					</div>
+<h2 class="header text-center">Log In</h2>
+<form method="post" class="login-content-form text-center content-padding-top container-fluid" action="{% url 'django.contrib.auth.views.login' %}">
+	{% csrf_token %}
+	<div class="form-group row">
+	    <div class="col-xs-12 login-label">{% trans "Email" %}</div>
+	    <div class="col-xs-12">{{ form.username }}</div>
+	</div>
+	<div class="form-group row">
+	    <div class="col-xs-12 login-label">{% trans "Password" %}</div>
+	    <div class="col-xs-12">
+	    	{{ form.password }}
+	    	 {# Assumes you setup the password_reset view in your URLconf #}
+	    </div>
+	    <div class="lost_password_prompt col-xs-12">
+			<a  class="action-text login-action-text" href="{% url 'auth_password_reset' %}">
+				{% trans "Lost password?" %}
+			</a>
+		</div>
+	</div>
+	<div class="row">
+		<div class="col-xs-12">
+			<input class="btn btn-login" type="submit" value="{% trans 'Log In' %}" />
+		</div>
+	</div>
+	<input type="hidden" name="next" value="{{ next }}" />
+	<div class="row">
+		<div class="col-xs-12">
+			<a href="/accounts/register" class="action-text login-action-text" class="register_prompt">{% trans "Create an Account" %}</a>
+		</div>
+	</div>
+</form>
 
 
-				<input class="btn btn-login" type="submit" value="{% trans 'Login' %}" />
-				<input type="hidden" name="next" value="{{ next }}" />
-			</form>
-			<a href="/accounts/register" class="action-text login-action-text" id="register_prompt">{% trans "Create an Account" %}</a>
-=======
-<div class="login container-fluid">
-	<!-- Branding block -->
-	<div class="login-branding center-block text-center col-md-5 container">
-			<img class="login-branding-kolibri-logo img-responsive col-md-5" src="{% static 'img/kolibri_login.png' %}"/>
-			<h1 class="login-branding-kolibri-title"> Kolibri </h1>
-			<p class="login-branding-subtitle"> Content Curation </p>
->>>>>>> c9df69a3
-
-			<a href="https://learningequality.org/" class="pull-left login-branding-footer" target="_blank">
-				<img src="{% static 'img/le_logo.png' %}" class="login-branding-footer-le-logo img-responsive">
-				<span class="login-branding-footer-le-title"> Learning Equality </span>
-			<a>
-	</div>
-
-	<div class="col-md-7 login-content"
-	<!-- Login Form Block -->
-	<form method="post" class="login-content-form text-center" action="{% url 'django.contrib.auth.views.login' %}">
-		{% csrf_token %}
-		<div class="form-group">
-		    {{ form.username.label_tag }}
-		    {{ form.username }}
-		</div>
-		<div class="form-group">
-		    {{ form.password.label_tag }}
-		    {{ form.password }}
-		    {# Assumes you setup the password_reset view in your URLconf #}
-			<p class="lost_password_prompt">
-				<a  class="action-text login-action-text" href="{% url 'auth_password_reset' %}">
-					{% trans "Lost password?" %}
-				</a>
-			</p>
-		</div>
-
-		<ul>
-			{% if form.errors %}
-			<li>{% trans "Your username and password didn't match. Please try again." %}</li>
-			{% endif %}
-
-			{% if next %}
-			{% if user.is_authenticated %}
-			<li>{% trans "Your account doesn't have access to this page. To proceed, please login with an account that has access." %}</li>
-			{% else %}
-			<li>{% trans "Please login to see this page." %}</li>
-			{% endif %}
-			{% endif %}
-		</ul>
-
-		<input class="btn btn-login" type="submit" value="Login" />
-		<input type="hidden" name="next" value="{{ next }}" />
-
-		<a href="/accounts/register" class="action-text login-action-text" class="register_prompt">Create an Account</a>
-	</form>
-
-
-	</div>
-
 {% endblock %}