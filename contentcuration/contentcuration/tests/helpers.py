from builtins import str
from importlib import import_module

import mock
<<<<<<< HEAD
from celery import states
=======
from search.models import ContentNodeFullTextSearch
>>>>>>> 6a10c686

from contentcuration.models import ContentNode
from contentcuration.models import TaskResult


def clear_tasks(except_task_id=None):
    """
    Revokes all tasks, except the task if specified by ID

    :param except_task_id: A task to exclude from revocation
    """
    from contentcuration.celery import app

    # remove any other tasks
    qs = TaskResult.objects.all()
    if except_task_id:
        qs = qs.exclude(task_id=except_task_id)
    for task_id in qs.values_list("task_id", flat=True):
        app.control.revoke(task_id, terminate=True)
    qs.update(status=states.REVOKED)


def mock_class_instance(target):
    """
    Helper that returns a Mocked instance of the `target` class

    :param target: A class or string module path to the class
    :return: A mocked class instance of `target`
    """
    if isinstance(target, str):
        target_split = target.split(".")
        target_mod = ".".join(target_split[:-1])
        target_name = target_split[-1]

        module = import_module(target_mod)
        target_cls = getattr(module, target_name)
    else:
        target_cls = target

    # ContentNode's node_fts field can be handled by Django when tests
    # access the database but we mock it so that we don't need to query
    # the database. By doing so we get faster test execution.
    if type(target_cls) is ContentNode:
        target_cls.node_fts = ContentNodeFullTextSearch()

    class MockClass(target_cls):
        def __new__(cls, *args, **kwargs):
            return mock.Mock(spec_set=cls)
    return MockClass()<|MERGE_RESOLUTION|>--- conflicted
+++ resolved
@@ -2,11 +2,8 @@
 from importlib import import_module
 
 import mock
-<<<<<<< HEAD
 from celery import states
-=======
 from search.models import ContentNodeFullTextSearch
->>>>>>> 6a10c686
 
 from contentcuration.models import ContentNode
 from contentcuration.models import TaskResult
