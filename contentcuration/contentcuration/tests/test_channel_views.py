--- conflicted
+++ resolved
@@ -7,11 +7,9 @@
 from django.db import connection
 from django.db import reset_queries
 
-<<<<<<< HEAD
+from . import testdata
 from .base import BaseAPITestCase
-=======
-from . import testdata
->>>>>>> 56704ca7
+
 from contentcuration.models import SecretToken
 from contentcuration.serializers import StudioChannelListSerializer
 from contentcuration.views.base import get_channels_by_token
