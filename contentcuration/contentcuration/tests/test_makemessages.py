import os
import subprocess

import pathlib
<<<<<<< HEAD
from builtins import str
=======
import pytest
>>>>>>> 56704ca7
from django.conf import settings
from django.test import TestCase


class MakeMessagesCommandRunTestCase(TestCase):
    """
    Sanity check to make sure makemessages runs to completion.
    """

    # this test can make changes to committed files, so only run it
    # on the CI server
    @pytest.mark.skipif('CI' not in os.environ, reason="runs only on CI server")
    def test_command_succeeds_without_postgres(self):
        """
        Test that we can run makemessages when postgres is not activated.
        """

        repo_root = pathlib.Path(settings.BASE_DIR).parent
        cmd = ["make", "makemessages"]
        env = os.environ.copy()
        # We fake postgres not being available, by setting the wrong IP address.
        # hopefully postgres isn't running at 127.0.0.2!
        env.update({"DATA_DB_HOST": "127.0.0.2"})
        subprocess.check_output(
            cmd,
            env=env,
            cwd=str(repo_root)
        )<|MERGE_RESOLUTION|>--- conflicted
+++ resolved
@@ -2,11 +2,10 @@
 import subprocess
 
 import pathlib
-<<<<<<< HEAD
 from builtins import str
-=======
+
 import pytest
->>>>>>> 56704ca7
+
 from django.conf import settings
 from django.test import TestCase
 
