from __future__ import absolute_import

import datetime
import json

import pytz
<<<<<<< HEAD
from mock import patch

from base import BaseAPITestCase
=======
>>>>>>> 5564c1fc
from django.conf import settings
from django.core.cache import cache
from le_utils.constants import content_kinds
from rest_framework.reverse import reverse

from .base import BaseAPITestCase
from .testdata import tree
from contentcuration.models import Channel
from contentcuration.models import ContentKind
from contentcuration.models import ContentNode
from contentcuration.models import PrerequisiteContentRelationship


class NodeViewsUtilityTestCase(BaseAPITestCase):
    def test_get_channel_details(self):
        url = reverse('get_channel_details', [self.channel.id])
        response = self.get(url)

        details = json.loads(response.content)
        assert details['resource_count'] > 0
        assert details['resource_size'] > 0
        assert len(details['kind_count']) > 0

    def test_get_channel_details_cached(self):
        cache_key = "details_{}".format(self.channel.main_tree.id)

        # force the cache to update by adding a very old cache entry. Since Celery tasks run sync in the test suite,
        # get_channel_details will return an updated cache value rather than generate it async.
        data = {"last_update": pytz.utc.localize(datetime.datetime(1990, 1, 1)).strftime(settings.DATE_TIME_FORMAT)}
        cache.set(cache_key, json.dumps(data))

<<<<<<< HEAD
        with patch("contentcuration.views.nodes.getnodedetails_task") as task_mock:
            url = reverse('get_channel_details', [self.channel.id])
            self.get(url)
            # Check that the outdated cache prompts an asynchronous cache update
            task_mock.apply_async.assert_called_once_with((self.channel.main_tree.id,))
=======
        url = reverse('get_topic_details', [node_pk])
        self.get(url)

        # the response will contain the invalid cache entry that we set above, but if we retrieve the cache
        # now it will be updated with the correct values.
        cache_details = json.loads(cache.get(cache_key))
        assert cache_details['resource_count'] > 0
        assert cache_details['resource_size'] > 0
        assert len(cache_details['kind_count']) > 0
>>>>>>> 5564c1fc


class GetPrerequisitesTestCase(BaseAPITestCase):
    def setUp(self):
        super(GetPrerequisitesTestCase, self).setUp()
        self.prereq = self.channel.main_tree.get_descendants().exclude(kind=ContentKind.objects.get(kind=content_kinds.TOPIC)).first()
        self.node1 = self.channel.main_tree.get_descendants().exclude(kind=ContentKind.objects.get(kind=content_kinds.TOPIC))[1:2][0]
        self.node2 = self.channel.main_tree.get_descendants().exclude(kind=ContentKind.objects.get(kind=content_kinds.TOPIC))[2:3][0]
        self.postreq = self.channel.main_tree.get_descendants().exclude(kind=ContentKind.objects.get(kind=content_kinds.TOPIC))[3:4][0]
        self.add_prereqs(self.node1, [self.prereq])
        self.add_prereqs(self.node2, [self.prereq])
        self.add_prereqs(self.postreq, [self.node1, self.node2])

    def add_prereqs(self, target, prereqs):
        """
        Add one or more prerequisites to a ContentNode.

        For info on why we cannot use ContentNode.prerequisite.add, see here:

        https://stackoverflow.com/questions/34394323/how-to-correctly-use-auto-created-attribute-in-django
        :param target: ContentNode on which to set prerequisites
        :param prereqs: list of prerequisite ContentNodes to set
        """
        for prereq in prereqs:
            PrerequisiteContentRelationship.objects.create(target_node=target, prerequisite=prereq)

    def test_get_prerequisites_only(self):
        response = self.get(reverse("get_prerequisites", kwargs={"get_postrequisites": "false", "ids": ",".join((self.node1.id, self.node2.id))}))
        prerequisites = response.json()["prerequisite_mapping"]
        self.assertTrue(self.prereq.id in prerequisites[self.node1.id])
        self.assertTrue(self.prereq.id in prerequisites[self.node2.id])

    def test_get_postrequisites(self):
        postpostreq = self.channel.main_tree.get_descendants().exclude(kind=ContentKind.objects.get(kind=content_kinds.TOPIC))[4:5][0]
        PrerequisiteContentRelationship.objects.create(target_node=postpostreq, prerequisite=self.postreq)
        response = self.get(reverse("get_prerequisites", kwargs={"get_postrequisites": "true", "ids": ",".join((self.node1.id, self.node2.id))}))
        postrequisites = response.json()["postrequisite_mapping"]
        self.assertTrue(postpostreq.id in postrequisites[self.postreq.id])

    def test_get_prerequisites_only_check_nodes(self):
        response = self.get(reverse("get_prerequisites", kwargs={"get_postrequisites": "false", "ids": ",".join((self.node1.id, self.node2.id))}))
        tree_nodes = response.json()["prerequisite_tree_nodes"]
        self.assertTrue(len([x for x in tree_nodes if x["id"] == self.node1.id]) > 0)
        self.assertTrue(len([x for x in tree_nodes if x["id"] == self.node2.id]) > 0)
        self.assertTrue(len([x for x in tree_nodes if x["id"] == self.prereq.id]) > 0)
        self.assertTrue(len([x for x in tree_nodes if x["id"] == self.postreq.id]) == 0)

    def test_get_postrequisites_check_nodes(self):
        response = self.get(reverse("get_prerequisites", kwargs={"get_postrequisites": "true", "ids": ",".join((self.node1.id, self.node2.id))}))
        tree_nodes = response.json()["prerequisite_tree_nodes"]
        self.assertTrue(len([x for x in tree_nodes if x["id"] == self.node1.id]) > 0)
        self.assertTrue(len([x for x in tree_nodes if x["id"] == self.node2.id]) > 0)
        self.assertTrue(len([x for x in tree_nodes if x["id"] == self.prereq.id]) > 0)
        self.assertTrue(len([x for x in tree_nodes if x["id"] == self.postreq.id]) > 0)

    def test_get_prerequisites_no_permissions(self):
        channel = Channel.objects.create()
        node = ContentNode.objects.create(kind=ContentKind.objects.get(kind=content_kinds.TOPIC))
        channel.main_tree = node
        channel.save()
        response = self.get(reverse("get_prerequisites", kwargs={"get_postrequisites": "false", "ids": node.id}))
        self.assertEqual(response.status_code, 404)


class GetNodeDiffEndpointTestCase(BaseAPITestCase):
    def test_200_post(self):
        response = self.get(
            reverse("get_node_diff", kwargs={"channel_id": self.channel.id})
        )
        self.assertEqual(response.status_code, 200)

    def test_404_no_permission(self):
        new_channel = Channel.objects.create()
        response = self.get(
            reverse("get_node_diff", kwargs={"channel_id": new_channel.id}),
        )
        self.assertEqual(response.status_code, 404)


class GetTotalSizeEndpointTestCase(BaseAPITestCase):
    def test_200_post(self):
        response = self.get(
            reverse("get_total_size", kwargs={"ids": self.channel.main_tree.id})
        )
        self.assertEqual(response.status_code, 200)

    def test_404_no_permission(self):
        new_channel = Channel.objects.create()
        new_channel.main_tree = tree()
        new_channel.save()
        response = self.get(
            reverse("get_total_size", kwargs={"ids": new_channel.main_tree.id}),
        )
        self.assertEqual(response.status_code, 404)


class GetNodePathEndpointTestCase(BaseAPITestCase):
    def test_200_post(self):
        response = self.get(
            reverse("get_node_path", args=[
                self.channel.main_tree.node_id,
                self.channel.main_tree.tree_id,
                self.channel.main_tree.children.first().node_id,
            ])
        )
        self.assertEqual(response.status_code, 200)
        self.assertTrue('node' in response.data)

    def test_404_no_permission(self):
        new_channel = Channel.objects.create()
        new_channel.main_tree = tree()
        new_channel.save()
        response = self.get(
            reverse("get_node_path", args=[
                new_channel.main_tree.node_id,
                new_channel.main_tree.tree_id,
                new_channel.main_tree.children.first().node_id
            ]),
        )
        self.assertEqual(response.status_code, 404)


class GetNodesByIdsEndpointTestCase(BaseAPITestCase):
    def test_200_get(self):
        response = self.get(
            reverse("get_nodes_by_ids", kwargs={"ids": self.channel.main_tree.id})
        )
        self.assertEqual(response.status_code, 200)

    def test_200_clipboard(self):
        self.user.clipboard_tree = tree()
        self.user.clipboard_tree.save()
        response = self.get(
            reverse("get_nodes_by_ids", kwargs={"ids": self.user.clipboard_tree.id}),
        )
        self.assertEqual(response.status_code, 200)

    def test_404_no_permission(self):
        new_channel = Channel.objects.create()
        new_channel.main_tree = tree()
        new_channel.save()
        response = self.get(
            reverse("get_nodes_by_ids", kwargs={"ids": new_channel.main_tree.id}),
        )
        self.assertEqual(response.status_code, 404)


class GetNodesByIdsSimplifiedEndpointTestCase(BaseAPITestCase):
    def test_200_post(self):
        response = self.get(
            reverse("get_nodes_by_ids_simplified", kwargs={"ids": self.channel.main_tree.id})
        )
        self.assertEqual(response.status_code, 200)

    def test_404_no_permission(self):
        new_channel = Channel.objects.create()
        new_channel.main_tree = tree()
        new_channel.save()
        response = self.get(
            reverse("get_nodes_by_ids_simplified", kwargs={"ids": new_channel.main_tree.id}),
        )
        self.assertEqual(response.status_code, 404)


class GetNodesByIdsCompleteEndpointTestCase(BaseAPITestCase):
    def test_200_post(self):
        response = self.get(
            reverse("get_nodes_by_ids_complete", kwargs={"ids": self.channel.main_tree.id})
        )
        self.assertEqual(response.status_code, 200)

    def test_404_no_permission(self):
        new_channel = Channel.objects.create()
        new_channel.main_tree = tree()
        new_channel.save()
        response = self.get(
            reverse("get_nodes_by_ids_complete", kwargs={"ids": new_channel.main_tree.id}),
        )
        self.assertEqual(response.status_code, 404)


class GetTopicDetailsEndpointTestCase(BaseAPITestCase):
    def test_200_post(self):
        response = self.get(
            reverse("get_channel_details", kwargs={"channel_id": self.channel.id})
        )
        self.assertEqual(response.status_code, 200)

    def test_404_no_permission(self):
        new_channel = Channel.objects.create()
        new_channel.main_tree = tree()
        new_channel.save()
        response = self.get(
            reverse("get_channel_details", kwargs={"channel_id": new_channel.id}),
        )
        self.assertEqual(response.status_code, 404)<|MERGE_RESOLUTION|>--- conflicted
+++ resolved
@@ -4,15 +4,10 @@
 import json
 
 import pytz
-<<<<<<< HEAD
-from mock import patch
-
-from base import BaseAPITestCase
-=======
->>>>>>> 5564c1fc
 from django.conf import settings
 from django.core.cache import cache
 from le_utils.constants import content_kinds
+from mock import patch
 from rest_framework.reverse import reverse
 
 from .base import BaseAPITestCase
@@ -41,23 +36,11 @@
         data = {"last_update": pytz.utc.localize(datetime.datetime(1990, 1, 1)).strftime(settings.DATE_TIME_FORMAT)}
         cache.set(cache_key, json.dumps(data))
 
-<<<<<<< HEAD
         with patch("contentcuration.views.nodes.getnodedetails_task") as task_mock:
             url = reverse('get_channel_details', [self.channel.id])
             self.get(url)
             # Check that the outdated cache prompts an asynchronous cache update
             task_mock.apply_async.assert_called_once_with((self.channel.main_tree.id,))
-=======
-        url = reverse('get_topic_details', [node_pk])
-        self.get(url)
-
-        # the response will contain the invalid cache entry that we set above, but if we retrieve the cache
-        # now it will be updated with the correct values.
-        cache_details = json.loads(cache.get(cache_key))
-        assert cache_details['resource_count'] > 0
-        assert cache_details['resource_size'] > 0
-        assert len(cache_details['kind_count']) > 0
->>>>>>> 5564c1fc
 
 
 class GetPrerequisitesTestCase(BaseAPITestCase):
