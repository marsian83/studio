import copy
import json
import logging
import uuid
from django.http import HttpResponse, HttpResponseBadRequest
from django.conf import settings
from django.core.exceptions import ObjectDoesNotExist
from django.db import transaction
<<<<<<< HEAD
from django.db.models import Q, Case, When, Value, IntegerField, Max, Sum, F
=======
from django.db.models import Sum
>>>>>>> 69027cc7
from rest_framework.renderers import JSONRenderer
from contentcuration.utils.files import duplicate_file
from contentcuration.models import File, ContentNode, ContentTag, AssessmentItem, License, Channel
from contentcuration.serializers import ContentNodeSerializer, ContentNodeEditSerializer, SimplifiedContentNodeSerializer, ContentNodeCompleteSerializer
from le_utils.constants import format_presets, content_kinds, file_formats, licenses
from contentcuration.statistics import record_node_duplication_stats



def get_node_diff(request):


    from datetime import datetime
    start_time = datetime.now()



    if request.method == 'POST':
        channel_id = json.loads(request.body)['channel_id']
        original = []   # Currently imported nodes
        changed = []    # Nodes from original node
        fields_to_check = ['title', 'description', 'license', 'license_description', 'copyright_holder', 'author', 'extra_fields']
        assessment_fields_to_check = ['type', 'question', 'hints', 'answers', 'order', 'raw_data', 'source_url', 'randomize']


        current_tree_id = Channel.objects.get(pk=channel_id).main_tree.tree_id
        nodes = ContentNode.objects.prefetch_related('assessment_items').prefetch_related('files').prefetch_related('tags')

        copied_nodes = nodes.filter(tree_id=current_tree_id).exclude(original_source_node_id=F('node_id'))
        channel_ids = copied_nodes.values_list('original_channel_id', flat=True).exclude(original_channel_id=channel_id).distinct()
        tree_ids = Channel.objects.filter(pk__in=channel_ids).values_list("main_tree__tree_id", flat=True)
        original_node_ids = copied_nodes.values_list('original_source_node_id', flat=True).distinct()
        original_nodes = nodes.filter(tree_id__in=tree_ids, node_id__in=original_node_ids)

        # Use dictionary for faster lookup speed
        content_id_mapping = {n.content_id: n for n in original_nodes}


        mid1_time = datetime.now()
        print "\n\n\n\nQuery Time: {time}s".format(time=(mid1_time - start_time).total_seconds())

        for copied_node in copied_nodes:
            node = content_id_mapping.get(copied_node.content_id)

            if node:
                # Check lengths, metadata, tags, files, and assessment items
                node_changed = node.assessment_items.count() != copied_node.assessment_items.count() or \
                               node.files.count() != copied_node.files.count() or \
                               node.tags.count() != copied_node.tags.count() or \
                               any(filter(lambda f: getattr(node, f, None) != getattr(copied_node, f, None), fields_to_check)) or \
                               node.tags.exclude(tag_name__in=copied_node.tags.values_list('tag_name', flat=True)).exists() or \
                               node.files.exclude(checksum__in=copied_node.files.values_list('checksum', flat=True)).exists() or \
                               node.assessment_items.exclude(assessment_id__in=copied_node.assessment_items.values_list('assessment_id', flat=True)).exists()

                # Check individual assessment items
                if not node_changed and node.kind_id == content_kinds.EXERCISE:
                    for ai in node.assessment_items.all():
                        source_ai = copied_node.assessment_items.filter(assessment_id=ai.assessment_id).first()
                        if source_ai:
                            node_changed = node_changed or any(filter(lambda f: getattr(ai, f, None) != getattr(source_ai, f, None), assessment_fields_to_check))
                            if node_changed:
                                break

                if node_changed:
                    original.append(copied_node)
                    changed.append(node)




        mid2_time = datetime.now()
        print "Diff Time: {time}s".format(time=(mid2_time - mid1_time).total_seconds())



        serialized_original = JSONRenderer().render(SimplifiedContentNodeSerializer(original, many=True).data)
        serialized_changed = JSONRenderer().render(SimplifiedContentNodeSerializer(changed, many=True).data)



        end_time = datetime.now()
        print "Serialize Time: {time}s\n".format(time=(end_time - mid2_time).total_seconds())
        print "TOTAL TIME: {time}s\n\n\n\n".format(time=(end_time - start_time).total_seconds())

        return HttpResponse(json.dumps({
            "original" : serialized_original,
            "changed" : serialized_changed,
        }))

def create_new_node(request):
    if request.method == 'POST':
        data = json.loads(request.body)
        license = License.objects.filter(license_name=data.get('license_name')).first()  # Use filter/first in case preference hasn't been set
        license_id = license.pk if license else settings.DEFAULT_LICENSE
        new_node = ContentNode.objects.create(kind_id=data.get('kind'), title=data.get('title'), author=data.get('author'), copyright_holder=data.get('copyright_holder'), license_id=license_id, license_description=data.get('license_description'))
        return HttpResponse(JSONRenderer().render(ContentNodeEditSerializer(new_node).data))

def get_prerequisites(request):
    if request.method == 'POST':
        data = json.loads(request.body)
        nodes = ContentNode.objects.prefetch_related('prerequisite').filter(pk__in=data['nodes'])

        prerequisite_mapping = {}
        postrequisite_mapping = {}
        prerequisite_tree_nodes = []

        for n in nodes:
            prereqs, prereqmapping = n.get_prerequisites()
            if data.get('get_postrequisites'):
                postreqs, postreqmapping = n.get_postrequisites()
                postrequisite_mapping.update(postreqmapping)
                prerequisite_mapping.update(prereqmapping)
                prerequisite_tree_nodes += prereqs + postreqs + [n]
            else:
                prerequisite_mapping.update({n.pk: prereqmapping})
                prerequisite_tree_nodes += prereqs + [n]

        return HttpResponse(json.dumps({
            "prerequisite_mapping": prerequisite_mapping,
            "postrequisite_mapping": postrequisite_mapping,
            "prerequisite_tree_nodes" : JSONRenderer().render(SimplifiedContentNodeSerializer(prerequisite_tree_nodes, many=True).data),
        }))

def get_total_size(request):
    if request.method == 'POST':
        data = json.loads(request.body)
        sizes = ContentNode.objects.prefetch_related('assessment_items').prefetch_related('files').prefetch_related('children')\
                           .filter(id__in=data).get_descendants(include_self=True)\
                           .values('files__checksum', 'assessment_items__files__checksum', 'files__file_size', 'assessment_items__files__file_size')\
                           .distinct().aggregate(resource_size=Sum('files__file_size'), assessment_size=Sum('assessment_items__files__file_size'))

        return HttpResponse(json.dumps({'success': True, 'size': (sizes['resource_size'] or 0) + (sizes['assessment_size'] or 0)}))


def get_nodes_by_ids(request):
    if request.method == 'POST':
        nodes = ContentNode.objects.prefetch_related('children').prefetch_related('files')\
                           .prefetch_related('assessment_items').prefetch_related('tags').filter(pk__in=json.loads(request.body))\
                           .defer('node_id', 'original_source_node_id', 'source_node_id', 'content_id', 'original_channel_id', 'source_channel_id', 'source_id', 'source_domain', 'created', 'modified')
        return HttpResponse(JSONRenderer().render(ContentNodeSerializer(nodes, many=True).data))


def get_nodes_by_ids_simplified(request):
    if request.method == 'POST':
        nodes = ContentNode.objects.prefetch_related('children').filter(pk__in=json.loads(request.body))
        return HttpResponse(JSONRenderer().render(SimplifiedContentNodeSerializer(nodes, many=True).data))


def get_nodes_by_ids_complete(request):
    if request.method == 'POST':
        nodes = ContentNode.objects.prefetch_related('children').prefetch_related('files')\
                           .prefetch_related('assessment_items').prefetch_related('tags').filter(pk__in=json.loads(request.body))
        return HttpResponse(JSONRenderer().render(ContentNodeEditSerializer(nodes, many=True).data))


def duplicate_nodes(request):
    logging.debug("Entering the copy_node endpoint")

    if request.method != 'POST':
        return HttpResponseBadRequest("Only POST requests are allowed on this endpoint.")
    else:
        data = json.loads(request.body)

        try:
            nodes = data["nodes"]
            sort_order = data.get("sort_order") or 1
            target_parent = data["target_parent"]
            channel_id = data["channel_id"]
            new_nodes = []

            nodes_being_copied = []
            for node_data in nodes:
                nodes_being_copied.append(ContentNode.objects.get(pk=node_data['id']))
            record_node_duplication_stats(nodes_being_copied, ContentNode.objects.get(pk=target_parent),
                                          Channel.objects.get(pk=channel_id))

            with transaction.atomic():
                with ContentNode.objects.disable_mptt_updates():
                    for node_data in nodes:
                        new_node = _duplicate_node_bulk(node_data['id'], sort_order=sort_order, parent=target_parent, channel_id=channel_id)
                        new_nodes.append(new_node.pk)
                        sort_order += 1

        except KeyError:
            raise ObjectDoesNotExist("Missing attribute from data: {}".format(data))

        serialized = ContentNodeSerializer(ContentNode.objects.filter(pk__in=new_nodes), many=True).data
        return HttpResponse(JSONRenderer().render(serialized))


def _duplicate_node_bulk(node, sort_order=None, parent=None, channel_id=None):
    if isinstance(node, int) or isinstance(node, basestring):
        node = ContentNode.objects.get(pk=node)

    # keep track of the in-memory models so that we can bulk-create them at the end (for efficiency)
    to_create = {
        "nodes": [],
        "node_files": [],
        "assessment_files": [],
        "assessments": [],
    }

    # perform the actual recursive node cloning
    new_node = _duplicate_node_bulk_recursive(node=node, sort_order=sort_order, parent=parent, channel_id=channel_id, to_create=to_create)

    # create nodes, one level at a time, starting from the top of the tree (so that we have IDs to pass as "parent" for next level down)
    for node_level in to_create["nodes"]:
        for node in node_level:
            node.parent_id = node.parent.id
        ContentNode.objects.bulk_create(node_level)
        for node in node_level:
            for tag in node._meta.tags_to_add:
                node.tags.add(tag)

    # rebuild MPTT tree for this channel (since we're inside "disable_mptt_updates", and bulk_create doesn't trigger rebuild signals anyway)
    ContentNode.objects.partial_rebuild(to_create["nodes"][0][0].tree_id)

    ai_node_ids = []

    # create each of the assessment items
    for a in to_create["assessments"]:
        a.contentnode_id = a.contentnode.id
        ai_node_ids.append(a.contentnode_id)
    AssessmentItem.objects.bulk_create(to_create["assessments"])

    # build up a mapping of contentnode/assessment_id onto assessment item IDs, so we can point files to them correctly after
    aid_mapping = {}
    for a in AssessmentItem.objects.filter(contentnode_id__in=ai_node_ids):
        aid_mapping[a.contentnode_id + ":" + a.assessment_id] = a.id

    # create the file objects, for both nodes and assessment items
    for f in to_create["node_files"]:
        f.contentnode_id = f.contentnode.id
    for f in to_create["assessment_files"]:
        f.assessment_item_id = aid_mapping[f.assessment_item.contentnode_id + ":" + f.assessment_item.assessment_id]
    File.objects.bulk_create(to_create["node_files"] + to_create["assessment_files"])

    return new_node


def _duplicate_node_bulk_recursive(node, sort_order, parent, channel_id, to_create, level=0):

    if isinstance(node, int) or isinstance(node, basestring):
        node = ContentNode.objects.get(pk=node)

    if isinstance(parent, int) or isinstance(parent, basestring):
        parent = ContentNode.objects.get(pk=parent)

    # clone the model (in-memory) and update the fields on the cloned model
    new_node = copy.copy(node)
    new_node.id = None
    new_node.tree_id = parent.tree_id
    new_node.parent = parent
    new_node.sort_order = sort_order or node.sort_order
    new_node.changed = True
    new_node.cloned_source = node
    new_node.source_channel_id = node.get_channel().id if node.get_channel() else None
    new_node.node_id = uuid.uuid4().hex
    new_node.source_node_id = node.node_id

    # There might be some legacy nodes that don't have these, so ensure they are added
    if not new_node.original_channel_id or not new_node.original_source_node_id:
        original_node = node.get_original_node()
        original_channel = original_node.get_channel()
        new_node.original_channel_id = original_channel.id if original_channel else None
        new_node.original_source_node_id = original_node.node_id

    # store the new unsaved model in a list, at the appropriate level, for later creation
    while len(to_create["nodes"]) <= level:
        to_create["nodes"].append([])
    to_create["nodes"][level].append(new_node)

    # find or create any tags that are needed, and store them under _meta on the node so we can add them to it later
    new_node._meta.tags_to_add = []
    for tag in node.tags.all():
        new_tag, is_new = ContentTag.objects.get_or_create(
            tag_name=tag.tag_name,
            channel_id=channel_id,
        )
        new_node._meta.tags_to_add.append(new_tag)

    # clone the file objects for later saving
    for fobj in node.files.all():
        f = duplicate_file(fobj, node=new_node, save=False)
        to_create["node_files"].append(f)

    # copy assessment item objects, and associated files
    for aiobj in node.assessment_items.prefetch_related("files").all():
        aiobj_copy = copy.copy(aiobj)
        aiobj_copy.id = None
        aiobj_copy.contentnode = new_node
        to_create["assessments"].append(aiobj_copy)
        for fobj in aiobj.files.all():
            f = duplicate_file(fobj, assessment_item=aiobj_copy, save=False)
            to_create["assessment_files"].append(f)

    # recurse down the tree and clone the children
    for child in node.children.all():
        _duplicate_node_bulk_recursive(node=child, sort_order=None, parent=new_node, channel_id=channel_id, to_create=to_create, level=level + 1)

    return new_node


def move_nodes(request):
    logging.debug("Entering the move_nodes endpoint")

    if request.method != 'POST':
        return HttpResponseBadRequest("Only POST requests are allowed on this endpoint.")
    else:
        data = json.loads(request.body)

        try:
            nodes = data["nodes"]
            target_parent = ContentNode.objects.get(pk=data["target_parent"])
            channel_id = data["channel_id"]
            min_order = data.get("min_order") or 0
            max_order = data.get("max_order") or min_order + len(nodes)

        except KeyError:
            return ObjectDoesNotExist("Missing attribute from data: {}".format(data))

        all_ids = []
        with transaction.atomic():
            with ContentNode.objects.delay_mptt_updates():
                for n in nodes:
                    min_order = min_order + float(max_order - min_order) / 2
                    node = ContentNode.objects.get(pk=n['id'])
                    _move_node(node, parent=target_parent, sort_order=min_order, channel_id=channel_id)
                    all_ids.append(n['id'])

        serialized = ContentNodeSerializer(ContentNode.objects.filter(pk__in=all_ids), many=True).data
        return HttpResponse(JSONRenderer().render(serialized))


def _move_node(node, parent=None, sort_order=None, channel_id=None):
    node.parent = parent or node.parent
    node.sort_order = sort_order or node.sort_order
    node.changed = True
    descendants = node.get_descendants(include_self=True)
    node.save()

    for tag in ContentTag.objects.filter(tagged_content__in=descendants).distinct():
        # If moving from another channel
        if tag.channel_id != channel_id:
            t, is_new = ContentTag.objects.get_or_create(tag_name=tag.tag_name, channel_id=channel_id)

            # Set descendants with this tag to correct tag
            for n in descendants.filter(tags=tag):
                n.tags.remove(tag)
                n.tags.add(t)

    return node

def sync_nodes(request):
    logging.debug("Entering the sync_nodes endpoint")

    if request.method != 'POST':
        return HttpResponseBadRequest("Only POST requests are allowed on this endpoint.")
    else:
        data = json.loads(request.body)

        try:
            nodes = data["nodes"]
            channel_id = data['channel_id']

        except KeyError:
            return ObjectDoesNotExist("Missing attribute from data: {}".format(data))

        all_nodes = []
        with transaction.atomic():
            with ContentNode.objects.delay_mptt_updates():
                for n in nodes:
                    node, _ = _sync_node(ContentNode.objects.get(pk=n), channel_id, sync_attributes=True, sync_tags=True, sync_files=True, sync_assessment_items=True)
                    if node.changed:
                        node.save()
                    all_nodes.append(node)
        return HttpResponse(JSONRenderer().render(ContentNodeSerializer(all_nodes, many=True).data))


def _sync_node(node, channel_id, sync_attributes=False, sync_tags=False, sync_files=False, sync_assessment_items=False, sync_sort_order=False):
    parents_to_check = []
    original_node = node.get_original_node()
    if original_node.node_id != node.node_id: # Only update if node is not original
        logging.info("----- Syncing: {} from {}".format(node.title.encode('utf-8'), original_node.get_channel().name.encode('utf-8')))
        if sync_attributes:
            sync_node_data(node, original_node)
        if sync_tags:
            sync_node_tags(node, original_node, channel_id)
        if sync_files:
            sync_node_files(node, original_node)
        if sync_assessment_items and node.kind_id == content_kinds.EXERCISE:
            sync_node_assessment_items(node, original_node)
        if sync_sort_order:
            node.sort_order = original_node.sort_order
            if node.parent not in parents_to_check:
                parents_to_check.append(node.parent)
    return node, parents_to_check

def sync_channel_endpoint(request):
    logging.debug("Entering the sync_nodes endpoint")

    if request.method != 'POST':
        return HttpResponseBadRequest("Only POST requests are allowed on this endpoint.")
    else:
        data = json.loads(request.body)

        try:
            nodes = sync_channel(
                Channel.objects.get(pk=data['channel_id']),
                sync_attributes=data.get('attributes'),
                sync_tags=data.get('tags'),
                sync_files=data.get('files'),
                sync_assessment_items=data.get('assessment_items'),
                sync_sort_order=data.get('sort'),
            )

            return HttpResponse(JSONRenderer().render(ContentNodeSerializer(nodes, many=True).data))
        except KeyError:
            return ObjectDoesNotExist("Missing attribute from data: {}".format(data))

def sync_channel(channel, sync_attributes=False, sync_tags=False, sync_files=False, sync_assessment_items=False, sync_sort_order=False):
    all_nodes = []
    parents_to_check = [] # Keep track of parents to make resorting easier

    with transaction.atomic():
        with ContentNode.objects.delay_mptt_updates():
            logging.info("Syncing nodes for channel {} (id:{})".format(channel.name, channel.pk))
            for node in channel.main_tree.get_descendants():
                node, parents = _sync_node(node, channel.pk,
                    sync_attributes=sync_attributes,
                    sync_tags=sync_tags,
                    sync_files=sync_files,
                    sync_assessment_items=sync_assessment_items,
                    sync_sort_order=sync_sort_order,
                )
                parents_to_check += parents
                all_nodes.append(node)
            # Avoid cases where sort order might have overlapped
            for parent in parents_to_check:
                sort_order = 1
                for child in parent.children.all().order_by('sort_order', 'title'):
                    child.sort_order = sort_order
                    child.save()
                    sort_order += 1

    return all_nodes


def sync_node_data(node, original):
    node.title = original.title
    node.description = original.description
    node.license = original.license
    node.copyright_holder = original.copyright_holder
    node.changed = True
    node.author = original.author
    node.extra_fields = original.extra_fields

def sync_node_tags(node, original, channel_id):
    # Remove tags that aren't in original
    for tag in node.tags.exclude(tag_name__in=original.tags.values_list('tag_name', flat=True)):
        node.tags.remove(tag)
        node.changed = True
    # Add tags that are in original
    for tag in original.tags.exclude(tag_name__in=node.tags.values_list('tag_name', flat=True)):
        new_tag, is_new = ContentTag.objects.get_or_create(
            tag_name=tag.tag_name,
            channel_id=channel_id,
        )
        node.tags.add(new_tag)
        node.changed = True

def sync_node_files(node, original):
    # Delete files that aren't in original
    node.files.exclude(checksum__in=original.files.values_list('checksum', flat=True)).delete()
    # Add files that are in original
    for f in original.files.all():
        # Remove any files that are already attached to node
        original_file = node.files.filter(preset_id=f.preset_id).first()
        if original_file:
            if original_file.checksum == f.checksum: # No need to copy file- nothing has changed
                continue
            original_file.delete()
            node.changed = True
        fcopy = copy.copy(f)
        fcopy.id = None
        fcopy.contentnode = node
        fcopy.save()
        node.changed = True


def sync_node_assessment_items(node, original):
    node.extra_fields = original.extra_fields
    node.changed = True
    # Clear assessment items on node
    node.assessment_items.all().delete()
    # Add assessment items onto node
    for ai in original.assessment_items.all():
        ai_copy = copy.copy(ai)
        ai_copy.id = None
        ai_copy.contentnode = node
        ai_copy.save()
        for f in ai.files.all():
            f_copy = copy.copy(f)
            f_copy.id = None
            f_copy.assessment_item = ai_copy
            f_copy.save()<|MERGE_RESOLUTION|>--- conflicted
+++ resolved
@@ -6,11 +6,7 @@
 from django.conf import settings
 from django.core.exceptions import ObjectDoesNotExist
 from django.db import transaction
-<<<<<<< HEAD
 from django.db.models import Q, Case, When, Value, IntegerField, Max, Sum, F
-=======
-from django.db.models import Sum
->>>>>>> 69027cc7
 from rest_framework.renderers import JSONRenderer
 from contentcuration.utils.files import duplicate_file
 from contentcuration.models import File, ContentNode, ContentTag, AssessmentItem, License, Channel
