import json
import logging
from django.http import HttpResponse, HttpResponseBadRequest, HttpResponseNotFound
from django.views.decorators.csrf import csrf_exempt
from django.shortcuts import render, get_object_or_404, redirect
from django.conf import settings
from django.contrib.auth.decorators import login_required
from django.core.cache import cache
from django.core.management import call_command
from django.core.exceptions import ObjectDoesNotExist
from django.db.models import Q, Case, When, Value, IntegerField, F
from django.core.urlresolvers import reverse_lazy
from rest_framework.renderers import JSONRenderer
from contentcuration.api import check_supported_browsers, add_editor_to_channel, activate_channel, get_staged_diff
<<<<<<< HEAD
from contentcuration.models import VIEW_ACCESS, Language, Channel, License, FileFormat, FormatPreset, ContentKind, ContentNode, Invitation, User, SecretToken
from contentcuration.serializers import LanguageSerializer, RootNodeSerializer, ChannelListSerializer, ChannelSerializer, SimplifiedChannelListSerializer, LicenseSerializer, FileFormatSerializer, FormatPresetSerializer, ContentKindSerializer, CurrentUserSerializer, UserChannelListSerializer, InvitationSerializer
=======
from contentcuration.models import VIEW_ACCESS, Language, Channel, License, FileFormat, FormatPreset, ContentKind, ContentNode, Invitation, User
from contentcuration.serializers import LanguageSerializer, AltChannelListSerializer, RootNodeSerializer, ChannelListSerializer, ChannelSerializer, SimplifiedChannelListSerializer, LicenseSerializer, FileFormatSerializer, FormatPresetSerializer, ContentKindSerializer, CurrentUserSerializer, UserChannelListSerializer, InvitationSerializer
>>>>>>> 1bcaab9fc10fe8891c6ed4162117004e36135f50
from contentcuration.utils.messages import get_messages
from rest_framework.authentication import SessionAuthentication, BasicAuthentication, TokenAuthentication
from rest_framework.permissions import IsAuthenticated, AllowAny
from rest_framework.decorators import api_view, authentication_classes, permission_classes
<<<<<<< HEAD
from le_utils import humanhash
=======
>>>>>>> 1bcaab9fc10fe8891c6ed4162117004e36135f50

def base(request):
    if not check_supported_browsers(request.META.get('HTTP_USER_AGENT')):
        return redirect(reverse_lazy('unsupported_browser'))
    if request.user.is_authenticated():
        return redirect('channels')
    else:
        return redirect('accounts/login')


def health(request):
    return HttpResponse("500")


def unsupported_browser(request):
    return render(request, 'unsupported_browser.html')


def unauthorized(request):
    return render(request, 'unauthorized.html')


def staging_not_found(request):
    return render(request, 'staging_not_found.html')


def get_or_set_cached_constants(constant, serializer):
    cached_data = cache.get(constant.__name__)
    if cached_data:
        return cached_data
    constant_objects = constant.objects.all()
    constant_serializer = serializer(constant_objects, many=True)
    constant_data = JSONRenderer().render(constant_serializer.data)
    cache.set(constant.__name__, constant_data, None)
    return constant_data


def redirect_to_channel(request, channel_id):
    channel = Channel.objects.get(pk=channel_id)
    if channel.editors.filter(pk=request.user.pk).exists():
        return redirect(reverse_lazy('channel', kwargs={'channel_id': channel_id}))
    elif channel.viewers.filter(pk=request.user.pk).exists() or channel.public:
        return redirect(reverse_lazy('channel_view_only', kwargs={'channel_id': channel_id}))
    return redirect(reverse_lazy('unauthorized'))


def redirect_to_channel_edit(request, channel_id):
    return redirect(reverse_lazy('channel', kwargs={'channel_id': channel_id}))


def redirect_to_channel_view(request, channel_id):
    return redirect(reverse_lazy('channel_view_only', kwargs={'channel_id': channel_id}))


def channel_page(request, channel, allow_edit=False, staging=False):
    channel_serializer = ChannelSerializer(channel)
    channel_list = Channel.objects.select_related('main_tree').prefetch_related('editors').prefetch_related('viewers')\
                          .exclude(id=channel.pk).filter(Q(deleted=False) & (Q(editors=request.user) | Q(viewers=request.user)))\
                          .annotate(is_view_only=Case(When(editors=request.user, then=Value(0)), default=Value(1), output_field=IntegerField()))\
                          .distinct().values("id", "name", "is_view_only").order_by('name')

    fileformats = get_or_set_cached_constants(FileFormat, FileFormatSerializer)
    licenses = get_or_set_cached_constants(License, LicenseSerializer)
    formatpresets = get_or_set_cached_constants(FormatPreset, FormatPresetSerializer)
    contentkinds = get_or_set_cached_constants(ContentKind, ContentKindSerializer)
    languages = get_or_set_cached_constants(Language, LanguageSerializer)

    json_renderer = JSONRenderer()
    return render(request, 'channel_edit.html', {"allow_edit": allow_edit,
                                                 "staging": staging,
                                                 "is_public": channel.public,
                                                 "channel": json_renderer.render(channel_serializer.data),
                                                 "channel_id": channel.pk,
                                                 "channel_name": channel.name,
                                                 "channel_list": channel_list,
                                                 "fileformat_list": fileformats,
                                                 "license_list": licenses,
                                                 "fpreset_list": formatpresets,
                                                 "ckinds_list": contentkinds,
                                                 "langs_list": languages,
                                                 "current_user": json_renderer.render(CurrentUserSerializer(request.user).data),
                                                 "preferences": channel.preferences,
                                                 "messages": get_messages(),
<<<<<<< HEAD
                                                 "primary_token": humanhash.humanize(channel.pk, words=5)
=======
                                                 "title": settings.DEFAULT_TITLE,
>>>>>>> 0bc70322
                                                })


@login_required
@authentication_classes((SessionAuthentication, BasicAuthentication, TokenAuthentication))
@permission_classes((IsAuthenticated,))
def channel_list(request):
    if not check_supported_browsers(request.META.get('HTTP_USER_AGENT')):
        return redirect(reverse_lazy('unsupported_browser'))

    languages = get_or_set_cached_constants(Language, LanguageSerializer)

    return render(request, 'channel_list.html', {"channel_name": False,
                                                 "current_user": JSONRenderer().render(UserChannelListSerializer(request.user).data),
                                                 "user_preferences": request.user.preferences,
                                                 "langs_list": languages,
                                                 "messages": get_messages(),
                                                })


@api_view(['GET'])
@authentication_classes((SessionAuthentication, BasicAuthentication, TokenAuthentication))
@permission_classes((IsAuthenticated,))
def get_user_channels(request):
    channel_list = Channel.objects.prefetch_related('editors').prefetch_related('viewers').filter(Q(deleted=False) & (Q(editors=request.user.pk) | Q(viewers=request.user.pk)))\
                    .annotate(is_view_only=Case(When(editors=request.user, then=Value(0)),default=Value(1),output_field=IntegerField()))
    channel_serializer = ChannelListSerializer(channel_list, many=True)

    return HttpResponse(JSONRenderer().render(channel_serializer.data))

@api_view(['GET'])
@authentication_classes((SessionAuthentication, BasicAuthentication, TokenAuthentication))
@permission_classes((IsAuthenticated,))
def get_user_bookmarked_channels(request):
    bookmarked_channels = request.user.bookmarked_channels.exclude(deleted=True)\
                            .select_related('main_tree').prefetch_related('editors')\
                            .defer('trash_tree', 'clipboard_tree', 'staging_tree', 'chef_tree', 'previous_tree', 'viewers')
    return HttpResponse(JSONRenderer().render(AltChannelListSerializer(bookmarked_channels, many=True).data))


@api_view(['GET'])
@authentication_classes((SessionAuthentication, BasicAuthentication, TokenAuthentication))
@permission_classes((IsAuthenticated,))
def get_user_edit_channels(request):
    edit_channels = request.user.editable_channels.exclude(deleted=True)\
                    .select_related('main_tree').prefetch_related('editors')\
                    .defer('trash_tree', 'clipboard_tree', 'staging_tree', 'chef_tree', 'previous_tree', 'viewers')
    return HttpResponse(JSONRenderer().render(AltChannelListSerializer(edit_channels, many=True).data))

@api_view(['GET'])
@authentication_classes((SessionAuthentication, BasicAuthentication, TokenAuthentication))
@permission_classes((IsAuthenticated,))
def get_user_public_channels(request):
    channels = Channel.objects.filter(public=True)\
                    .exclude(deleted=True)\
                    .select_related('main_tree').prefetch_related('editors')\
                    .defer('trash_tree', 'clipboard_tree', 'staging_tree', 'chef_tree', 'previous_tree', 'viewers')
    return HttpResponse(JSONRenderer().render(AltChannelListSerializer(channels, many=True).data))

@api_view(['GET'])
@authentication_classes((SessionAuthentication, BasicAuthentication, TokenAuthentication))
@permission_classes((IsAuthenticated,))
def get_user_view_channels(request):
    edit_channels = request.user.view_only_channels.exclude(deleted=True)\
                    .select_related('main_tree').prefetch_related('editors')\
                    .defer('trash_tree', 'clipboard_tree', 'staging_tree', 'chef_tree', 'previous_tree', 'viewers')
    return HttpResponse(JSONRenderer().render(AltChannelListSerializer(edit_channels, many=True).data))

@authentication_classes((SessionAuthentication, BasicAuthentication, TokenAuthentication))
@permission_classes((IsAuthenticated,))
def get_user_pending_channels(request):
    pending_list = Invitation.objects.select_related('channel', 'sender').filter(invited=request.user)
    invitation_serializer = InvitationSerializer(pending_list, many=True)

    return HttpResponse(JSONRenderer().render(invitation_serializer.data))


@login_required
@authentication_classes((SessionAuthentication, BasicAuthentication, TokenAuthentication))
@permission_classes((IsAuthenticated,))
def channel(request, channel_id):
    # Check if browser is supported
    if not check_supported_browsers(request.META.get('HTTP_USER_AGENT')):
        return redirect(reverse_lazy('unsupported_browser'))

    channel = get_object_or_404(Channel, id=channel_id, deleted=False)

    # Check user has permission to view channel
    if not channel.editors.filter(id=request.user.id).exists() and not request.user.is_admin:
        return redirect(reverse_lazy('channel_view_only', kwargs={'channel_id': channel_id}))

    return channel_page(request, channel, allow_edit=True)


@login_required
@authentication_classes((SessionAuthentication, BasicAuthentication, TokenAuthentication))
@permission_classes((IsAuthenticated,))
def channel_view_only(request, channel_id):
    # Check if browser is supported
    if not check_supported_browsers(request.META.get('HTTP_USER_AGENT')):
        return redirect(reverse_lazy('unsupported_browser'))

    channel = get_object_or_404(Channel, id=channel_id, deleted=False)

    # Check user has permission to view channel
    if not channel.public and not channel.editors.filter(id=request.user.id).exists() and not channel.viewers.filter(id=request.user.id).exists() and not request.user.is_admin:
        return redirect(reverse_lazy('unauthorized'))

    return channel_page(request, channel)


@login_required
@authentication_classes((SessionAuthentication, BasicAuthentication, TokenAuthentication))
@permission_classes((IsAuthenticated,))
def channel_staging(request, channel_id):
    # Check if browser is supported
    if not check_supported_browsers(request.META.get('HTTP_USER_AGENT')):
        return redirect(reverse_lazy('unsupported_browser'))

    channel = get_object_or_404(Channel, id=channel_id, deleted=False)

    # Check user has permission to edit channel
    if not channel.editors.filter(id=request.user.id).exists() and not request.user.is_admin:
        return redirect(reverse_lazy('unauthorized'))

    if not channel.staging_tree:
        return redirect(reverse_lazy('staging_not_found'))

    return channel_page(request, channel, allow_edit=True, staging=True)


@csrf_exempt
@authentication_classes((SessionAuthentication, BasicAuthentication, TokenAuthentication))
@permission_classes((IsAuthenticated,))
def publish_channel(request):
    logging.debug("Entering the publish_channel endpoint")
    if request.method != 'POST':
        return HttpResponseBadRequest("Only POST requests are allowed on this endpoint.")
    else:
        data = json.loads(request.body)

        try:
            channel_id = data["channel_id"]
            request.user.can_edit(channel_id)
        except KeyError:
            raise ObjectDoesNotExist("Missing attribute from data: {}".format(data))

        call_command("exportchannel", channel_id)
        return HttpResponse(json.dumps({
            "success": True,
            "channel": channel_id
        }))


@authentication_classes((TokenAuthentication, SessionAuthentication))
@permission_classes((IsAuthenticated,))
def accessible_channels(request):
    if request.method == 'POST':
        data = json.loads(request.body)
        accessible_list = ContentNode.objects.filter(
            pk__in=Channel.objects.select_related('main_tree')
            .filter(Q(deleted=False) & (Q(editors=request.user) | Q(viewers=request.user)))
            .exclude(pk=data["channel_id"]).values_list('main_tree_id', flat=True)
        )
        return HttpResponse(JSONRenderer().render(RootNodeSerializer(accessible_list, many=True).data))


def accept_channel_invite(request):
    if request.method == 'POST':
        data = json.loads(request.body)
        invitation = Invitation.objects.get(pk=data['invitation_id'])
        channel = invitation.channel
        channel.is_view_only = invitation.share_mode == VIEW_ACCESS
        channel_serializer = ChannelListSerializer(channel)
        add_editor_to_channel(invitation)

        return HttpResponse(JSONRenderer().render(channel_serializer.data))


def activate_channel_endpoint(request):
    if request.method == 'POST':
        data = json.loads(request.body)
        channel = Channel.objects.get(pk=data['channel_id'])
        activate_channel(channel)

        return HttpResponse(json.dumps({"success": True}))


def get_staged_diff_endpoint(request):
    if request.method == 'POST':
        return HttpResponse(json.dumps(get_staged_diff(json.loads(request.body)['channel_id'])))


@api_view(['GET'])
@permission_classes((AllowAny,))
def get_channel_name_by_id(request, channel_id):
    """ Endpoint: /public/channel/<channel_id> """
    try:
        channel = Channel.objects.get(pk=channel_id)
        return HttpResponse(json.dumps({"name": channel.name, "description": channel.description, "version": channel.version}))
    except ObjectDoesNotExist:
        return HttpResponseNotFound('Channel with id {} not found'.format(channel_id))


@api_view(['GET'])
@permission_classes((AllowAny,))
def get_public_channels(request):
    """ Endpoint: /public/public_channels """
    channels = Channel.objects.filter(public=True).values("id", "name", "description", "version")
    return HttpResponse(json.dumps(SimplifiedChannelListSerializer(channels, many=True).data))

@authentication_classes((SessionAuthentication, BasicAuthentication, TokenAuthentication))
@permission_classes((IsAuthenticated,))
def add_bookmark(request):
    if request.method == 'POST':
        data = json.loads(request.body)

        try:
            user = User.objects.get(pk=data["user_id"])
            channel = Channel.objects.get(pk=data["channel_id"])
            channel.bookmarked_by.add(user)
            channel.save()

            return HttpResponse(json.dumps({"success": True}))
        except ObjectDoesNotExist:
            return HttpResponseNotFound('Channel with id {} not found'.format(data["channel_id"]))

@authentication_classes((SessionAuthentication, BasicAuthentication, TokenAuthentication))
@permission_classes((IsAuthenticated,))
def remove_bookmark(request):
    if request.method == 'POST':
        data = json.loads(request.body)

        try:
            user = User.objects.get(pk=data["user_id"])
            channel = Channel.objects.get(pk=data["channel_id"])
            channel.bookmarked_by.remove(user)
            channel.save()

            return HttpResponse(json.dumps({"success": True}))
        except ObjectDoesNotExist:
            return HttpResponseNotFound('Channel with id {} not found'.format(data["channel_id"]))


@api_view(['GET'])
def get_channel_list_by_token(request, token):
    try:
        token_object = SecretToken.objects.get(token=token)
        channel_list = token_object.channels.all()
        channel_serializer = ChannelSerializer(channel_list, many=True)
        return HttpResponse(JSONRenderer().render(channel_serializer.data))
    except ObjectDoesNotExist:
        return HttpResponseNotFound('Channel with token {} not found'.format(token))<|MERGE_RESOLUTION|>--- conflicted
+++ resolved
@@ -12,21 +12,13 @@
 from django.core.urlresolvers import reverse_lazy
 from rest_framework.renderers import JSONRenderer
 from contentcuration.api import check_supported_browsers, add_editor_to_channel, activate_channel, get_staged_diff
-<<<<<<< HEAD
 from contentcuration.models import VIEW_ACCESS, Language, Channel, License, FileFormat, FormatPreset, ContentKind, ContentNode, Invitation, User, SecretToken
-from contentcuration.serializers import LanguageSerializer, RootNodeSerializer, ChannelListSerializer, ChannelSerializer, SimplifiedChannelListSerializer, LicenseSerializer, FileFormatSerializer, FormatPresetSerializer, ContentKindSerializer, CurrentUserSerializer, UserChannelListSerializer, InvitationSerializer
-=======
-from contentcuration.models import VIEW_ACCESS, Language, Channel, License, FileFormat, FormatPreset, ContentKind, ContentNode, Invitation, User
 from contentcuration.serializers import LanguageSerializer, AltChannelListSerializer, RootNodeSerializer, ChannelListSerializer, ChannelSerializer, SimplifiedChannelListSerializer, LicenseSerializer, FileFormatSerializer, FormatPresetSerializer, ContentKindSerializer, CurrentUserSerializer, UserChannelListSerializer, InvitationSerializer
->>>>>>> 1bcaab9fc10fe8891c6ed4162117004e36135f50
 from contentcuration.utils.messages import get_messages
 from rest_framework.authentication import SessionAuthentication, BasicAuthentication, TokenAuthentication
 from rest_framework.permissions import IsAuthenticated, AllowAny
 from rest_framework.decorators import api_view, authentication_classes, permission_classes
-<<<<<<< HEAD
 from le_utils import humanhash
-=======
->>>>>>> 1bcaab9fc10fe8891c6ed4162117004e36135f50
 
 def base(request):
     if not check_supported_browsers(request.META.get('HTTP_USER_AGENT')):
@@ -110,11 +102,8 @@
                                                  "current_user": json_renderer.render(CurrentUserSerializer(request.user).data),
                                                  "preferences": channel.preferences,
                                                  "messages": get_messages(),
-<<<<<<< HEAD
-                                                 "primary_token": humanhash.humanize(channel.pk, words=5)
-=======
+                                                 "primary_token": humanhash.humanize(channel.pk, words=5),
                                                  "title": settings.DEFAULT_TITLE,
->>>>>>> 0bc70322
                                                 })
 
 
