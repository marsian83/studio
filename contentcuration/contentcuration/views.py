import copy
import json
import logging
import os
import urlparse
import zlib
import re
import tempfile
import shutil
from rest_framework import status
from cStringIO import StringIO
from django.core.mail import send_mail
from django.http import Http404, HttpResponse, HttpResponseBadRequest, HttpResponseRedirect
from django.views.decorators.csrf import csrf_exempt
from django.views.generic.edit import FormView
from django.shortcuts import render, get_object_or_404, redirect, render_to_response
from django.contrib.sites.shortcuts import get_current_site
from django.contrib.auth import authenticate, login, logout
from django.contrib.auth.decorators import login_required
from django.conf import settings
from django.core import paginator
from django.core.management import call_command
from django.core.exceptions import ObjectDoesNotExist
from django.core.files.storage import get_storage_class
from django.core.files.uploadedfile import SimpleUploadedFile
from django.core.context_processors import csrf
from django.db.models import Q
from django.template import RequestContext
from django.template.loader import render_to_string
from rest_framework.views import APIView
from rest_framework.response import Response
from rest_framework.renderers import JSONRenderer
from contentcuration.models import Exercise, AssessmentItem, Channel, License, FileFormat, File, FormatPreset, ContentKind, ContentNode, ContentTag, User, Invitation, generate_file_on_disk_name
from contentcuration.serializers import ExerciseSerializer, AssessmentItemSerializer, ChannelSerializer, LicenseSerializer, FileFormatSerializer, FormatPresetSerializer, ContentKindSerializer, ContentNodeSerializer, TagSerializer, UserSerializer
from contentcuration.forms import InvitationForm, InvitationAcceptForm, RegistrationForm
<<<<<<< HEAD
from contentcuration.api import get_file_diff, api_file_create, api_create_channel
=======
from contentcuration.api import get_file_diff, api_create_channel
>>>>>>> c3e8d5f2
from registration.backends.hmac.views import RegistrationView

def base(request):
    print request.user
    if request.user.is_authenticated():
        return redirect('channels')
    else:
        return redirect('accounts/login')

def testpage(request):
    return render(request, 'test.html')

@login_required
def channel_list(request):
    channel_list = Channel.objects.filter(deleted=False, editors__email__contains= request.user)
    channel_serializer = ChannelSerializer(channel_list, many=True)

    licenses = License.objects.all()
    license_serializer = LicenseSerializer(licenses, many=True)
    return render(request, 'channel_list.html', {"channels" : JSONRenderer().render(channel_serializer.data),
                                                 "license_list" : JSONRenderer().render(license_serializer.data),
                                                 "current_user" : JSONRenderer().render(UserSerializer(request.user).data)})
@login_required
def channel(request, channel_id):
    channel = get_object_or_404(Channel, id=channel_id, deleted=False)
    channel_serializer =  ChannelSerializer(channel)

    channel_list = Channel.objects.filter(deleted=False, editors__email__contains= request.user)
    channel_list_serializer = ChannelSerializer(channel_list, many=True)

    accessible_channel_list = Channel.objects.filter( Q(deleted=False, public=True) | Q(deleted=False, editors__email__contains= request.user))
    accessible_channel_list_serializer = ChannelSerializer(accessible_channel_list, many=True)

    fileformats = FileFormat.objects.all()
    fileformat_serializer = FileFormatSerializer(fileformats, many=True)

    licenses = License.objects.all()
    license_serializer = LicenseSerializer(licenses, many=True)

    formatpresets = FormatPreset.objects.all()
    formatpreset_serializer = FormatPresetSerializer(formatpresets, many=True)

    contentkinds = ContentKind.objects.all()
    contentkind_serializer = ContentKindSerializer(contentkinds, many=True)

    channel_tags = ContentTag.objects.filter(channel = channel)
    channel_tags_serializer = TagSerializer(channel_tags, many=True)

    return render(request, 'channel_edit.html', {"channel" : JSONRenderer().render(channel_serializer.data),
                                                "channel_id" : channel_id,
                                                "accessible_channels" : JSONRenderer().render(accessible_channel_list_serializer.data),
                                                "channels" : JSONRenderer().render(channel_list_serializer.data),
                                                "fileformat_list" : JSONRenderer().render(fileformat_serializer.data),
                                                 "license_list" : JSONRenderer().render(license_serializer.data),
                                                 "fpreset_list" : JSONRenderer().render(formatpreset_serializer.data),
                                                 "ckinds_list" : JSONRenderer().render(contentkind_serializer.data),
                                                 "ctags": JSONRenderer().render(channel_tags_serializer.data),
                                                 "current_user" : JSONRenderer().render(UserSerializer(request.user).data)})

def exercise_list(request):

    exercise_list = Exercise.objects.all().order_by('title')

    paged_list = paginator.Paginator(exercise_list, 25)  # Show 25 exercises per page

    page = request.GET.get('page')

    try:
        exercises = paged_list.page(page)
    except paginator.PageNotAnInteger:
        # If page is not an integer, deliver first page.
        exercises = paged_list.page(1)
    except paginator.EmptyPage:
        # If page is out of range (e.g. 9999), deliver last page of results.
        exercises = paged_list.page(paginator.num_pages)

    serializer = ExerciseSerializer(exercises.object_list, many=True)

    return render(request, 'exercise_list.html', {"exercises": exercises, "blob": JSONRenderer().render(serializer.data)})


def exercise(request, exercise_id):

    exercise = get_object_or_404(Exercise, id=exercise_id)

    serializer = ExerciseSerializer(exercise)

    assessment_items = AssessmentItem.objects.filter(exercise=exercise)

    assessment_serialize = AssessmentItemSerializer(assessment_items, many=True)

    return render(request, 'exercise_edit.html', {"exercise": JSONRenderer().render(serializer.data), "assessment_items": JSONRenderer().render(assessment_serialize.data)})


# TODO-BLOCKER: remove this csrf_exempt! People might upload random stuff here and we don't want that.
@csrf_exempt
def file_upload(request):
    if request.method == 'POST':
        preset = FormatPreset.objects.get(id=request.META.get('HTTP_PRESET'))
        #Implement logic for switching out files without saving it yet
        ext = os.path.splitext(request.FILES.values()[0]._name)[1].split(".")[-1]
        original_filename = request.FILES.values()[0]._name
        size = request.FILES.values()[0]._size
        file_object = File(file_size=size, file_on_disk=request.FILES.values()[0], file_format=FileFormat.objects.get(extension=ext), original_filename = original_filename, preset=preset)
        file_object.save()
        return HttpResponse(json.dumps({
            "success": True,
            "filename": str(file_object),
            "object_id": file_object.pk
        }))

def file_create(request):
    if request.method == 'POST':
        ext = os.path.splitext(request.FILES.values()[0]._name)[1].split(".")[-1]
        size = request.FILES.values()[0]._size
        kind = FormatPreset.objects.get(allowed_formats__extension__contains=ext).kind
        original_filename = request.FILES.values()[0]._name
        new_node = ContentNode(title=original_filename.split(".")[0], kind=kind, license_id=settings.DEFAULT_LICENSE, author=request.user.get_full_name())
        new_node.save()
        file_object = File(file_on_disk=request.FILES.values()[0], file_format=FileFormat.objects.get(extension=ext), original_filename = original_filename, contentnode=new_node, file_size=size)
        file_object.save()

        return HttpResponse(json.dumps({
            "success": True,
            "object_id": new_node.pk
        }))

<<<<<<< HEAD
=======
# TODO-BLOCKER: remove this csrf_exempt! People might upload random stuff here and we don't want that.
@csrf_exempt
>>>>>>> c3e8d5f2
def file_diff(request):
    logging.debug("Entering the file_diff endpoint")
    if request.method != 'POST':
        raise HttpResponseBadRequest("Only POST requests are allowed on this endpoint.")
    else:
        data = json.loads(request.body)
        return HttpResponse(json.dumps(get_file_diff(data)))

<<<<<<< HEAD
=======
# TODO-BLOCKER: remove this csrf_exempt! People might upload random stuff here and we don't want that.
@csrf_exempt
>>>>>>> c3e8d5f2
def api_file_upload(request):
    if request.method != 'POST':
        raise HttpResponseBadRequest("Only POST requests are allowed on this endpoint.")
    else:
<<<<<<< HEAD
        data = json.loads(request.body)

        try:
            filename = data['filename']
            source_url = data["source_url"]
            hashedname = data["name"]
            contenttype = data["content_type"]
            content = data['file']
            fobj = SimpleUploadedFile(hashedname, StringIO(content).getvalue(), content_type = contenttype)

            obj = api_file_create(fobj, filename, source_url)

            return HttpResponse(json.dumps({
                "success": True,
                "new_file": obj
            }))
        except KeyError:
            raise ObjectDoesNotExist("Missing attribute from data: {}".format(data))

=======
        try:
            fobj = request.FILES["file"]
            file_path = generate_file_on_disk_name(fobj._name.split(".")[-2], fobj._name)

            with open(file_path, 'wb') as destf:
                shutil.copyfileobj(fobj, destf)

            return HttpResponse(json.dumps({
                "success": True,
            }))
        except KeyError:
            raise ObjectDoesNotExist("Missing attribute from data")

# TODO-BLOCKER: remove this csrf_exempt! People might upload random stuff here and we don't want that.
@csrf_exempt
>>>>>>> c3e8d5f2
def api_create_channel_endpoint(request):
    if request.method != 'POST':
        raise HttpResponseBadRequest("Only POST requests are allowed on this endpoint.")
    else:
        data = json.loads(request.body)
        try:
            content_data = data['content_data']
            channel_data = data['channel_data']
<<<<<<< HEAD

            obj = api_create_channel(channel_data, content_data)

            return HttpResponse(json.dumps({
                "success": True,
                "new_channel": obj.pk
=======
            file_data = data['file_data']

            obj = api_create_channel(channel_data, content_data, file_data)
            invitation = Invitation.objects.create(channel=obj)

            return HttpResponse(json.dumps({
                "success": True,
                "new_channel": obj.pk,
                "invite_id":invitation.pk,
>>>>>>> c3e8d5f2
            }))
        except KeyError:
            raise ObjectDoesNotExist("Missing attribute from data: {}".format(data))

<<<<<<< HEAD
=======
@login_required
def api_open_channel(request, invitation_id, channel_id):
    if Invitation.objects.filter(id=invitation_id, channel_id=channel_id).exists():
        channel = Channel.objects.get(id=channel_id)
        if not channel.editors.filter(id = request.user.pk).exists():
            channel.editors.add(request.user)
        channel.save()
        Invitation.objects.get(id=invitation_id).delete()
        return redirect('/channels/{0}/edit'.format(channel_id))
    else:
        return redirect('/open_fail')

def fail_open_channel(request):
    return render(request, 'permissions/open_channel_fail.html')
>>>>>>> c3e8d5f2

@csrf_exempt
def thumbnail_upload(request):
    if request.method == 'POST':
        filename = request.FILES.values()[0]._name
        return HttpResponse(json.dumps({
            "success": True,
            "filename": filename
        }))

def duplicate_nodes(request):
    logging.debug("Entering the copy_node endpoint")

    if request.method != 'POST':
        raise HttpResponseBadRequest("Only POST requests are allowed on this endpoint.")
    else:
        data = json.loads(request.body)

        try:
            node_ids = data["node_ids"]
            sort_order = data["sort_order"]
            target_parent = data["target_parent"]
        except KeyError:
            raise ObjectDoesNotExist("Missing attribute from data: {}".format(data))

        logging.info("Copying node id %s", node_ids)

        nodes = node_ids.split()
        new_nodes = []

        for node_id in nodes:
            new_node = _duplicate_node(node_id, sort_order=sort_order, parent=target_parent)
            new_nodes.append(new_node.pk)
            sort_order+=1

        return HttpResponse(json.dumps({
            "success": True,
            "node_ids": " ".join(new_nodes)
        }))

def _duplicate_node(node, sort_order=1, parent=None):
    if isinstance(node, int) or isinstance(node, basestring):
        node = ContentNode.objects.get(pk=node)
    new_node = ContentNode.objects.create(
        title=node.title,
        description=node.description,
        kind=node.kind,
        license=node.license,
        parent=ContentNode.objects.get(pk=parent) if parent else None,
        sort_order=sort_order,
        copyright_holder=node.copyright_holder,
        changed=True,
        original_node=node.original_node or node,
        cloned_source=node,
        author=node.author,
        content_id=node.content_id,
    )

    # add tags now
    new_node.tags.add(*node.tags.all())

    # copy file object too
    for fobj in node.files.all():
        fobj_copy = copy.copy(fobj)
        fobj_copy.id = None
        fobj_copy.contentnode = new_node
        fobj_copy.save()

    for c in node.children.all():
        _duplicate_node(c, parent=new_node.id)

    return new_node

@csrf_exempt
def publish_channel(request):
    logging.debug("Entering the publish_channel endpoint")
    if request.method != 'POST':
        raise HttpResponseBadRequest("Only POST requests are allowed on this endpoint.")
    else:
        data = json.loads(request.body)

        try:
            channel_id = data["channel_id"]
        except KeyError:
            raise ObjectDoesNotExist("Missing attribute from data: {}".format(data))

        call_command("exportchannel", channel_id)

        return HttpResponse(json.dumps({
            "success": True,
            "channel": channel_id
        }))

""" REGISTRATION/INVITATION ENDPOINTS """
@csrf_exempt
def send_invitation_email(request):
    if request.method != 'POST':
        raise HttpResponseBadRequest("Only POST requests are allowed on this endpoint.")
    else:
        data = json.loads(request.body)

        try:
            user_email = data["user_email"]
            channel_id = data["channel_id"]
            retrieved_user = User.objects.get_or_create(email = user_email)
            recipient = retrieved_user[0]
            channel = Channel.objects.get(id=channel_id)
            invitation = Invitation.objects.get_or_create(invited = recipient,
                                                        email = user_email,
                                                        sender=request.user,
                                                        channel_id = channel_id,
                                                        first_name=recipient.first_name if recipient.is_active else "Guest",
                                                        last_name=recipient.last_name if recipient.is_active else " ")[0]
            ctx_dict = {    'sender' : request.user,
                            'site' : get_current_site(request),
                            'user' : recipient,
                            'channel_id' : channel_id,
                            'invitation_key': invitation.id,
                            'is_new': recipient.is_active is False,
                            'channel': channel.name
                        }
            subject = render_to_string('permissions/permissions_email_subject.txt', ctx_dict)
            message = render_to_string('permissions/permissions_email.txt', ctx_dict)
            # message_html = render_to_string('permissions/permissions_email.html', ctx_dict)
            recipient.email_user(subject, message, settings.DEFAULT_FROM_EMAIL,) #html_message=message_html,)
            # recipient.email_user(subject, message, settings.DEFAULT_FROM_EMAIL,)
        except KeyError:
            raise ObjectDoesNotExist("Missing attribute from data: {}".format(data))

        return HttpResponse(json.dumps({
                "id": invitation.pk,
                "invited": invitation.invited_id,
                "email": invitation.email,
                "sender": invitation.sender_id,
                "channel": invitation.channel_id,
                "first_name": invitation.first_name,
                "last_name": invitation.last_name,
            }))

class InvitationAcceptView(FormView):
    form_class = InvitationAcceptForm
    template_name = 'permissions/permissions_confirm.html'
    invitation = None

    # def get_initial(self):
    #     initial = self.initial.copy()
    #     return {'userid': self.kwargs["user_id"]}

    def get_form_kwargs(self):
        kwargs = super(InvitationAcceptView, self).get_form_kwargs()
        kwargs.update({'user': self.user()})
        return kwargs

    def get_success_url(self):
        return "/channels/" + self.kwargs["channel_id"] + "/edit"

    def dispatch(self, *args, **kwargs):
        user = self.user()
        try:
            self.invitation = Invitation.objects.get(id = self.kwargs['invitation_link'])
        except ObjectDoesNotExist:
            logging.debug("No invitation found.")
            channel = Channel.objects.get(id=self.kwargs["channel_id"])
            if user in channel.editors.all():
                return super(InvitationAcceptView, self).dispatch(*args, **kwargs)
            return redirect("/invitation_fail")

        return super(InvitationAcceptView, self).dispatch(*args, **kwargs)

    def user(self):
        return User.objects.get_or_create(id=self.kwargs["user_id"])[0]

    def form_valid(self, form):
        channel = Channel.objects.get(id=self.kwargs["channel_id"])
        user = self.user()
        if user not in channel.editors.all():
            channel.editors.add(user)
            channel.save()
            if self.invitation is not None:
                self.invitation.delete()

        user_cache = authenticate(username=user.email,
                            password=form.cleaned_data['password'],
                        )
        login(self.request, user_cache)

        return redirect(self.get_success_url())

    def form_invalid(self, form):
        return self.render_to_response(self.get_context_data(form=form))

    def get_context_data(self, **kwargs):
        return super(InvitationAcceptView, self).get_context_data(**kwargs)


class InvitationRegisterView(FormView):
    """
    Base class for user registration views.
    """
    disallowed_url = 'registration_disallowed'
    form_class = InvitationForm
    success_url = None
    template_name = 'permissions/permissions_register.html'
    invitation = None

    def get_initial(self):
        initial = self.initial.copy()
        return {'email': self.user().email}

    def get_success_url(self):
        return "/accept_invitation/" + self.kwargs["user_id"] + "/" + self.kwargs["invitation_link"] + "/" + self.kwargs["channel_id"]

    def get_login_url(self):
        return "/channels/" + self.kwargs["channel_id"] + "/edit"

    def dispatch(self, *args, **kwargs):
        user = self.user()
        try:
            self.invitation = Invitation.objects.get(id__exact = self.kwargs['invitation_link'])
        except ObjectDoesNotExist:
            logging.debug("No invitation found.")
            channel = Channel.objects.get(id=self.kwargs["channel_id"])
            if user in channel.editors.all():
                return redirect(self.get_success_url())
            return redirect("/invitation_fail")

        if not getattr(settings, 'REGISTRATION_OPEN', True):
            return redirect(self.disallowed_url)

        if user.is_active:
            return redirect(self.get_success_url())

        return super(InvitationRegisterView, self).dispatch(*args, **kwargs)

    def form_valid(self, form):
        user = form.save(self.user())
        channel = Channel.objects.get(id=self.kwargs["channel_id"])
        if user not in channel.editors.all():
            channel.editors.add(user)
            channel.save()
            if self.invitation is not None:
                self.invitation.delete()
        user_cache = authenticate(username=user.email,
                             password=form.cleaned_data['password1'],
                         )
        login(self.request, user_cache)
        return redirect(self.get_login_url())


    def form_invalid(self, form):

        return self.render_to_response(self.get_context_data(form=form))

    def user(self):
        return User.objects.get_or_create(id=self.kwargs["user_id"])[0]

    def get_context_data(self, **kwargs):
        return super(InvitationRegisterView, self).get_context_data(**kwargs)

def decline_invitation(request, invitation_link):
    try:
        invitation = Invitation.objects.get(id = invitation_link)
        invitation.delete()

    except ObjectDoesNotExist:
        logging.debug("No invitation found.")

    return render(request, 'permissions/permissions_decline.html')

def fail_invitation(request):
    return render(request, 'permissions/permissions_fail.html')

class UserRegistrationView(RegistrationView):
    email_body_template = 'registration/activation_email.txt'
    email_subject_template = 'registration/activation_email_subject.txt'
    email_html_template = 'registration/activation_email.html'
    form_class=RegistrationForm

    def send_activation_email(self, user):
        activation_key = self.get_activation_key(user)
        context = self.get_email_context(activation_key)
        context.update({
            'user': user
        })
        subject = render_to_string(self.email_subject_template, context)
        subject = ''.join(subject.splitlines())
        message = render_to_string(self.email_body_template, context)
        # message_html = render_to_string(self.email_html_template, context)
        user.email_user(subject, message, settings.DEFAULT_FROM_EMAIL, ) #html_message=message_html,)<|MERGE_RESOLUTION|>--- conflicted
+++ resolved
@@ -33,11 +33,7 @@
 from contentcuration.models import Exercise, AssessmentItem, Channel, License, FileFormat, File, FormatPreset, ContentKind, ContentNode, ContentTag, User, Invitation, generate_file_on_disk_name
 from contentcuration.serializers import ExerciseSerializer, AssessmentItemSerializer, ChannelSerializer, LicenseSerializer, FileFormatSerializer, FormatPresetSerializer, ContentKindSerializer, ContentNodeSerializer, TagSerializer, UserSerializer
 from contentcuration.forms import InvitationForm, InvitationAcceptForm, RegistrationForm
-<<<<<<< HEAD
-from contentcuration.api import get_file_diff, api_file_create, api_create_channel
-=======
 from contentcuration.api import get_file_diff, api_create_channel
->>>>>>> c3e8d5f2
 from registration.backends.hmac.views import RegistrationView
 
 def base(request):
@@ -165,11 +161,8 @@
             "object_id": new_node.pk
         }))
 
-<<<<<<< HEAD
-=======
 # TODO-BLOCKER: remove this csrf_exempt! People might upload random stuff here and we don't want that.
 @csrf_exempt
->>>>>>> c3e8d5f2
 def file_diff(request):
     logging.debug("Entering the file_diff endpoint")
     if request.method != 'POST':
@@ -178,36 +171,12 @@
         data = json.loads(request.body)
         return HttpResponse(json.dumps(get_file_diff(data)))
 
-<<<<<<< HEAD
-=======
 # TODO-BLOCKER: remove this csrf_exempt! People might upload random stuff here and we don't want that.
 @csrf_exempt
->>>>>>> c3e8d5f2
 def api_file_upload(request):
     if request.method != 'POST':
         raise HttpResponseBadRequest("Only POST requests are allowed on this endpoint.")
     else:
-<<<<<<< HEAD
-        data = json.loads(request.body)
-
-        try:
-            filename = data['filename']
-            source_url = data["source_url"]
-            hashedname = data["name"]
-            contenttype = data["content_type"]
-            content = data['file']
-            fobj = SimpleUploadedFile(hashedname, StringIO(content).getvalue(), content_type = contenttype)
-
-            obj = api_file_create(fobj, filename, source_url)
-
-            return HttpResponse(json.dumps({
-                "success": True,
-                "new_file": obj
-            }))
-        except KeyError:
-            raise ObjectDoesNotExist("Missing attribute from data: {}".format(data))
-
-=======
         try:
             fobj = request.FILES["file"]
             file_path = generate_file_on_disk_name(fobj._name.split(".")[-2], fobj._name)
@@ -223,7 +192,6 @@
 
 # TODO-BLOCKER: remove this csrf_exempt! People might upload random stuff here and we don't want that.
 @csrf_exempt
->>>>>>> c3e8d5f2
 def api_create_channel_endpoint(request):
     if request.method != 'POST':
         raise HttpResponseBadRequest("Only POST requests are allowed on this endpoint.")
@@ -232,14 +200,6 @@
         try:
             content_data = data['content_data']
             channel_data = data['channel_data']
-<<<<<<< HEAD
-
-            obj = api_create_channel(channel_data, content_data)
-
-            return HttpResponse(json.dumps({
-                "success": True,
-                "new_channel": obj.pk
-=======
             file_data = data['file_data']
 
             obj = api_create_channel(channel_data, content_data, file_data)
@@ -249,13 +209,10 @@
                 "success": True,
                 "new_channel": obj.pk,
                 "invite_id":invitation.pk,
->>>>>>> c3e8d5f2
             }))
         except KeyError:
             raise ObjectDoesNotExist("Missing attribute from data: {}".format(data))
 
-<<<<<<< HEAD
-=======
 @login_required
 def api_open_channel(request, invitation_id, channel_id):
     if Invitation.objects.filter(id=invitation_id, channel_id=channel_id).exists():
@@ -270,7 +227,6 @@
 
 def fail_open_channel(request):
     return render(request, 'permissions/open_channel_fail.html')
->>>>>>> c3e8d5f2
 
 @csrf_exempt
 def thumbnail_upload(request):
