import json
import logging
from django.http import HttpResponse, HttpResponseBadRequest, HttpResponseNotFound
from django.views.decorators.csrf import csrf_exempt
from django.shortcuts import render, get_object_or_404, redirect
from django.contrib.auth.decorators import login_required
from django.core.cache import cache
from django.core.management import call_command
from django.core.exceptions import ObjectDoesNotExist
from django.db.models import Q, Case, When, Value, IntegerField
from django.core.urlresolvers import reverse_lazy
from rest_framework.renderers import JSONRenderer
from contentcuration.api import check_supported_browsers, add_editor_to_channel, activate_channel, get_staged_diff
<<<<<<< HEAD
from contentcuration.models import VIEW_ACCESS, Language, Channel, License, FileFormat, FormatPreset, ContentKind, ContentNode, Invitation, User
from contentcuration.serializers import LanguageSerializer, RootNodeSerializer, ChannelListSerializer, ChannelSerializer, SimplifiedChannelListSerializer, LicenseSerializer, FileFormatSerializer, FormatPresetSerializer, ContentKindSerializer, CurrentUserSerializer, UserChannelListSerializer, InvitationSerializer
=======
from contentcuration.models import VIEW_ACCESS, Language, Channel, License, FileFormat, FormatPreset, ContentKind, ContentNode, Invitation
from contentcuration.serializers import LanguageSerializer, RootNodeSerializer, ChannelListSerializer, ChannelSerializer, LicenseSerializer, FileFormatSerializer, FormatPresetSerializer, ContentKindSerializer, CurrentUserSerializer, UserChannelListSerializer, InvitationSerializer
from contentcuration.utils.messages import get_messages
>>>>>>> cda7cc7d
from rest_framework.authentication import SessionAuthentication, BasicAuthentication, TokenAuthentication
from rest_framework.permissions import IsAuthenticated, AllowAny
from rest_framework.decorators import api_view, authentication_classes, permission_classes


def base(request):
    if not check_supported_browsers(request.META.get('HTTP_USER_AGENT')):
        return redirect(reverse_lazy('unsupported_browser'))
    if request.user.is_authenticated():
        return redirect('channels')
    else:
        return redirect('accounts/login')


def health(request):
    return HttpResponse("500")


def unsupported_browser(request):
    return render(request, 'unsupported_browser.html')


def unauthorized(request):
    return render(request, 'unauthorized.html')


def staging_not_found(request):
    return render(request, 'staging_not_found.html')


def get_or_set_cached_constants(constant, serializer):
    cached_data = cache.get(constant.__name__)
    if cached_data:
        return cached_data
    constant_objects = constant.objects.all()
    constant_serializer = serializer(constant_objects, many=True)
    constant_data = JSONRenderer().render(constant_serializer.data)
    cache.set(constant.__name__, constant_data, None)
    return constant_data


def redirect_to_channel(request, channel_id):
    channel = Channel.objects.get(pk=channel_id)
    if channel.editors.filter(pk=request.user.pk).exists():
        return redirect(reverse_lazy('channel', kwargs={'channel_id': channel_id}))
    elif channel.viewers.filter(pk=request.user.pk).exists() or channel.public:
        return redirect(reverse_lazy('channel_view_only', kwargs={'channel_id': channel_id}))
    return redirect(reverse_lazy('unauthorized'))


def redirect_to_channel_edit(request, channel_id):
    return redirect(reverse_lazy('channel', kwargs={'channel_id': channel_id}))


def redirect_to_channel_view(request, channel_id):
    return redirect(reverse_lazy('channel_view_only', kwargs={'channel_id': channel_id}))


def channel_page(request, channel, allow_edit=False, staging=False):
    channel_serializer = ChannelSerializer(channel)
    channel_list = Channel.objects.select_related('main_tree').prefetch_related('editors').prefetch_related('viewers')\
                          .exclude(id=channel.pk).filter(Q(deleted=False) & (Q(editors=request.user) | Q(viewers=request.user)))\
                          .annotate(is_view_only=Case(When(editors=request.user, then=Value(0)), default=Value(1), output_field=IntegerField()))\
                          .distinct().values("id", "name", "is_view_only").order_by('name')

    fileformats = get_or_set_cached_constants(FileFormat, FileFormatSerializer)
    licenses = get_or_set_cached_constants(License, LicenseSerializer)
    formatpresets = get_or_set_cached_constants(FormatPreset, FormatPresetSerializer)
    contentkinds = get_or_set_cached_constants(ContentKind, ContentKindSerializer)
    languages = get_or_set_cached_constants(Language, LanguageSerializer)

    json_renderer = JSONRenderer()

    return render(request, 'channel_edit.html', {"allow_edit": allow_edit,
                                                 "staging": staging,
                                                 "is_public": channel.public,
                                                 "channel": json_renderer.render(channel_serializer.data),
                                                 "channel_id": channel.pk,
                                                 "channel_name": channel.name,
                                                 "channel_list": channel_list,
                                                 "fileformat_list": fileformats,
                                                 "license_list": licenses,
                                                 "fpreset_list": formatpresets,
                                                 "ckinds_list": contentkinds,
                                                 "langs_list": languages,
                                                 "current_user": json_renderer.render(CurrentUserSerializer(request.user).data),
                                                 "preferences": channel.preferences,
                                                 "messages": get_messages()
                                                })


@login_required
@authentication_classes((SessionAuthentication, BasicAuthentication, TokenAuthentication))
@permission_classes((IsAuthenticated,))
def channel_list(request):
    if not check_supported_browsers(request.META.get('HTTP_USER_AGENT')):
        return redirect(reverse_lazy('unsupported_browser'))

    languages = get_or_set_cached_constants(Language, LanguageSerializer)

    return render(request, 'channel_list.html', {"channel_name": False,
                                                 "current_user": JSONRenderer().render(UserChannelListSerializer(request.user).data),
                                                 "user_preferences": request.user.preferences,
<<<<<<< HEAD
                                                 "langs_list": languages,
=======
                                                 "messages": get_messages()
>>>>>>> cda7cc7d
                                                })


@api_view(['GET'])
@authentication_classes((SessionAuthentication, BasicAuthentication, TokenAuthentication))
@permission_classes((IsAuthenticated,))
def get_user_channels(request):
    channel_list = Channel.objects.prefetch_related('editors').prefetch_related('viewers') \
                          .filter(Q(deleted=False) & (Q(public=True) | Q(editors=request.user.pk) | Q(viewers=request.user.pk)))\
                          .annotate(is_bookmarked=Case(When(bookmarked_by=request.user, then=Value(1)), default=Value(0), output_field=IntegerField()))
    # channel_serializer = ChannelListSerializer(channel_list, many=True)

    return HttpResponse(json.dumps({
            "edit": JSONRenderer().render(ChannelListSerializer(channel_list.filter(editors=request.user.pk), many=True).data),
            "viewonly": JSONRenderer().render(ChannelListSerializer(channel_list.filter(viewers=request.user.pk), many=True).data),
            "public": JSONRenderer().render(ChannelListSerializer(channel_list.filter(public=True), many=True).data),
            "bookmarked": JSONRenderer().render(ChannelListSerializer(channel_list.filter(bookmarked_by=request.user), many=True).data),
        })
    )

@authentication_classes((SessionAuthentication, BasicAuthentication, TokenAuthentication))
@permission_classes((IsAuthenticated,))
def get_user_pending_channels(request):
    pending_list = Invitation.objects.select_related('channel', 'sender').filter(invited=request.user)
    invitation_serializer = InvitationSerializer(pending_list, many=True)

    return HttpResponse(JSONRenderer().render(invitation_serializer.data))


@login_required
@authentication_classes((SessionAuthentication, BasicAuthentication, TokenAuthentication))
@permission_classes((IsAuthenticated,))
def channel(request, channel_id):
    # Check if browser is supported
    if not check_supported_browsers(request.META.get('HTTP_USER_AGENT')):
        return redirect(reverse_lazy('unsupported_browser'))

    channel = get_object_or_404(Channel, id=channel_id, deleted=False)

    # Check user has permission to view channel
    if not channel.editors.filter(id=request.user.id).exists() and not request.user.is_admin:
        return redirect(reverse_lazy('channel_view_only', kwargs={'channel_id': channel_id}))

    return channel_page(request, channel, allow_edit=True)


@login_required
@authentication_classes((SessionAuthentication, BasicAuthentication, TokenAuthentication))
@permission_classes((IsAuthenticated,))
def channel_view_only(request, channel_id):
    # Check if browser is supported
    if not check_supported_browsers(request.META.get('HTTP_USER_AGENT')):
        return redirect(reverse_lazy('unsupported_browser'))

    channel = get_object_or_404(Channel, id=channel_id, deleted=False)

    # Check user has permission to view channel
    if not channel.public and not channel.editors.filter(id=request.user.id).exists() and not channel.viewers.filter(id=request.user.id).exists() and not request.user.is_admin:
        return redirect(reverse_lazy('unauthorized'))

    return channel_page(request, channel)


@login_required
@authentication_classes((SessionAuthentication, BasicAuthentication, TokenAuthentication))
@permission_classes((IsAuthenticated,))
def channel_staging(request, channel_id):
    # Check if browser is supported
    if not check_supported_browsers(request.META.get('HTTP_USER_AGENT')):
        return redirect(reverse_lazy('unsupported_browser'))

    channel = get_object_or_404(Channel, id=channel_id, deleted=False)

    # Check user has permission to edit channel
    if not channel.editors.filter(id=request.user.id).exists() and not request.user.is_admin:
        return redirect(reverse_lazy('unauthorized'))

    if not channel.staging_tree:
        return redirect(reverse_lazy('staging_not_found'))

    return channel_page(request, channel, allow_edit=True, staging=True)


@csrf_exempt
@authentication_classes((SessionAuthentication, BasicAuthentication, TokenAuthentication))
@permission_classes((IsAuthenticated,))
def publish_channel(request):
    logging.debug("Entering the publish_channel endpoint")
    if request.method != 'POST':
        return HttpResponseBadRequest("Only POST requests are allowed on this endpoint.")
    else:
        data = json.loads(request.body)

        try:
            channel_id = data["channel_id"]
            request.user.can_edit(channel_id)
        except KeyError:
            raise ObjectDoesNotExist("Missing attribute from data: {}".format(data))

        call_command("exportchannel", channel_id)

        return HttpResponse(json.dumps({
            "success": True,
            "channel": channel_id
        }))


@authentication_classes((TokenAuthentication, SessionAuthentication))
@permission_classes((IsAuthenticated,))
def accessible_channels(request):
    if request.method == 'POST':
        data = json.loads(request.body)
        accessible_list = ContentNode.objects.filter(
            pk__in=Channel.objects.select_related('main_tree')
            .filter(Q(deleted=False) & (Q(editors=request.user) | Q(viewers=request.user)))
            .exclude(pk=data["channel_id"]).values_list('main_tree_id', flat=True)
        )
        return HttpResponse(JSONRenderer().render(RootNodeSerializer(accessible_list, many=True).data))


def accept_channel_invite(request):
    if request.method == 'POST':
        data = json.loads(request.body)
        invitation = Invitation.objects.get(pk=data['invitation_id'])
        channel = invitation.channel
        channel.is_view_only = invitation.share_mode == VIEW_ACCESS
        channel_serializer = ChannelListSerializer(channel)
        add_editor_to_channel(invitation)

        return HttpResponse(JSONRenderer().render(channel_serializer.data))


def activate_channel_endpoint(request):
    if request.method == 'POST':
        data = json.loads(request.body)
        channel = Channel.objects.get(pk=data['channel_id'])
        activate_channel(channel)

        return HttpResponse(json.dumps({"success": True}))


def get_staged_diff_endpoint(request):
    if request.method == 'POST':
        return HttpResponse(json.dumps(get_staged_diff(json.loads(request.body)['channel_id'])))


@api_view(['GET'])
@permission_classes((AllowAny,))
def get_channel_name_by_id(request, channel_id):
    """ Endpoint: /public/channel/<channel_id> """
    try:
        channel = Channel.objects.get(pk=channel_id)
        return HttpResponse(json.dumps({"name": channel.name, "description": channel.description, "version": channel.version}))
    except ObjectDoesNotExist:
        return HttpResponseNotFound('Channel with id {} not found'.format(channel_id))

@api_view(['GET'])
@permission_classes((AllowAny,))
def get_public_channels(request):
    """ Endpoint: /public/public_channels """
    channels = Channel.objects.filter(public=True).values("id", "name", "description", "version")
    return HttpResponse(json.dumps(SimplifiedChannelListSerializer(channels, many=True).data))

@authentication_classes((SessionAuthentication, BasicAuthentication, TokenAuthentication))
@permission_classes((IsAuthenticated,))
def add_bookmark(request):
    if request.method == 'POST':
        data = json.loads(request.body)

        try:
            user = User.objects.get(pk=data["user_id"])
            channel = Channel.objects.get(pk=data["channel_id"])
            channel.bookmarked_by.add(user)
            channel.save()

            return HttpResponse(json.dumps({"success": True}))
        except ObjectDoesNotExist:
            return HttpResponseNotFound('Channel with id {} not found'.format(data["channel_id"]))

@authentication_classes((SessionAuthentication, BasicAuthentication, TokenAuthentication))
@permission_classes((IsAuthenticated,))
def remove_bookmark(request):
    if request.method == 'POST':
        data = json.loads(request.body)

        try:
            user = User.objects.get(pk=data["user_id"])
            channel = Channel.objects.get(pk=data["channel_id"])
            channel.bookmarked_by.remove(user)
            channel.save()

            return HttpResponse(json.dumps({"success": True}))
        except ObjectDoesNotExist:
            return HttpResponseNotFound('Channel with id {} not found'.format(data["channel_id"]))
<|MERGE_RESOLUTION|>--- conflicted
+++ resolved
@@ -11,14 +11,9 @@
 from django.core.urlresolvers import reverse_lazy
 from rest_framework.renderers import JSONRenderer
 from contentcuration.api import check_supported_browsers, add_editor_to_channel, activate_channel, get_staged_diff
-<<<<<<< HEAD
 from contentcuration.models import VIEW_ACCESS, Language, Channel, License, FileFormat, FormatPreset, ContentKind, ContentNode, Invitation, User
 from contentcuration.serializers import LanguageSerializer, RootNodeSerializer, ChannelListSerializer, ChannelSerializer, SimplifiedChannelListSerializer, LicenseSerializer, FileFormatSerializer, FormatPresetSerializer, ContentKindSerializer, CurrentUserSerializer, UserChannelListSerializer, InvitationSerializer
-=======
-from contentcuration.models import VIEW_ACCESS, Language, Channel, License, FileFormat, FormatPreset, ContentKind, ContentNode, Invitation
-from contentcuration.serializers import LanguageSerializer, RootNodeSerializer, ChannelListSerializer, ChannelSerializer, LicenseSerializer, FileFormatSerializer, FormatPresetSerializer, ContentKindSerializer, CurrentUserSerializer, UserChannelListSerializer, InvitationSerializer
 from contentcuration.utils.messages import get_messages
->>>>>>> cda7cc7d
 from rest_framework.authentication import SessionAuthentication, BasicAuthentication, TokenAuthentication
 from rest_framework.permissions import IsAuthenticated, AllowAny
 from rest_framework.decorators import api_view, authentication_classes, permission_classes
@@ -122,11 +117,8 @@
     return render(request, 'channel_list.html', {"channel_name": False,
                                                  "current_user": JSONRenderer().render(UserChannelListSerializer(request.user).data),
                                                  "user_preferences": request.user.preferences,
-<<<<<<< HEAD
                                                  "langs_list": languages,
-=======
-                                                 "messages": get_messages()
->>>>>>> cda7cc7d
+                                                 "messages": get_messages(),
                                                 })
 
 
