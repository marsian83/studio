import json
import logging

from builtins import str
from django.conf import settings
from django.contrib.auth.decorators import login_required
from django.contrib.postgres.aggregates import ArrayAgg
from django.contrib.sites.shortcuts import get_current_site
from django.core.cache import cache
from django.core.exceptions import ObjectDoesNotExist
from django.core.exceptions import PermissionDenied
from django.core.urlresolvers import reverse_lazy
from django.db.models import Case
from django.db.models import IntegerField
from django.db.models import OuterRef
from django.db.models import Prefetch
from django.db.models import Q
from django.db.models import Subquery
from django.db.models import Value
from django.db.models import When
<<<<<<< HEAD
from django.db.models.functions import Cast
=======
>>>>>>> 4b463691
from django.http import HttpResponse
from django.http import HttpResponseBadRequest
from django.http import HttpResponseForbidden
from django.http import HttpResponseNotFound
from django.shortcuts import get_object_or_404
from django.shortcuts import redirect
from django.shortcuts import render
from django.views.decorators.cache import cache_page
from django.views.decorators.csrf import csrf_exempt
from django.views.generic.base import TemplateView
from enum import Enum
from le_utils.constants import content_kinds
from rest_framework.authentication import BasicAuthentication
from rest_framework.authentication import SessionAuthentication
from rest_framework.authentication import TokenAuthentication
from rest_framework.decorators import api_view
from rest_framework.decorators import authentication_classes
from rest_framework.decorators import permission_classes
from rest_framework.permissions import IsAuthenticated
from rest_framework.renderers import JSONRenderer
from rest_framework.response import Response

from contentcuration.api import activate_channel
from contentcuration.api import add_editor_to_channel
from contentcuration.api import get_staged_diff
from contentcuration.decorators import browser_is_supported
from contentcuration.decorators import cache_no_user_data
from contentcuration.decorators import can_access_channel
from contentcuration.decorators import can_edit_channel
from contentcuration.decorators import has_accepted_policies
from contentcuration.models import Channel
from contentcuration.models import ContentNode
from contentcuration.models import Invitation
from contentcuration.models import SecretToken
from contentcuration.models import User
from contentcuration.models import VIEW_ACCESS
from contentcuration.serializers import AltChannelListSerializer
from contentcuration.serializers import ChannelListSerializer
from contentcuration.serializers import ChannelSerializer
from contentcuration.serializers import ChannelSetChannelListSerializer
from contentcuration.serializers import ChannelSetSerializer
from contentcuration.serializers import CurrentUserSerializer
from contentcuration.serializers import InvitationSerializer
from contentcuration.serializers import SimplifiedChannelProbeCheckSerializer
from contentcuration.serializers import TaskSerializer
from contentcuration.serializers import UserChannelListSerializer
from contentcuration.tasks import create_async_task
from contentcuration.tasks import generatechannelcsv_task
from contentcuration.utils.messages import get_messages


class ChannelSerializerTypes(Enum):
    DEFAULT = "default"
    ALT = "alt"
    CHANNEL_SET = "channelset"


CHANNEL_SERIALIZER_MAP = {
    ChannelSerializerTypes.DEFAULT.value: ChannelListSerializer,
    ChannelSerializerTypes.ALT.value: AltChannelListSerializer,
    ChannelSerializerTypes.CHANNEL_SET.value: ChannelSetChannelListSerializer,
}


@browser_is_supported
def base(request):
    if request.user.is_authenticated():
        return redirect('channels')
    else:
        return redirect('accounts/login')


""" HEALTH CHECKS """


def health(request):
    c = Channel.objects.first()
    if c:
        return HttpResponse(c.name)
    else:
        return HttpResponse("No channels created yet!")


def stealth(request):
    return HttpResponse("<3")


@api_view(['GET'])
@authentication_classes((TokenAuthentication, SessionAuthentication))
@permission_classes((IsAuthenticated,))
def get_prober_channel(request):
    if not request.user.is_admin:
        return HttpResponseForbidden()

    channel = Channel.objects.filter(editors=request.user).first()
    if not channel:
        channel = Channel.objects.create(name="Prober channel", editors=[request.user])

    return Response(SimplifiedChannelProbeCheckSerializer(channel).data)


""" END HEALTH CHECKS """


def get_or_set_cached_constants(constant, serializer):
    cached_data = cache.get(constant.__name__)
    if cached_data:
        return cached_data
    constant_objects = constant.objects.all()
    constant_serializer = serializer(constant_objects, many=True)
    constant_data = JSONRenderer().render(constant_serializer.data)
    cache.set(constant.__name__, constant_data, None)
    return constant_data


@has_accepted_policies
def redirect_to_channel(request, channel_id):
    channel = Channel.objects.get(pk=channel_id)
    if channel.editors.filter(pk=request.user.pk).exists():
        return redirect(reverse_lazy('channel', kwargs={'channel_id': channel_id}))

    # it will check the view authorization after the redirect
    return redirect(reverse_lazy('channel_view_only', kwargs={'channel_id': channel_id}))


def redirect_to_channel_edit(request, channel_id):
    return redirect(reverse_lazy('channel', kwargs={'channel_id': channel_id}))


def redirect_to_channel_view(request, channel_id):
    return redirect(reverse_lazy('channel_view_only', kwargs={'channel_id': channel_id}))


def channel_page(request, channel, allow_edit=False, staging=False):
    channel_serializer = ChannelSerializer(channel)
    channel_list = Channel.objects.select_related('main_tree').prefetch_related('editors').prefetch_related('viewers')\
                          .exclude(id=channel.pk).filter(Q(deleted=False) & (Q(editors=request.user) | Q(viewers=request.user)))\
                          .annotate(is_view_only=Case(When(editors=request.user, then=Value(0)), default=Value(1), output_field=IntegerField()))\
                          .distinct().values("id", "name", "is_view_only").order_by('name')

    token = None
    if channel.secret_tokens.filter(is_primary=True).exists():
        token = channel.secret_tokens.filter(is_primary=True).first().token
        token = token[:5] + "-" + token[5:]

    json_renderer = JSONRenderer()
    return render(request, 'channel_edit.html', {"allow_edit": allow_edit,
                                                 "staging": staging,
                                                 "is_public": channel.public,
                                                 "channel": json_renderer.render(channel_serializer.data),
                                                 "channel_id": channel.pk,
                                                 "channel_name": channel.name,
                                                 "ricecooker_version": channel.ricecooker_version,
                                                 "channel_list": channel_list,
                                                 "current_user": json_renderer.render(CurrentUserSerializer(request.user).data),
                                                 "preferences": json.dumps(channel.content_defaults),
                                                 "messages": get_messages(),
                                                 "primary_token": token or channel.pk,
                                                 "title": settings.DEFAULT_TITLE,
                                                 })


@login_required
@browser_is_supported
@has_accepted_policies
@authentication_classes((SessionAuthentication, BasicAuthentication, TokenAuthentication))
@permission_classes((IsAuthenticated,))
def channel_list(request):
    return render(request, 'channel_list.html', {"channel_name": False,
                                                 "current_user": JSONRenderer().render(UserChannelListSerializer(request.user).data),
                                                 "user_preferences": json.dumps(request.user.content_defaults),
                                                 "messages": get_messages(),
                                                 })


def _apply_channel_filters(channels, params, default_serializer=ChannelSerializerTypes.DEFAULT):
    if params.get('published'):
        channels = channels.filter(main_tree__published=True)

    # Determine which serializer to use
    serializer_class = params.get('serializer') or default_serializer.value
    serializer = CHANNEL_SERIALIZER_MAP.get(serializer_class)
    serializer = serializer or CHANNEL_SERIALIZER_MAP[ChannelSerializerTypes.DEFAULT.value]

    return serializer(channels, many=True)


@api_view(['GET'])
@authentication_classes((SessionAuthentication, BasicAuthentication, TokenAuthentication))
@permission_classes((IsAuthenticated,))
def get_user_channels(request):
    channel_list = Channel.objects.prefetch_related('editors', 'viewers')\
        .filter(Q(deleted=False) & (Q(editors=request.user.pk) | Q(viewers=request.user.pk)))\
        .annotate(is_view_only=Case(When(editors=request.user, then=Value(0)), default=Value(1), output_field=IntegerField()))
    channel_serializer = _apply_channel_filters(channel_list, request.query_params)

    return Response(channel_serializer.data)


@api_view(['GET'])
@authentication_classes((SessionAuthentication, BasicAuthentication, TokenAuthentication))
@permission_classes((IsAuthenticated,))
def get_user_bookmarked_channels(request):
    bookmarked_channels = request.user.bookmarked_channels.exclude(deleted=True)\
        .select_related('main_tree').prefetch_related('editors')\
        .defer('trash_tree', 'clipboard_tree', 'staging_tree', 'chef_tree', 'previous_tree', 'viewers')
    channel_serializer = _apply_channel_filters(bookmarked_channels, request.query_params, default_serializer=ChannelSerializerTypes.ALT)
    return Response(channel_serializer.data)


@api_view(['GET'])
@authentication_classes((SessionAuthentication, BasicAuthentication, TokenAuthentication))
@permission_classes((IsAuthenticated,))
def get_user_edit_channels(request):
    edit_channels = request.user.editable_channels.exclude(deleted=True)\
        .select_related('main_tree').prefetch_related('editors')\
        .defer('trash_tree', 'clipboard_tree', 'staging_tree', 'chef_tree', 'previous_tree', 'viewers')
    channel_serializer = _apply_channel_filters(edit_channels, request.query_params, default_serializer=ChannelSerializerTypes.ALT)
    return Response(channel_serializer.data)


@api_view(['GET'])
@authentication_classes((SessionAuthentication, BasicAuthentication, TokenAuthentication))
@permission_classes((IsAuthenticated,))
def get_user_channel_sets(request):
    sets = request.user.channel_sets.prefetch_related('secret_token__channels', 'editors').select_related('secret_token')
    channelset_serializer = ChannelSetSerializer(sets, many=True)
    return Response(channelset_serializer.data)


@api_view(['GET'])
@authentication_classes((SessionAuthentication, BasicAuthentication, TokenAuthentication))
@permission_classes((IsAuthenticated,))
def get_channels_by_token(request, token):
    channels = Channel.objects.filter(secret_tokens__token=token, deleted=False)
    channel_serializer = _apply_channel_filters(channels, request.query_params, default_serializer=ChannelSerializerTypes.ALT)
    return Response(channel_serializer.data)


@cache_page(settings.PUBLIC_CHANNELS_CACHE_DURATION, key_prefix='get_user_public_channels')
@api_view(['GET'])
@cache_no_user_data
@authentication_classes((SessionAuthentication, BasicAuthentication, TokenAuthentication))
@permission_classes((IsAuthenticated,))
def get_user_public_channels(request):
    channels = Channel.get_public_channels(defer_nonmain_trees=True)
    channel_serializer = _apply_channel_filters(channels, request.query_params, default_serializer=ChannelSerializerTypes.ALT)
    return Response(channel_serializer.data)


@api_view(['GET'])
@authentication_classes((SessionAuthentication, BasicAuthentication, TokenAuthentication))
@permission_classes((IsAuthenticated,))
def get_user_view_channels(request):
    view_channels = request.user.view_only_channels.exclude(deleted=True)\
        .select_related('main_tree').prefetch_related('editors')\
        .defer('trash_tree', 'clipboard_tree', 'staging_tree', 'chef_tree', 'previous_tree', 'viewers')
    channel_serializer = _apply_channel_filters(view_channels, request.query_params, default_serializer=ChannelSerializerTypes.ALT)
    return Response(channel_serializer.data)


@api_view(['GET'])
@authentication_classes((SessionAuthentication, BasicAuthentication, TokenAuthentication))
@permission_classes((IsAuthenticated,))
def get_user_pending_channels(request):
    pending_list = Invitation.objects.select_related('channel', 'sender')\
        .filter(invited=request.user, channel__deleted=False)\
        .exclude(channel=None)  # Don't include channels that have been deleted
    invitation_serializer = InvitationSerializer(pending_list, many=True)

    return Response(invitation_serializer.data)


@login_required
@browser_is_supported
@has_accepted_policies
@authentication_classes((SessionAuthentication, BasicAuthentication, TokenAuthentication))
@permission_classes((IsAuthenticated,))
def channel(request, channel_id):
    channel = get_object_or_404(Channel, id=channel_id, deleted=False)

    # Check user has permission to view channel
    if not channel.editors.filter(id=request.user.id).exists() and not request.user.is_admin:
        return redirect(reverse_lazy('channel_view_only', kwargs={'channel_id': channel_id}))

    return channel_page(request, channel, allow_edit=True)


@login_required
@browser_is_supported
@can_access_channel
@has_accepted_policies
@authentication_classes((SessionAuthentication, BasicAuthentication, TokenAuthentication))
@permission_classes((IsAuthenticated,))
def channel_view_only(request, channel_id):
    channel = get_object_or_404(Channel, id=channel_id, deleted=False)
    return channel_page(request, channel)


@login_required
@browser_is_supported
@can_edit_channel
@has_accepted_policies
@authentication_classes((SessionAuthentication, BasicAuthentication, TokenAuthentication))
@permission_classes((IsAuthenticated,))
def channel_staging(request, channel_id):
    channel = Channel.objects.get(pk=channel_id)

    if not channel.staging_tree:
        return render(request, 'staging_not_found.html')

    return channel_page(request, channel, allow_edit=True, staging=True)


@csrf_exempt
@authentication_classes((SessionAuthentication, BasicAuthentication, TokenAuthentication))
@permission_classes((IsAuthenticated,))
def publish_channel(request):
    logging.debug("Entering the publish_channel endpoint")
    if request.method != 'POST':
        return HttpResponseBadRequest("Only POST requests are allowed on this endpoint.")

    data = json.loads(request.body)

    try:
        channel_id = data["channel_id"]
        request.user.can_edit(channel_id)

        task_info = {
            'user': request.user,
            'metadata': {
                'affects': {
                    'channels': [channel_id]
                }}
        }

        task_args = {
            'user_id': request.user.pk,
            'channel_id': channel_id,
        }

        task, task_info = create_async_task('export-channel', task_info, task_args)
        return HttpResponse(JSONRenderer().render(TaskSerializer(task_info).data))
    except KeyError:
        raise ObjectDoesNotExist("Missing attribute from data: {}".format(data))


class SQCountDistinct(Subquery):
    # Include ALIAS at the end to support Postgres
    template = "(SELECT COUNT(DISTINCT %(field)s) FROM (%(subquery)s) AS %(field)s__sum)"
    output_field = IntegerField()


def map_channel_data(channel):
    channel["id"] = channel.pop("main_tree__id")
    channel["title"] = channel.pop("name")
    channel["children"] = [child for child in channel["children"] if child]
    return channel


@api_view(['GET'])
@authentication_classes((TokenAuthentication, SessionAuthentication))
@permission_classes((IsAuthenticated,))
def accessible_channels(request, channel_id):
    # Used for import modal
    # Returns a list of objects with the following parameters:
    # id, title, resource_count, children
    channels = Channel.objects.filter(Q(deleted=False) & (Q(public=True) | Q(editors=request.user.id) | Q(viewers=request.user.id))).exclude(pk=channel_id)
    channels = channels.annotate(
        children=ArrayAgg("main_tree__children"),
    )
    channels_data = channels.values("name", "children", "main_tree__id")

    return Response(map(map_channel_data, channels_data))


@api_view(['POST'])
def accept_channel_invite(request):
    invitation = Invitation.objects.get(pk=request.data.get('invitation_id'))
    channel = invitation.channel
    channel.is_view_only = invitation.share_mode == VIEW_ACCESS
    channel_serializer = AltChannelListSerializer(channel)
    add_editor_to_channel(invitation)

    return Response(channel_serializer.data)


def activate_channel_endpoint(request):
    if request.method != 'POST':
        return HttpResponseBadRequest("Only POST requests are allowed on this endpoint.")

    data = json.loads(request.body)
    channel = Channel.objects.get(pk=data['channel_id'])
    try:
        activate_channel(channel, request.user)
    except PermissionDenied as e:
        return HttpResponseForbidden(str(e))

    return HttpResponse(json.dumps({"success": True}))


def get_staged_diff_endpoint(request):
    if request.method == 'POST':
        return HttpResponse(json.dumps(get_staged_diff(json.loads(request.body)['channel_id'])))

    return HttpResponseBadRequest("Only POST requests are allowed on this endpoint.")


@authentication_classes((SessionAuthentication, BasicAuthentication, TokenAuthentication))
@permission_classes((IsAuthenticated,))
def add_bookmark(request):
    if request.method != 'POST':
        return HttpResponseBadRequest("Only POST requests are allowed on this endpoint.")

    data = json.loads(request.body)

    try:
        user = User.objects.get(pk=data["user_id"])
        channel = Channel.objects.get(pk=data["channel_id"])
        channel.bookmarked_by.add(user)
        channel.save()

        return HttpResponse(json.dumps({"success": True}))
    except ObjectDoesNotExist:
        return HttpResponseNotFound('Channel with id {} not found'.format(data["channel_id"]))


@authentication_classes((SessionAuthentication, BasicAuthentication, TokenAuthentication))
@permission_classes((IsAuthenticated,))
def remove_bookmark(request):
    if request.method != 'POST':
        return HttpResponseBadRequest("Only POST requests are allowed on this endpoint.")

    data = json.loads(request.body)

    try:
        user = User.objects.get(pk=data["user_id"])
        channel = Channel.objects.get(pk=data["channel_id"])
        channel.bookmarked_by.remove(user)
        channel.save()

        return HttpResponse(json.dumps({"success": True}))
    except ObjectDoesNotExist:
        return HttpResponseNotFound('Channel with id {} not found'.format(data["channel_id"]))


@authentication_classes((SessionAuthentication, BasicAuthentication, TokenAuthentication))
@permission_classes((IsAuthenticated,))
def set_channel_priority(request):
    if request.method != 'POST':
        return HttpResponseBadRequest("Only POST requests are allowed on this endpoint.")

    data = json.loads(request.body)

    try:
        channel = Channel.objects.get(pk=data["channel_id"])
        channel.priority = data["priority"]
        channel.save()

        return HttpResponse(json.dumps({"success": True}))
    except ObjectDoesNotExist:
        return HttpResponseNotFound('Channel with id {} not found'.format(data["channel_id"]))


@authentication_classes((SessionAuthentication, BasicAuthentication, TokenAuthentication))
@permission_classes((IsAuthenticated,))
def download_channel_content_csv(request, channel_id):
    """ Writes list of channels to csv, which is then emailed """
    site = get_current_site(request)
    generatechannelcsv_task.delay(channel_id, site.domain, request.user.id)

    return HttpResponse({"success": True})


@authentication_classes((SessionAuthentication, BasicAuthentication, TokenAuthentication))
@permission_classes((IsAuthenticated,))
def save_token_to_channels(request, token):
    channel_ids = json.loads(request.body)
    channels = Channel.objects.filter(pk__in=channel_ids)
    token = SecretToken.objects.get(token=token)
    token.set_channels(channels)

    return HttpResponse({"success": True})


class SandboxView(TemplateView):
    template_name = "sandbox.html"<|MERGE_RESOLUTION|>--- conflicted
+++ resolved
@@ -18,10 +18,6 @@
 from django.db.models import Subquery
 from django.db.models import Value
 from django.db.models import When
-<<<<<<< HEAD
-from django.db.models.functions import Cast
-=======
->>>>>>> 4b463691
 from django.http import HttpResponse
 from django.http import HttpResponseBadRequest
 from django.http import HttpResponseForbidden
