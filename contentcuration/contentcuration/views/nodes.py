--- conflicted
+++ resolved
@@ -1,8 +1,6 @@
-import ast
 import copy
 import json
 import logging
-import uuid
 from datetime import datetime
 
 from django.conf import settings
@@ -19,7 +17,6 @@
 from django.utils.translation import ugettext as _
 from le_utils.constants import content_kinds
 from le_utils.constants import format_presets
-from le_utils.constants import roles
 from rest_framework.authentication import SessionAuthentication
 from rest_framework.authentication import TokenAuthentication
 from rest_framework.decorators import api_view
@@ -29,26 +26,18 @@
 from rest_framework.renderers import JSONRenderer
 from rest_framework.response import Response
 
-from contentcuration.models import AssessmentItem
 from contentcuration.models import Channel
 from contentcuration.models import ContentNode
 from contentcuration.models import ContentTag
-from contentcuration.models import File
-from contentcuration.models import generate_storage_url
-from contentcuration.models import Language
 from contentcuration.models import License
 from contentcuration.models import PrerequisiteContentRelationship
 from contentcuration.serializers import ContentNodeEditSerializer
 from contentcuration.serializers import ContentNodeSerializer
 from contentcuration.serializers import SimplifiedContentNodeSerializer
-<<<<<<< HEAD
 from contentcuration.serializers import TaskSerializer
 from contentcuration.tasks import create_async_task
+from contentcuration.tasks import getnodedetails_task
 from contentcuration.utils.nodes import duplicate_node_bulk
-=======
-from contentcuration.tasks import getnodedetails_task
-from contentcuration.utils.files import duplicate_file
->>>>>>> 1dee8929
 
 
 @authentication_classes((TokenAuthentication, SessionAuthentication))
@@ -232,8 +221,8 @@
         # Otherwise, find the last time anything was updated in the channel
         last_update = channel.main_tree.created if channel and channel.ricecooker_version else \
             descendants.filter(changed=True) \
-                .aggregate(latest_update=Max('modified')) \
-                .get('latest_update')
+            .aggregate(latest_update=Max('modified')) \
+            .get('latest_update')
 
         if last_update:
             last_cache_update = datetime.strptime(json.loads(cached_data)['last_update'], settings.DATE_TIME_FORMAT)
