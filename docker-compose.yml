--- conflicted
+++ resolved
@@ -36,11 +36,7 @@
     command: yarn run devserver
     ports:
       - "8080:8080"
-<<<<<<< HEAD
-      - "3000:3000"
-=======
       - "4000:4000"
->>>>>>> a319d4e1
 
   celery-worker:
     <<: *studio-worker
