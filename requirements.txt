#
# This file is autogenerated by pip-compile with python 3.6
# To update, run:
#
#    pip-compile requirements.in
#
amqp==2.6.1
    # via kombu
asgiref==3.3.4
    # via django
attrs==19.3.0
    # via
    #   -r requirements.in
    #   jsonschema
backoff==1.10.0
    # via -r requirements.in
backports-abc==0.5
    # via -r requirements.in
billiard==3.6.4.0
    # via celery
boto3==1.17.75
    # via django-s3-storage
botocore==1.20.75
    # via
    #   boto3
    #   s3transfer
cachetools==4.2.2
    # via google-auth
celery==4.4.7
    # via -r requirements.in
certifi==2020.12.5
    # via
    #   requests
    #   sentry-sdk
cffi==1.14.5
    # via google-crc32c
chardet==4.0.0
    # via requests
confusable-homoglyphs==3.2.0
    # via django-registration
<<<<<<< HEAD
django==3.2.14
=======
django==3.2.13
>>>>>>> 18dd59e9
    # via
    #   -r requirements.in
    #   django-bulk-update
    #   django-db-readonly
    #   django-filter
    #   django-js-reverse
    #   django-model-utils
    #   django-mptt
    #   django-redis
    #   django-registration
    #   django-s3-storage
    #   djangorestframework
    #   jsonfield
django-bulk-update==2.2.0
    # via -r requirements.in
django-cte==1.2.1
    # via -r requirements.in
django-db-readonly==0.7.0
    # via -r requirements.in
django-filter==2.4.0
    # via -r requirements.in
django-js-asset==1.2.2
    # via django-mptt
django-js-reverse==0.9.1
    # via -r requirements.in
django-mathfilters==1.0.0
    # via -r requirements.in
django-model-utils==4.0.0
    # via -r requirements.in
django-mptt==0.11.0
    # via -r requirements.in
django-postmark==0.1.6
    # via -r requirements.in
django-prometheus==2.1.0
    # via -r requirements.in
django-redis==4.12.1
    # via -r requirements.in
django-registration==3.1.2
    # via -r requirements.in
django-s3-storage==0.13.4
    # via -r requirements.in
django-webpack-loader==0.7.0
    # via -r requirements.in
djangorestframework==3.12.4
    # via -r requirements.in
future==0.18.2
    # via -r requirements.in
google-api-core[grpc]==1.27.0
    # via
    #   google-api-python-client
    #   google-cloud-core
    #   google-cloud-error-reporting
    #   google-cloud-kms
    #   google-cloud-logging
google-api-python-client==2.4.0
    # via -r requirements.in
google-auth==1.30.0
    # via
    #   google-api-core
    #   google-api-python-client
    #   google-auth-httplib2
    #   google-auth-oauthlib
    #   google-cloud-core
    #   google-cloud-storage
    #   gspread
google-auth-httplib2==0.1.0
    # via google-api-python-client
google-auth-oauthlib==0.4.4
    # via gspread
google-cloud-core==1.6.0
    # via
    #   -r requirements.in
    #   google-cloud-logging
    #   google-cloud-storage
google-cloud-error-reporting==1.1.2
    # via -r requirements.in
google-cloud-kms==0.2.1
    # via -r requirements.in
google-cloud-logging==2.3.1
    # via google-cloud-error-reporting
google-cloud-storage==1.38.0
    # via -r requirements.in
google-crc32c==1.1.2
    # via google-resumable-media
google-resumable-media==1.3.0
    # via google-cloud-storage
googleapis-common-protos[grpc]==1.53.0
    # via
    #   google-api-core
    #   grpc-google-iam-v1
grpc-google-iam-v1==0.11.4
    # via google-cloud-kms
grpcio==1.37.1
    # via
    #   google-api-core
    #   googleapis-common-protos
    #   grpc-google-iam-v1
gspread==3.6.0
    # via -r requirements.in
gunicorn==19.6.0
    # via -r requirements.in
html5lib==1.1
    # via -r requirements.in
httplib2==0.19.1
    # via
    #   django-postmark
    #   google-api-python-client
    #   google-auth-httplib2
    #   oauth2client
idna==2.10
    # via requests
importlib-metadata==1.7.0
    # via -r requirements.in
jmespath==0.10.0
    # via
    #   boto3
    #   botocore
jsonfield==3.1.0
    # via -r requirements.in
jsonschema==3.2.0
    # via -r requirements.in
kombu==4.6.11
    # via celery
le-utils==0.1.40
    # via -r requirements.in
newrelic==6.2.0.156
    # via -r requirements.in
oauth2client==4.1.3
    # via -r requirements.in
oauthlib==3.1.0
    # via requests-oauthlib
packaging==20.9
    # via google-api-core
pathlib==1.0.1
    # via -r requirements.in
pillow==8.3.2
    # via -r requirements.in
progressbar2==3.38.0
    # via -r requirements.in
prometheus-client==0.10.1
    # via django-prometheus
proto-plus==1.18.1
    # via
    #   google-cloud-error-reporting
    #   google-cloud-logging
protobuf==3.17.0
    # via
    #   google-api-core
    #   googleapis-common-protos
    #   proto-plus
psycopg2-binary==2.8.6
    # via -r requirements.in
pyasn1==0.4.8
    # via
    #   oauth2client
    #   pyasn1-modules
    #   rsa
pyasn1-modules==0.2.8
    # via
    #   google-auth
    #   oauth2client
pycountry==17.5.14
    # via -r requirements.in
pycparser==2.20
    # via cffi
pyparsing==2.4.7
    # via
    #   httplib2
    #   packaging
pyrsistent==0.17.3
    # via jsonschema
python-dateutil==2.8.1
    # via
    #   -r requirements.in
    #   botocore
python-postmark==0.5.0
    # via -r requirements.in
python-utils==2.5.6
    # via progressbar2
pytz==2021.1
    # via
    #   celery
    #   django
    #   django-postmark
    #   google-api-core
raven==6.10.0
    # via -r requirements.in
redis==3.5.3
    # via
    #   -r requirements.in
    #   django-redis
requests==2.25.1
    # via
    #   -r requirements.in
    #   google-api-core
    #   google-cloud-storage
    #   gspread
    #   requests-oauthlib
requests-oauthlib==1.3.0
    # via google-auth-oauthlib
rsa==4.7.2
    # via
    #   google-auth
    #   oauth2client
s3transfer==0.4.2
    # via boto3
sentry-sdk==1.1.0
    # via -r requirements.in
six==1.16.0
    # via
    #   google-api-core
    #   google-api-python-client
    #   google-auth
    #   google-auth-httplib2
    #   google-cloud-core
    #   google-resumable-media
    #   grpcio
    #   html5lib
    #   jsonschema
    #   oauth2client
    #   progressbar2
    #   protobuf
    #   python-dateutil
    #   python-utils
sqlparse==0.4.1
    # via django
<<<<<<< HEAD
=======
typing-extensions==4.1.1
    # via asgiref
>>>>>>> 18dd59e9
uritemplate==3.0.1
    # via google-api-python-client
urllib3==1.26.5
    # via
    #   botocore
    #   requests
    #   sentry-sdk
vine==1.3.0
    # via
    #   amqp
    #   celery
webencodings==0.5.1
    # via html5lib
zipp==3.4.1
    # via importlib-metadata

# The following packages are considered to be unsafe in a requirements file:
# setuptools<|MERGE_RESOLUTION|>--- conflicted
+++ resolved
@@ -38,11 +38,7 @@
     # via requests
 confusable-homoglyphs==3.2.0
     # via django-registration
-<<<<<<< HEAD
 django==3.2.14
-=======
-django==3.2.13
->>>>>>> 18dd59e9
     # via
     #   -r requirements.in
     #   django-bulk-update
@@ -155,7 +151,10 @@
 idna==2.10
     # via requests
 importlib-metadata==1.7.0
-    # via -r requirements.in
+    # via
+    #   -r requirements.in
+    #   jsonschema
+    #   kombu
 jmespath==0.10.0
     # via
     #   boto3
@@ -269,11 +268,8 @@
     #   python-utils
 sqlparse==0.4.1
     # via django
-<<<<<<< HEAD
-=======
 typing-extensions==4.1.1
     # via asgiref
->>>>>>> 18dd59e9
 uritemplate==3.0.1
     # via google-api-python-client
 urllib3==1.26.5
