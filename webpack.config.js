/* eslint-env node */

const path = require('path');
const webpack = require('webpack');

const BundleTracker = require('webpack-bundle-tracker');
const VueLoaderPlugin = require('vue-loader/lib/plugin');
const CircularDependencyPlugin = require('circular-dependency-plugin');

const TerserPlugin = require('terser-webpack-plugin');
const MiniCssExtractPlugin = require('mini-css-extract-plugin');
const OptimizeCSSAssetsPlugin = require('optimize-css-assets-webpack-plugin');
const WebpackRTLPlugin = require('webpack-rtl-plugin');
const VuetifyLoaderPlugin = require('vuetify-loader/lib/plugin');

const djangoProjectDir = path.resolve('contentcuration');
const staticFilesDir = path.resolve(djangoProjectDir, 'contentcuration', 'static');
const staticJsDir = path.resolve(staticFilesDir, 'js');
const staticLessDir = path.resolve(staticFilesDir, 'less');
const srcDir = path.resolve(djangoProjectDir, 'contentcuration', 'frontend');

const bundleOutputDir = path.resolve(staticFilesDir, 'studio');

function recursiveIssuer(m) {
  if (m.issuer) {
    return recursiveIssuer(m.issuer);
  } else if (m.name) {
    return m.name;
  } else {
    return false;
  }
}

// NOTE: Lots of things are handled by webpack4. NODE_ENV, uglify, source-maps
// see: https://medium.com/webpack/webpack-4-mode-and-optimization-5423a6bc597a

module.exports = (env = {}) => {
  const dev = env.dev;
  const hot = env.hot;
  const postCSSLoader = {
    loader: 'postcss-loader',
    options: {
      config: { path: path.resolve(__dirname, './postcss.config.js') },
      sourceMap: dev,
    },
  };
  const cssInsertionLoader = hot ? 'style-loader' : MiniCssExtractPlugin.loader;
  const cssLoader = {
    loader: 'css-loader',
    options: { minimize: !dev, sourceMap: dev },
  };
  // for scss blocks
  const sassLoaders = [
    cssInsertionLoader,
    cssLoader,
    postCSSLoader,
    {
      loader: 'sass-loader',
    },
  ];
  return {
    context: srcDir,
    entry: {
      // Use arrays for every entry to allow for hot reloading.
      channel_edit: ['./channelEdit/index.js'],
      channel_list: ['./channelList/index.js'],
      settings: ['./settings/index.js'],
      accounts: ['./accounts/index.js'],
<<<<<<< HEAD
      administration: [path.resolve(bundleEntryDir, 'administration.js')],
=======
      policies: ['./policies/index.js'],
      administration: ['./administration/index.js'],
>>>>>>> dfbe14b1
      // A simple code sandbox to play with components in
      pdfJSWorker: ['pdfjs-dist/build/pdf.worker.entry.js'],
    },
    output: {
      filename: '[name]-[hash].js',
      path: bundleOutputDir,
      publicPath: dev ? 'http://127.0.0.1:4000/dist/' : '/static/studio/',
    },
    devServer: {
      port: 4000,
      headers: {
        'Access-Control-Allow-Origin': '*',
      },
    },
    optimization: {
      splitChunks: {
        cacheGroups: {
          // Chunk css by bundle, not by dynamic split points.
          // This will add a bit to each bundle, but will mean we don't
          // have to dynamically determine which css bundle to load
          // if we do webpack code splitting.
          // Modified from https://github.com/webpack-contrib/mini-css-extract-plugin#extracting-css-based-on-entry
          baseStyles: {
            name: 'base',
            test: (m, c, entry = 'base') =>
              m.constructor.name === 'CssModule' && recursiveIssuer(m) === entry,
            chunks: 'all',
            enforce: true,
          },
        },
      },
      minimizer: [
        new TerserPlugin({
          cache: true,
          parallel: true,
          sourceMap: true,
          terserOptions: {
            mangle: false,
            safari10: false,
            output: {
              comments: false,
            },
          },
        }),
        new OptimizeCSSAssetsPlugin({}),
      ],
    },
    module: {
      rules: [
        {
          test: /\.js?$/,
          exclude: /node_modules?/,
          use: ['babel-loader'],
        },
        {
          test: /\.handlebars?$/,
          use: ['handlebars-template-loader'],
        },
        {
          test: /\.styl(us)?$/,
          use: [hot ? `style-loader` : MiniCssExtractPlugin.loader, `css-loader`, 'stylus-loader'],
        },
        {
          test: /\.less?$/,
          use: [
            hot ? `style-loader` : MiniCssExtractPlugin.loader,
            `css-loader`,
            postCSSLoader,
            'less-loader',
          ],
        },
        {
          test: /\.css?$/,
          use: [hot ? `style-loader` : MiniCssExtractPlugin.loader, `css-loader`, postCSSLoader],
        },
        {
          test: /\.vue?$/,
          loader: 'vue-loader',
        },
        // Use url loader to load font files.
        {
          test: /\.(eot|woff|otf|ttf|woff2)$/,
          use: {
            loader: 'url-loader',
            options: { name: '[name].[ext]?[hash]' },
          },
        },
        {
          test: /\.(png|jpe?g|gif|svg)$/,
          use: {
            loader: 'url-loader',
            options: { limit: 10000, name: '[name].[ext]?[hash]' },
          },
        },
        {
          test: /\.s[a|c]ss$/,
          use: sassLoaders,
        },
      ],
    },
    resolve: {
      alias: {
        // explicit alias definitions (rather than modules) for speed
        shared: path.resolve(srcDir, 'shared'),
        frontend: srcDir,
      },
      extensions: ['.js', '.vue', '.css', '.less'],
      // carryover of path resolution from build.js
      modules: ['node_modules', staticLessDir],
    },
    devtool: 'cheap-module-source-map',
    plugins: [
      new VueLoaderPlugin(),
      new VuetifyLoaderPlugin(),
      new BundleTracker({
        path: path.resolve(djangoProjectDir, 'build'),
        filename: 'webpack-stats.json',
      }),
      new webpack.ProvidePlugin({
        // used in Mathquill, set in jquery
        'window.jQuery': 'jquery',
        jQuery: 'jquery',
      }),
      new MiniCssExtractPlugin({
        filename: '[name]-[hash].css',
        chunkFilename: '[name]-[hash]-[id].css',
      }),
      new WebpackRTLPlugin(),
      new CircularDependencyPlugin({
        // exclude detection of files based on a RegExp
        exclude: /a\.js|node_modules/,
        // include specific files based on a RegExp
        include: /frontend/,
        // add errors to webpack instead of warnings
        failOnError: false,
        // allow import cycles that include an asyncronous import,
        // e.g. via import(/* webpackMode: "weak" */ './file.js')
        allowAsyncCycles: false,
        // set the current working directory for displaying module paths
        cwd: process.cwd(),
      }),
    ],
    // new in webpack 4. Specifies the default bundle type
    mode: 'development',
  };
};<|MERGE_RESOLUTION|>--- conflicted
+++ resolved
@@ -15,7 +15,6 @@
 
 const djangoProjectDir = path.resolve('contentcuration');
 const staticFilesDir = path.resolve(djangoProjectDir, 'contentcuration', 'static');
-const staticJsDir = path.resolve(staticFilesDir, 'js');
 const staticLessDir = path.resolve(staticFilesDir, 'less');
 const srcDir = path.resolve(djangoProjectDir, 'contentcuration', 'frontend');
 
@@ -66,12 +65,7 @@
       channel_list: ['./channelList/index.js'],
       settings: ['./settings/index.js'],
       accounts: ['./accounts/index.js'],
-<<<<<<< HEAD
-      administration: [path.resolve(bundleEntryDir, 'administration.js')],
-=======
-      policies: ['./policies/index.js'],
       administration: ['./administration/index.js'],
->>>>>>> dfbe14b1
       // A simple code sandbox to play with components in
       pdfJSWorker: ['pdfjs-dist/build/pdf.worker.entry.js'],
     },
